#define TORCH_ASSERT_ONLY_METHOD_OPERATORS
#include <ATen/Config.h>
#include <ATen/Parallel.h>
#include <ATen/core/Tensor.h>
#include <torch/library.h>
#include <ATen/native/mkldnn/Linear.h>
#include <ATen/native/Resize.h>

#ifndef AT_PER_OPERATOR_HEADERS
#include <ATen/Functions.h>
#include <ATen/NativeFunctions.h>
#else
#include <ATen/ops/_to_dense_native.h>
#include <ATen/ops/empty.h>
#include <ATen/ops/linear.h>
#include <ATen/ops/mkldnn_linear_backward_input.h>
#include <ATen/ops/mkldnn_linear_backward_input_native.h>
#include <ATen/ops/mkldnn_linear_backward_native.h>
#include <ATen/ops/mkldnn_linear_backward_weights.h>
#include <ATen/ops/mkldnn_linear_backward_weights_native.h>
#include <ATen/ops/mkldnn_linear_native.h>
#endif

#if !AT_MKLDNN_ENABLED()

namespace at {
namespace native {

Tensor mkldnn_linear(
    const Tensor& self,
    const Tensor& weight, const std::optional<Tensor>& bias_opt) {
  TORCH_CHECK(false, "mkldnn_linear: ATen not compiled with MKLDNN support");
}
Tensor mkldnn_linear_backward_input(
    IntArrayRef input_size, const Tensor& grad_output, const Tensor& weight) {
  TORCH_CHECK(false, "mkldnn_linear_backward_input: ATen not compiled with MKLDNN support");
}

std::tuple<Tensor, Tensor> mkldnn_linear_backward_weights(
    const Tensor& grad_output, const Tensor& input, const Tensor& weight, bool bias_defined) {
  TORCH_CHECK(false, "mkldnn_linear_backward_weights: ATen not compiled with MKLDNN support");
}

std::tuple<Tensor, Tensor, Tensor> mkldnn_linear_backward(
    const Tensor& input, const Tensor& grad_output_t,
    const Tensor& weight, std::array<bool,3> output_mask) {
  TORCH_CHECK(false, "mkldnn_linear_backward: ATen not compiled with MKLDNN support");
}

Tensor&
mkldnn_scaled_mm(const Tensor& mat1, const Tensor& mat2,
          const Tensor& scale_a,
          const Tensor& scale_b,
          const std::optional<at::Tensor>& bias,
          const std::optional<at::Tensor>& scale_result,
          std::optional<c10::ScalarType> out_dtype,
          bool use_fast_accum,
          Tensor& out) {
  TORCH_INTERNAL_ASSERT(false, "mkldnn_scaled_mm: ATen not compiled with MKLDNN support");
}

} // namespace native
} // namespace at

#else // AT_MKLDNN_ENABLED

#include <ATen/native/mkldnn/MKLDNNCommon.h>
#include <ATen/native/mkldnn/Utils.h>

namespace at::native {

Tensor mkldnn_linear(
    const Tensor& self,
    const Tensor& weight_t, const std::optional<Tensor>& bias_opt) {
  // See [Note: hacky wrapper removal for optional tensor]
  c10::MaybeOwned<Tensor> bias_maybe_owned = at::borrow_from_optional_tensor(bias_opt);
  const Tensor& bias = *bias_maybe_owned;

  const int64_t dim = self.dim();
  TORCH_CHECK(
      self.dim() != 0,
      "mkldnn_linear: input needs to has dim at least 1, input dim ",
      self.dim());
  TORCH_CHECK(self.is_mkldnn(),
      "mkldnn_linear: input needs to be mkldnn layout");
  if (self.scalar_type() == ScalarType::BFloat16) {
    TORCH_CHECK(mkldnn_bf16_device_check(),
        "mkldnn_linear: bf16 path needs the cpu support avx_ne_convert or avx512bw, avx512vl and avx512dq");
  } else if (self.scalar_type() == ScalarType::Half) {
    TORCH_CHECK(mkldnn_fp16_device_check(),
        "mkldnn_linear: fp16 path needs the cpu support avx_ne_convert or avx512_fp16");
  }

  // reshape first if input dim != 2 and the reshape will cost a memory copy.
  auto self_reshaped =
      dim == 2 ? self : self.reshape({-1, self.size(self.dim() - 1)});

  const ideep::tensor x = itensor_from_mkldnn(self_reshaped);
  // weight_t can be a mkldnn tensor or dense tensor.
  const Tensor weight = (weight_t.is_mkldnn() || weight_t.is_contiguous()) ? weight_t : weight_t.contiguous();
  const ideep::tensor w = itensor_from_tensor(weight);

  ideep::tensor y;
  if (bias.defined()) {
    const ideep::tensor b = itensor_from_tensor(bias);
    ideep::inner_product_forward::compute(x, w, b, y);
  } else {
    ideep::inner_product_forward::compute(x, w, y);
  }

  auto input_size = self.sizes();
  std::vector<int64_t> output_size(input_size.begin(), input_size.end() - 1);
  output_size.push_back(weight.size(0));

  if (self.dim() != 2) {
    return new_with_itensor_mkldnn(std::move(y), optTypeMetaToScalarType(self.options().dtype_opt()),
                                   self.options().device_opt()).reshape(output_size);
  }
  return new_with_itensor_mkldnn(std::move(y), optTypeMetaToScalarType(self.options().dtype_opt()),
                                 self.options().device_opt());
}


Tensor mkldnn_linear_backward_input(
    IntArrayRef input_size, const Tensor& grad_output, const Tensor& weight_t){
  TORCH_CHECK(grad_output.is_mkldnn(),
      "mkldnn_linear_backward: grad_output needs to be mkldnn layout");
  TORCH_CHECK(weight_t.device().is_cpu() && weight_t.scalar_type() == kFloat,
      "mkldnn_linear_backward: weight_t needs to be a dense tensor");
  auto grad_output_reshaped = grad_output.dim() > 2 ?
    grad_output.reshape({-1, grad_output.size(grad_output.dim() - 1)}) : grad_output;

  ideep::tensor& grady = itensor_from_mkldnn(grad_output_reshaped);
  // weight_t always dense tensor for training.
  const Tensor weight = weight_t.is_contiguous() ? weight_t : weight_t.contiguous();
  const ideep::tensor w = itensor_view_from_dense(weight);

  std::vector<int64_t> input_reshaped_size;
  input_reshaped_size.push_back(grad_output_reshaped.size(0));
  input_reshaped_size.push_back(weight.size(1));

  ideep::tensor gradx;
  ideep::inner_product_backward_data::compute(
    grady, w, {input_reshaped_size.begin(), input_reshaped_size.end()}, gradx);

  if (input_size.size() > 2) {
    return new_with_itensor_mkldnn(std::move(gradx), optTypeMetaToScalarType(grad_output.options().dtype_opt()),
                                   grad_output.options().device_opt()).reshape(input_size);
  }
  return new_with_itensor_mkldnn(std::move(gradx), optTypeMetaToScalarType(grad_output.options().dtype_opt()),
                                 grad_output.options().device_opt());
}

std::tuple<Tensor, Tensor> mkldnn_linear_backward_weights(
    const Tensor& grad_output, const Tensor& input, const Tensor& weight, bool bias_defined) {
  TORCH_CHECK(grad_output.is_mkldnn() && input.is_mkldnn(),
      "mkldnn_linear_backward: grad_output and input needs to be mkldnn layout");
  TORCH_CHECK(weight.device().is_cpu() && weight.scalar_type() == kFloat,
      "mkldnn_linear_backward: weight needs to be a dense tensor");

  auto grad_output_reshaped = grad_output.dim() > 2 ?
    grad_output.reshape({-1, grad_output.size(grad_output.dim() - 1)}) : grad_output;
  auto input_reshaped = input.dim() > 2 ? input.reshape({-1, input.size(input.dim() - 1)}) : input;

  ideep::tensor& grady = itensor_from_mkldnn(grad_output_reshaped);
  ideep::tensor& x = itensor_from_mkldnn(input_reshaped);
  ideep::tensor gradw, gradb;
  if (bias_defined) {
    ideep::inner_product_backward_weights::compute(x, grady, gradw, gradb);
  } else {
    ideep::inner_product_backward_weights::compute(x, grady, gradw);
  }

  return std::tuple<Tensor, Tensor>{
    mkldnn_to_dense(new_with_itensor_mkldnn(std::move(gradw),
                    optTypeMetaToScalarType(weight.options().dtype_opt()),
                    weight.options().device_opt())),
    mkldnn_to_dense(new_with_itensor_mkldnn(std::move(gradb),
                    optTypeMetaToScalarType(weight.options().dtype_opt()),
                    weight.options().device_opt()))};
}

std::tuple<Tensor, Tensor, Tensor> mkldnn_linear_backward(
    const Tensor& input, const Tensor& grad_output,
    const Tensor& weight, std::array<bool,3> output_mask) {
  Tensor grad_input, grad_weight, grad_bias;
  if (output_mask[0]) {
    grad_input = at::mkldnn_linear_backward_input(input.sizes(), grad_output, weight);
  }
  if (output_mask[1] || output_mask[2]) {
    std::tie(grad_weight, grad_bias) = at::mkldnn_linear_backward_weights(grad_output, input, weight, output_mask[2]);
  }
  return std::tuple<Tensor, Tensor, Tensor>{grad_input, grad_weight, grad_bias};
}

Tensor mkldnn_linear_pointwise(
    const Tensor& input_t,
    const Tensor& weight_t,
    const std::optional<Tensor>& bias_opt,
    c10::string_view attr,
    c10::List<std::optional<at::Scalar>> scalars,
    std::optional<c10::string_view> algorithm) {
  auto input = input_t.contiguous();
  auto input_size = input.sizes();

  // Make sure input has default contiguous strides if it's contiguous tensors for better performance.
  input = may_convert_to_default_contiguous_strides(input);

  const int64_t dim = input.dim();
  auto input_reshaped =
      dim == 2 ? input : input.reshape({-1, input.size(input.dim() - 1)});

  std::vector<int64_t> output_size(input_size.begin(), input_size.end() - 1);
  output_size.push_back(weight_t.size(0));
  auto output = at::empty(output_size, input.options());
  if (output.sym_numel() == 0) {
    return output;
  }
  if (dim != 2) {
    std::vector<int64_t> output_size_reshaped = {input_reshaped.size(0),
                                                 weight_t.size(0)};
    output = output.reshape(output_size_reshaped);
  }

  c10::impl::ExcludeDispatchKeyGuard edkg(c10::autograd_dispatch_keyset);
  ideep::tensor mkldnn_output = itensor_from_tensor(output);

  c10::MaybeOwned<Tensor> bias_maybe_owned =
      at::borrow_from_optional_tensor(bias_opt);
  const Tensor& bias = *bias_maybe_owned;

  const ideep::tensor mkldnn_input = itensor_view_from_dense(input_reshaped);

  std::optional<ideep::tensor> mkldnn_bias{std::nullopt};
  if (bias.defined()) {
    mkldnn_bias = itensor_from_tensor(bias);
  }
  const ideep::tensor w = itensor_from_tensor(weight_t);

  ideep::attr_t op_attr = ideep::attr_t();
  if (attr != "none") {
    auto it = fusion_unary_attr_map().find(attr);
    TORCH_CHECK(
        it != fusion_unary_attr_map().end(), "Fusion behavior undefined.");
    op_attr = it->second(scalars, algorithm);
  }

  if (mkldnn_bias.has_value()) {
    ideep::inner_product_forward::compute</*reorder_src=*/false, /*reorder_weight=*/false>(
        mkldnn_input,
        w,
        mkldnn_bias.value(),
        mkldnn_output,
        op_attr);
  } else {
    ideep::inner_product_forward::compute</*reorder_src=*/false, /*reorder_weight=*/false>(
        mkldnn_input,
        w,
        mkldnn_output,
        op_attr);
  }

  if (dim != 2) {
    output = output.reshape(output_size);
  }

  return output;
}

Tensor mkldnn_linear_pointwise_binary(
    const Tensor& input_t,
    const Tensor& other_t,
    const Tensor& weight_t,
    const std::optional<Tensor>& bias_opt,
    c10::string_view attr) {
  c10::MaybeOwned<Tensor> bias_maybe_owned =
      at::borrow_from_optional_tensor(bias_opt);
  const Tensor& bias = *bias_maybe_owned;
  // Make sure inputs have same type(device, layout, dtype), device is cpu and
  // dtype is float or bfloat16.
  check_mkldnn_binary_fusion_inputs(input_t, other_t, weight_t, bias);

  auto input = input_t.contiguous();
  // Make sure input has default contiguous strides if it's contiguous tensors for better performance.
  input = may_convert_to_default_contiguous_strides(input);

  auto it_binary = fusion_binary_alg_map().find(attr);
  TORCH_CHECK(
      it_binary != fusion_binary_alg_map().end(), "Fusion behavior undefined.");

  auto input_size = input.sizes();

  const int64_t dim = input.dim();
  auto input_reshaped =
      dim == 2 ? input : input.reshape({-1, input.size(input.dim() - 1)});

  std::vector<int64_t> output_size(input_size.begin(), input_size.end() - 1);
  output_size.push_back(weight_t.size(0));
  auto output = at::empty(output_size, input.options());
  if (output.sym_numel() == 0) {
    return output;
  }
  auto other_reshaped = other_t.contiguous();
  other_reshaped = may_convert_to_default_contiguous_strides(other_reshaped);

  if (dim != 2) {
    std::vector<int64_t> output_size_reshaped = {
        input_reshaped.size(0), weight_t.size(0)};
    output = output.reshape(output_size_reshaped);
    other_reshaped = other_reshaped.reshape(output_size_reshaped);
  }

  TORCH_CHECK(
      output.dim() == other_reshaped.dim(),
      "linear_binary_run expects the dimension of output and other tensor to be the same");

  c10::impl::ExcludeDispatchKeyGuard edkg(c10::autograd_dispatch_keyset);
  ideep::tensor mkldnn_output = itensor_from_tensor(output);
  const ideep::tensor mkldnn_other = itensor_from_tensor(other_reshaped);
  const ideep::tensor mkldnn_input = itensor_view_from_dense(input_reshaped);

  std::optional<ideep::tensor> mkldnn_bias{std::nullopt};
  if (bias.defined()) {
    mkldnn_bias = itensor_from_tensor(bias);
  }
  const ideep::tensor w = itensor_from_tensor(weight_t);

  auto other_desc = mkldnn_other.get_desc();
  auto op_attr = ideep::attr_t::fuse_binary(it_binary->second, other_desc);

  if (mkldnn_bias.has_value()) {
    ideep::inner_product_forward::compute_binary</*reorder_src=*/false, /*reorder_weight=*/false>(
        mkldnn_input,
        mkldnn_other,
        w,
        mkldnn_bias.value(),
        mkldnn_output,
        op_attr);
  } else {
    ideep::inner_product_forward::compute_binary</*reorder_src=*/false, /*reorder_weight=*/false>(
        mkldnn_input, mkldnn_other, w, mkldnn_output, op_attr);
  }

  if (dim != 2) {
    output = output.reshape(output_size);
  }

  return output;
}

#if AT_MKL_ENABLED()
#include <mkl.h>

Tensor mkl_linear(
    const Tensor& self,
    const Tensor& mkl_weight_t,
    const Tensor& origin_weight_t,
    const std::optional<Tensor>& bias_opt,
    const int64_t prepack_batch_size) {
  c10::MaybeOwned<Tensor> bias_maybe_owned =
      at::borrow_from_optional_tensor(bias_opt);
  const Tensor& bias = *bias_maybe_owned;
  TORCH_CHECK(
      self.options().type_equal(origin_weight_t.options()),
      "Input type (",
      self.toString(),
      ") and weight type (",
      origin_weight_t.toString(),
      ") should be the same");
  TORCH_CHECK(
      !bias.defined() || (self.options().type_equal(bias.options())),
      "Input type (",
      self.toString(),
      ") and bias type (",
      bias.toString(),
      ") should be the same");
  TORCH_CHECK(
      mkl_weight_t.scalar_type() == origin_weight_t.scalar_type() &&
          origin_weight_t.scalar_type() == kFloat,
      "mkl_linear: weight dtype should be float");

  c10::impl::ExcludeDispatchKeyGuard edkg(c10::autograd_dispatch_keyset);
  auto input_size = self.sizes();
  std::vector<int64_t> output_size(input_size.begin(), input_size.end() - 1);
  output_size.push_back(origin_weight_t.size(0));
  auto output = at::empty(output_size, self.options());
  if (self.sym_numel() == 0) {
    // avoid to call self.numel() / 0 when self.size(self.dim() - 1)==0.
    return output.fill_(0);
  }
  if (output.sym_numel() == 0) {
    return output;
  }
  int64_t M = self.numel() / self.size(self.dim() - 1);
  if (M == prepack_batch_size && mkl_weight_t.is_mkldnn()) {
    auto self_ = self.is_contiguous() ? self : self.contiguous();
    auto K = origin_weight_t.size(1);
    auto N = origin_weight_t.size(0);
    const ideep::tensor& w = itensor_from_mkldnn(mkl_weight_t);
    auto in_ptr = self_.data_ptr<float>();
    auto weight_ptr = (float*)(w.get_data_handle());
    auto out_ptr = output.data_ptr<float>();
    if (bias.defined()) {
      auto bias_ = bias.is_contiguous() ? bias : bias.contiguous();
      auto bias_ptr = bias_.data_ptr<float>();
      at::parallel_for(0, M, 1, [&](int64_t begin, int64_t end) {
        for (const auto d : c10::irange(begin, end)) {
          memcpy(out_ptr + d * N, bias_ptr, sizeof(float) * N);
        }
      });
    }
    cblas_sgemm_compute(
        CblasRowMajor,
        CblasNoTrans,
        CblasPacked,
        M,
        N,
        K,
        in_ptr,
        K,
        weight_ptr,
        K,
        bias.defined() ? 1.f : 0.f,
        out_ptr,
        N);
  } else {
    output = at::linear_out(output, self, origin_weight_t, bias_opt);
  }
  return output;
}

TORCH_LIBRARY_IMPL(mkl, CPU, m) {
  m.impl(TORCH_SELECTIVE_NAME("mkl::_mkl_linear"), TORCH_FN(mkl_linear));
}

TORCH_LIBRARY_IMPL(mkl, MkldnnCPU, m) {
  m.impl(TORCH_SELECTIVE_NAME("mkl::_mkl_linear"), TORCH_FN(mkl_linear));
}

#endif// AT_MKL_ENABLED

TORCH_LIBRARY_IMPL(mkldnn, CPU, m) {
  m.impl(
      TORCH_SELECTIVE_NAME("mkldnn::_linear_pointwise"),
      TORCH_FN(mkldnn_linear_pointwise));
  m.impl(
      TORCH_SELECTIVE_NAME("mkldnn::_linear_pointwise.binary"),
      TORCH_FN(mkldnn_linear_pointwise_binary));
}

TORCH_LIBRARY_IMPL(mkldnn, MkldnnCPU, m) {
  m.impl(
      TORCH_SELECTIVE_NAME("mkldnn::_linear_pointwise"),
      TORCH_FN(mkldnn_linear_pointwise));
  m.impl(
      TORCH_SELECTIVE_NAME("mkldnn::_linear_pointwise.binary"),
      TORCH_FN(mkldnn_linear_pointwise_binary));
}

<<<<<<< HEAD
Tensor&
mkldnn_scaled_mm(const Tensor& mat1, const Tensor& mat2,
          const Tensor& scale_a,
          const Tensor& scale_b,
          const std::optional<at::Tensor>& bias,
          const std::optional<at::Tensor>& scale_result,
          std::optional<c10::ScalarType> out_dtype,
          bool use_fast_accum,
          Tensor& out) {
  TORCH_CHECK(mat1.dim() == 2, "mat1 must be a matrix");
  TORCH_CHECK(mat2.dim() == 2, "mat2 must be a matrix");
  TORCH_CHECK(
      mat1.sizes()[1] == mat2.sizes()[0], "mat1 and mat2 shapes cannot be multiplied (",
      mat1.sizes()[0], "x", mat1.sizes()[1], " and ", mat2.sizes()[0], "x", mat2.sizes()[1], ")");

  TORCH_INTERNAL_ASSERT((scale_a.numel() == 1 && scale_b.numel() == 1), "Now _scaled_mm only supports per-tensor scaling for CPU backend.");
  TORCH_CHECK(!bias || bias->numel() == mat2.sizes()[1], "Bias must be size ", mat2.sizes()[1],
       " but got ", bias->numel());

  // Check types
  TORCH_CHECK(!out_dtype || *out_dtype == out.scalar_type(), "out_dtype must match output matrix type");
  TORCH_CHECK(isFloat8Type(mat1.scalar_type()), "Expected mat1 to be Float8 matrix got ", mat1.scalar_type());
  TORCH_CHECK(isFloat8Type(mat2.scalar_type()), "Expected mat2 to be Float8 matrix got ", mat2.scalar_type());
  // TODO: This check of mat1 and mat2 must have the same data type will be removed after oneDNN v3.6.
  TORCH_CHECK(mat1.scalar_type() == mat2.scalar_type(), "Expected mat1 and mat2 must have the same data type");

  // Validation checks have passed lets resize the output to actual size
  auto mat1_c = mat1.contiguous();
  auto mat2_c = mat2.contiguous();
  IntArrayRef mat1_sizes = mat1_c.sizes();
  IntArrayRef mat2_sizes = mat2_c.sizes();
  at::native::resize_output(out, {mat1_sizes[0], mat2_sizes[1]});

  float input_scale = scale_a.item<float>();
  float weight_scale = scale_b.item<float>();
  auto src = at::native::itensor_view_from_dense(mat1_c);
  auto weight_t = at::native::itensor_view_from_dense(mat2_c);
  bool with_bias = bias.has_value();
  int64_t K = mat1_sizes[1], M = mat1_sizes[0],
          N = mat2_sizes[1];

  std::vector<int64_t> src_dims = {M, K};
  std::vector<int64_t> weight_dims = {K, N};
  std::vector<int64_t> dst_dims = {M, N};

  ideep::tensor dst = at::native::itensor_view_from_dense(out);
  auto src_desc = ideep::tensor::desc(
      src_dims,
      get_mkldnn_dtype(mat1.scalar_type()),
      ideep::format_tag::any);
  auto weights_desc = ideep::tensor::desc(
      weight_dims,
      get_mkldnn_dtype(mat2.scalar_type()),
      ideep::format_tag::any);
  auto dst_desc = ideep::tensor::desc(
      dst_dims,
      get_mkldnn_dtype(out.scalar_type()),
      ideep::format_tag::any);
  ideep::tensor onednn_bias;
  if (with_bias) {
    auto bias_value = bias.value();
    if (bias_value.dim() == 1) {
      auto b_reshape = bias_value.reshape({1, bias_value.size(0)});
      onednn_bias = at::native::itensor_view_from_dense(b_reshape);
    } else {
      onednn_bias = at::native::itensor_view_from_dense(bias_value);
    }
  }
  auto bias_desc = ideep::tensor::desc();
  if (with_bias) {
    bias_desc = ideep::tensor::desc(onednn_bias.get_dims(),
                        get_mkldnn_dtype(bias.value().scalar_type()),
                        ideep::format_tag::any);
  }
  auto op_attr = ideep::attr_t();
  if (input_scale != 1.0f) {
    op_attr.set_scales_mask(DNNL_ARG_SRC, 0);
  }
  if (weight_scale != 1.0f) {
    op_attr.set_scales_mask(DNNL_ARG_WEIGHTS, 0);
  }

  op_attr.set_scratchpad_mode(dnnl::scratchpad_mode::user);
  auto engine = ideep::engine::cpu_engine();
  dnnl::matmul::primitive_desc primitive_desc = with_bias
      ? dnnl::matmul::primitive_desc(
            engine, src_desc, weights_desc, bias_desc, dst_desc, op_attr)
      : dnnl::matmul::primitive_desc(
            engine, src_desc, weights_desc, dst_desc, op_attr);
  auto primitive = dnnl::matmul(primitive_desc);

  // Prepare args and execute primitive
  ideep::tensor scratchpad(primitive_desc.scratchpad_desc());
  ideep::exec_args args;
  args.insert({DNNL_ARG_SRC, src});
  args.insert({DNNL_ARG_WEIGHTS, weight_t});
  args.insert({DNNL_ARG_DST, dst});
  args.insert({DNNL_ARG_SCRATCHPAD, scratchpad});
  if (with_bias) {
    args.insert({DNNL_ARG_BIAS, onednn_bias});
  }
  ideep::tensor src_scales_t = ideep::tensor(ideep::scale_t(1, input_scale));
  ideep::tensor wei_scales_t = ideep::tensor(ideep::scale_t(1, weight_scale));

  if (input_scale != 1.0f) {
    args.insert({DNNL_ARG_ATTR_SCALES | DNNL_ARG_SRC, src_scales_t});
  }
  args.insert({DNNL_ARG_ATTR_SCALES | DNNL_ARG_WEIGHTS, wei_scales_t});

  primitive.execute(ideep::stream::default_stream(), args);
  return out;
}

} // namespace native
=======
>>>>>>> 74037c16
} // namespace at

#endif // AT_MKLDNN_ENABLED<|MERGE_RESOLUTION|>--- conflicted
+++ resolved
@@ -457,7 +457,6 @@
       TORCH_FN(mkldnn_linear_pointwise_binary));
 }
 
-<<<<<<< HEAD
 Tensor&
 mkldnn_scaled_mm(const Tensor& mat1, const Tensor& mat2,
           const Tensor& scale_a,
@@ -571,9 +570,6 @@
   return out;
 }
 
-} // namespace native
-=======
->>>>>>> 74037c16
 } // namespace at
 
 #endif // AT_MKLDNN_ENABLED