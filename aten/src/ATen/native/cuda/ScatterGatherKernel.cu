#define TORCH_ASSERT_ONLY_METHOD_OPERATORS
#include <ATen/native/TensorAdvancedIndexing.h>

#include <ATen/core/Tensor.h>
#include <ATen/Dispatch.h>
#include <ATen/MemoryOverlap.h>

#include <ATen/native/ScatterGatherChecks.h>
#include <ATen/native/ReduceOpsUtils.h>
#include <ATen/native/cuda/IndexKernelUtils.h>
#include <ATen/native/cuda/Loops.cuh>
#include <ATen/native/cuda/KernelUtils.cuh>
#include <ATen/cuda/detail/OffsetCalculator.cuh>
#include <ATen/cuda/Atomic.cuh>
#include <ATen/cuda/CUDAContext.h>

namespace at::native {

// Implement as functors since lambdas don't get optimized.
class ReduceMultiply {
public:
  template <typename scalar_t>
  constexpr C10_DEVICE void operator() (scalar_t* self_data_start, int64_t index, int64_t numel, const scalar_t * src_data) const {
    (void)numel; // suppress unused warning
    gpuAtomicMul(self_data_start + index, *src_data);
  }
};
static ReduceMultiply reduce_multiply;

class ReduceAdd {
public:
  template <typename scalar_t>
  constexpr C10_DEVICE void operator() (scalar_t* self_data_start, int64_t index, int64_t numel, const scalar_t * src_data) const {
#if (defined(__gfx940__) || defined(__gfx941__) || defined(__gfx942__) || defined(__gfx950__))
    opportunistic_fastAtomicAdd(self_data_start, index, numel, *src_data);
#else
    fastAtomicAdd(self_data_start, index, numel, *src_data, true);
#endif
  }
};
static ReduceAdd reduce_add;

class ReduceMean {
public:
  template <typename scalar_t>
  constexpr C10_DEVICE void operator() (scalar_t* self_data_start, int64_t index, int64_t numel, const scalar_t * src_data) const {
    fastAtomicAdd(self_data_start, index, numel, *src_data, true);
  }
};
static ReduceMean reduce_mean;

class ReduceMinimum {
public:
  template <typename scalar_t>
  constexpr C10_DEVICE void operator() (scalar_t* self_data_start, int64_t index, int64_t numel, const scalar_t * src_data) const {
    (void)numel; // suppress unused warning
    gpuAtomicMin(self_data_start + index, *src_data);
  }
};
static ReduceMinimum reduce_minimum;

class ReduceMaximum {
public:
  template <typename scalar_t>
  constexpr C10_DEVICE void operator() (scalar_t* self_data_start, int64_t index, int64_t numel, const scalar_t * src_data) const {
    (void)numel; // suppress unused warning
    gpuAtomicMax(self_data_start + index, *src_data);
  }
};
static ReduceMaximum reduce_maximum;

class TensorAssign {
public:
  template <typename scalar_t>
  constexpr C10_DEVICE void operator() (scalar_t* self_data_start, int64_t index, int64_t numel, const scalar_t * src_data) const {
    (void)numel; // suppress unused warning
    *(self_data_start + index) = *src_data;
  }
};
static TensorAssign tensor_assign;

// The kernels are implemented on an opaque,
// self-aligned type of the correct size,
// to avoid redundant kernels for different types
// of the same size.
template <int N> struct alignas(N) OpaqueType { char data[N]; };

// essentially rewritten related to legacy::launch_kernel parts
template <int nt, int vt, typename func_t>
C10_LAUNCH_BOUNDS_2(nt, vt)
__global__ void _scatter_gather_elementwise_kernel(int N, func_t f) {
  constexpr int nv = nt * vt;
  int idx = nv * blockIdx.x + threadIdx.x;

  #pragma unroll
  for (int i = 0; i < vt; ++i) {
    if (idx < N) {
      f(idx);
      idx += nt;
    }
  }
}

template <int nt, int vt, typename func_t>
static void _launch_scatter_gather_kernel(int64_t N, const func_t& f) {
  TORCH_INTERNAL_ASSERT(N >= 0 && N <= std::numeric_limits<int32_t>::max());
  if (N == 0) {
    return;
  }

  const dim3 block(nt);
  const dim3 grid((N + block.x * vt - 1) / (block.x * vt));
  const auto stream = at::cuda::getCurrentCUDAStream();
  _scatter_gather_elementwise_kernel<nt, vt, func_t><<<grid, block, 0, stream>>>(N, f);
  C10_CUDA_KERNEL_LAUNCH_CHECK();
}

<<<<<<< HEAD

=======
>>>>>>> 6efc5722
template <bool is_scatter_like, typename scalar_t>
struct _cuda_scatter_gather_internal_kernel {
  template <typename func_t>
  void operator() (
    TensorIterator& iter,
    int64_t index_size,
    int64_t index_stride,
    int64_t numel,  // Do not use `const` qualifier here as it may cause issue in cuda 11.6.x. See #75434, #75545
    const func_t& f
  ) {
    if (!iter.can_use_32bit_indexing()) {
      for (auto& sub_iter : iter.with_32bit_indexing()) {
        _cuda_scatter_gather_internal_kernel<is_scatter_like, scalar_t>()(
          sub_iter, index_size, index_stride, numel, f
        );
      }
      return;
    }

    char* self_ptr = (char*)iter.data_ptr(0);
    char* src_ptr = (char*)iter.data_ptr(1);
    char* index_ptr = (char*)iter.data_ptr(2);

<<<<<<< HEAD
=======
    if constexpr (!is_scatter_like) {
      // we can go to faster path if we are indexing on the first dim
      // the dst and src are contiguous and all the dims and pts are multiple of 16
      constexpr size_t element_size = sizeof(scalar_t);
      constexpr size_t alignment = 16;
      if (at::native::fast_gather_kernel_eligible<alignment>(iter, self_ptr, src_ptr, index_stride * element_size, element_size)) {
        auto slice_size = iter.shape()[0] * element_size;
        auto num_ind = iter.shape()[1];
        auto ind_dim_size = index_size;
        auto inp_stride_bytes = index_stride * element_size;
        auto out_stride_bytes = iter.strides(0)[1];
        if (iter.numel() == 0) return;
        at::native::vectorized_gather_kernel_launch<alignment>(self_ptr, src_ptr, (int64_t*)index_ptr, num_ind, slice_size, ind_dim_size, inp_stride_bytes, out_stride_bytes);
        return;
      }
    }
>>>>>>> 6efc5722
    auto offset_calc = make_offset_calculator<3>(iter);
    auto loop = [=]C10_DEVICE(int i) {
      auto offsets = offset_calc.get(i);

      int64_t idx_dim = *(int64_t*)(index_ptr + offsets[2]);
      CUDA_KERNEL_ASSERT(idx_dim >= 0 && idx_dim < index_size
        && "index out of bounds");

      f(
        (scalar_t*)(self_ptr + offsets[0]),
        is_scatter_like ? idx_dim * index_stride : 0,
        numel,
        (scalar_t*)(src_ptr + offsets[1]) + (is_scatter_like ? 0 : idx_dim * index_stride)
      );
    };

    _launch_scatter_gather_kernel<num_threads(), thread_work_size()>(iter.numel(), loop);
  }
}; // struct _cuda_scatter_gather_internal_kernel

template <bool is_scatter_like = true, bool cast_to_opaque = true>
struct cuda_scatter_gather_base_kernel {
  void operator()(
    const Tensor& self, int64_t dim,
    const Tensor& index, const Tensor& src,
    const std::string& method_name,
    const ReduceAdd& f
  ) {
    at::assert_no_internal_overlap(self);

    auto index_sizes = ensure_nonempty_vec(index.sizes().vec());
    auto self_strides = ensure_nonempty_vec(self.strides().vec());
    auto src_strides = ensure_nonempty_vec(src.strides().vec());

    // restride self and src such that
    // self.shape = src.shape = index.shape
    //
    // restride stride[dim] such that
    // if (is_scatter_like) self.stride[dim] = 0
    // else src.stride[dim] = 0
    auto self_restrided = is_scatter_like ?
        restride_dim(self, dim, index_sizes)
      : self.as_strided(index_sizes, self_strides);
    auto src_restrided = is_scatter_like ?
        src.as_strided(index_sizes, src_strides)
      : restride_dim(src, dim, index_sizes);

    auto iter = TensorIteratorConfig()
      .set_check_mem_overlap(false)
      .check_all_same_dtype(false)
      .resize_outputs(false)
      .add_output(self_restrided)
      .add_const_input(src_restrided)
      .add_const_input(index)
      .build();

    auto self_dim_stride = ensure_nonempty_stride(self, dim);
    auto self_dim_size = ensure_nonempty_size(self, dim);

    auto src_dim_stride = ensure_nonempty_stride(src, dim);
    auto src_dim_size = ensure_nonempty_size(src, dim);

    auto index_size = is_scatter_like ? self_dim_size : src_dim_size;
    auto index_stride = is_scatter_like ? self_dim_stride : src_dim_stride;


    AT_DISPATCH_ALL_TYPES_AND_COMPLEX_AND3(
      at::ScalarType::Half, at::ScalarType::Bool, at::ScalarType::BFloat16,
      iter.dtype(),
      "cuda_scatter_gather_base_kernel_func", [&] {
        using dtype = typename std::conditional<cast_to_opaque,
          OpaqueType<sizeof(scalar_t)>, scalar_t>::type;

        _cuda_scatter_gather_internal_kernel<is_scatter_like, dtype>()(
          iter, index_size, index_stride, self.numel(), f
        );
      }
    );
  }

  void operator()(
    const Tensor& self, int64_t dim,
    const Tensor& index, const Tensor& src,
    const std::string& method_name,
    const TensorAssign& f
  ) {
    at::assert_no_internal_overlap(self);

    auto index_sizes = ensure_nonempty_vec(index.sizes().vec());
    auto self_strides = ensure_nonempty_vec(self.strides().vec());
    auto src_strides = ensure_nonempty_vec(src.strides().vec());

    // restride self and src such that
    // self.shape = src.shape = index.shape
    //
    // restride stride[dim] such that
    // if (is_scatter_like) self.stride[dim] = 0
    // else src.stride[dim] = 0
    auto self_restrided = is_scatter_like ?
        restride_dim(self, dim, index_sizes)
      : self.as_strided(index_sizes, self_strides);
    auto src_restrided = is_scatter_like ?
        src.as_strided(index_sizes, src_strides)
      : restride_dim(src, dim, index_sizes);

    auto iter = TensorIteratorConfig()
      .set_check_mem_overlap(false)
      .check_all_same_dtype(false)
      .resize_outputs(false)
      .add_output(self_restrided)
      .add_const_input(src_restrided)
      .add_const_input(index)
      .build();

    auto self_dim_stride = ensure_nonempty_stride(self, dim);
    auto self_dim_size = ensure_nonempty_size(self, dim);

    auto src_dim_stride = ensure_nonempty_stride(src, dim);
    auto src_dim_size = ensure_nonempty_size(src, dim);

    auto index_size = is_scatter_like ? self_dim_size : src_dim_size;
    auto index_stride = is_scatter_like ? self_dim_stride : src_dim_stride;


    AT_DISPATCH_ALL_TYPES_AND_COMPLEX_AND3(
      at::ScalarType::Half, at::ScalarType::Bool, at::ScalarType::BFloat16,
      iter.dtype(),
      "cuda_scatter_gather_base_kernel_func", [&] {
        using dtype = typename std::conditional<cast_to_opaque,
          OpaqueType<sizeof(scalar_t)>, scalar_t>::type;

        _cuda_scatter_gather_internal_kernel<is_scatter_like, dtype>()(
          iter, index_size, index_stride, self.numel(), f
        );
      }
    );
  }

  template <typename func_t>
  void operator()(
    const Tensor& self, int64_t dim,
    const Tensor& index, const Tensor& src,
    const std::string& method_name,
    const func_t& f
  ) {
    at::assert_no_internal_overlap(self);

    auto index_sizes = ensure_nonempty_vec(index.sizes().vec());
    auto self_strides = ensure_nonempty_vec(self.strides().vec());
    auto src_strides = ensure_nonempty_vec(src.strides().vec());

    // restride self and src such that
    // self.shape = src.shape = index.shape
    //
    // restride stride[dim] such that
    // if (is_scatter_like) self.stride[dim] = 0
    // else src.stride[dim] = 0
    auto self_restrided = is_scatter_like ?
        restride_dim(self, dim, index_sizes)
      : self.as_strided(index_sizes, self_strides);
    auto src_restrided = is_scatter_like ?
        src.as_strided(index_sizes, src_strides)
      : restride_dim(src, dim, index_sizes);

    auto iter = TensorIteratorConfig()
      .set_check_mem_overlap(false)
      .check_all_same_dtype(false)
      .resize_outputs(false)
      .add_output(self_restrided)
      .add_const_input(src_restrided)
      .add_const_input(index)
      .build();

    auto self_dim_stride = ensure_nonempty_stride(self, dim);
    auto self_dim_size = ensure_nonempty_size(self, dim);

    auto src_dim_stride = ensure_nonempty_stride(src, dim);
    auto src_dim_size = ensure_nonempty_size(src, dim);

    auto index_size = is_scatter_like ? self_dim_size : src_dim_size;
    auto index_stride = is_scatter_like ? self_dim_stride : src_dim_stride;


    AT_DISPATCH_ALL_TYPES_AND2(
      at::ScalarType::Half, at::ScalarType::BFloat16,
      iter.dtype(),
      "cuda_scatter_gather_base_kernel_func", [&] {
        using dtype = typename std::conditional<cast_to_opaque,
          OpaqueType<sizeof(scalar_t)>, scalar_t>::type;

        _cuda_scatter_gather_internal_kernel<is_scatter_like, dtype>()(
          iter, index_size, index_stride, self.numel(), f
        );
      }
    );
  }
}; // struct cuda_scatter_gather_base_kernel

template <typename scalar_t>
struct _cuda_scatter_fill_internal_kernel {
  template <typename func_t>
  void operator()(
    TensorIterator& iter,
    scalar_t src_val,
    int64_t index_size,
    int64_t index_stride,
    int64_t numel,  // Do not use `const` qualifier here as it may cause issue in cuda 11.6.x. See #75434, #75545
    const func_t& f
  ) {
    if (!iter.can_use_32bit_indexing()) {
      for (auto& sub_iter : iter.with_32bit_indexing()) {
        _cuda_scatter_fill_internal_kernel<scalar_t>()(
          sub_iter, src_val, index_size, index_stride, numel, f
        );
      }
      return;
    }

    char* self_ptr = (char*)iter.data_ptr(0);
    char* index_ptr = (char*)iter.data_ptr(1);

    auto offset_calc = make_offset_calculator<2>(iter);
    auto loop = [=]C10_DEVICE(int i) {
      auto offsets = offset_calc.get(i);

      int64_t idx_dim = *(int64_t*)(index_ptr + offsets[1]);
      CUDA_KERNEL_ASSERT(idx_dim >= 0 && idx_dim < index_size
        && "index out of bounds"
      );

      f(
        (scalar_t*)(self_ptr + offsets[0]),
        idx_dim * index_stride,
        numel,
        (scalar_t*)&src_val
      );
    };

    _launch_scatter_gather_kernel<num_threads(), thread_work_size()>(iter.numel(), loop);
  }
}; // struct _cuda_scatter_fill_internal_kernel

template <bool cast_to_opaque = true>
struct cuda_scatter_fill_base_kernel {
  template <typename func_t>
  void operator()(
    const Tensor& self, int64_t dim,
    const Tensor& index, Scalar src,
    const std::string& method_name,
    const func_t& f
  ) {
    at::assert_no_internal_overlap(self);

    auto index_sizes = ensure_nonempty_vec(index.sizes().vec());

    // restride self such that
    // self.shape = index.shape and
    // self.stride[dim] = 0
    auto self_restrided = restride_dim(self, dim, index_sizes);

    auto iter = TensorIteratorConfig()
      .set_check_mem_overlap(false)
      .check_all_same_dtype(false)
      .resize_outputs(false)
      .add_output(self_restrided)
      .add_const_input(index)
      .build();

    auto index_size = ensure_nonempty_size(self, dim);
    auto index_stride = ensure_nonempty_stride(self, dim);

    AT_DISPATCH_ALL_TYPES_AND_COMPLEX_AND3(
      at::ScalarType::Half, at::ScalarType::Bool, at::ScalarType::BFloat16,
      iter.dtype(),
      "cuda_scatter_fill_base_kernel_func", [&] {
        using dtype = typename std::conditional<cast_to_opaque,
          OpaqueType<sizeof(scalar_t)>, scalar_t>::type;

        auto src_scalar_val = src.to<scalar_t>();
        auto src_val = *(dtype*)&src_scalar_val;

        _cuda_scatter_fill_internal_kernel<dtype>()(
          iter, src_val, index_size, index_stride, self.numel(), f
        );
      }
    );
  }

  void operator()(
    const Tensor& self, int64_t dim,
    const Tensor& index, Scalar src,
    const std::string& method_name,
    const ReduceMultiply& f
  ) {
    at::assert_no_internal_overlap(self);

    auto index_sizes = ensure_nonempty_vec(index.sizes().vec());

    // restride self such that
    // self.shape = index.shape and
    // self.stride[dim] = 0
    auto self_restrided = restride_dim(self, dim, index_sizes);

    auto iter = TensorIteratorConfig()
      .set_check_mem_overlap(false)
      .check_all_same_dtype(false)
      .resize_outputs(false)
      .add_output(self_restrided)
      .add_const_input(index)
      .build();

    auto index_size = ensure_nonempty_size(self, dim);
    auto index_stride = ensure_nonempty_stride(self, dim);

    AT_DISPATCH_ALL_TYPES_AND2(
      at::ScalarType::Half, at::ScalarType::BFloat16,
      iter.dtype(),
      "cuda_scatter_fill_base_kernel_reduce_multiply", [&] {
        using dtype = typename std::conditional<cast_to_opaque,
          OpaqueType<sizeof(scalar_t)>, scalar_t>::type;

        auto src_scalar_val = src.to<scalar_t>();
        auto src_val = *(dtype*)&src_scalar_val;

        _cuda_scatter_fill_internal_kernel<dtype>()(
          iter, src_val, index_size, index_stride, self.numel(), f
        );
      }
    );
  }
}; // struct cuda_scatter_fill_base_kernel

void gather_cuda_kernel(const Tensor& result, const Tensor& self, int64_t dim, const Tensor& index) {
  cuda_scatter_gather_base_kernel</*is_scatter_like=*/false>()(
    result, dim, index, self,
    "gather_out_cuda", tensor_assign);
}

void scatter_cuda_kernel(const Tensor& self, int64_t dim, const Tensor& index, const Tensor& src) {
  // When indices are not unique, the behavior is non-deterministic
  globalContext().alertNotDeterministic("scatter_cuda_");
  cuda_scatter_gather_base_kernel<>()(
    self, dim, index, src,
    "scatter_cuda_", tensor_assign);
}

void scatter_fill_cuda_kernel(const Tensor& self, int64_t dim, const Tensor& index, const Scalar& src) {
  cuda_scatter_fill_base_kernel<>()(
    self, dim, index, src,
    "scatter_fill_cuda_", tensor_assign);
}

void scatter_add_cuda_kernel(const Tensor& self, int64_t dim, const Tensor& index, const Tensor& src) {
  // See Note [Writing Nondeterministic Operations]
  // Nondeterministic because of atomicAdd usage
  globalContext().alertNotDeterministic("scatter_add_cuda_kernel");
  cuda_scatter_gather_base_kernel</*is_scatter_like=*/true, /*cast_to_opaque=*/false>()(
    self, dim, index, src,
    "scatter_add_cuda_", reduce_add);
}

void scatter_reduce_cuda_kernel(const Tensor& self, const int64_t dim, const Tensor& index,
                               const Tensor& src, const ReductionType& reduce) {
  // See Note [Writing Nondeterministic Operations]
  // Nondeterministic because of atomicAdd/AtomicMul usage
  globalContext().alertNotDeterministic("scatter_reduce_cuda_kernel");
  switch (reduce) {
  case ReductionType::SUM :
    cuda_scatter_gather_base_kernel<true, false>()(self, dim, index, src,
                                       "scatter_reduce_cuda_add_", reduce_add);
    break;
  case ReductionType::PROD :
    cuda_scatter_gather_base_kernel<true, false>()(self, dim, index, src,
                                       "scatter_reduce_cuda_multiply_", reduce_multiply);
    break;
  default :
    break;
  }
}

void scatter_reduce_two_cuda_kernel(const Tensor& self, const int64_t dim, const Tensor& index,
                                    const Tensor& src, const ReductionType& reduce) {
  switch (reduce) {
  case ReductionType::SUM :
    globalContext().alertNotDeterministic("scatter_reduce_cuda_sum_");
    cuda_scatter_gather_base_kernel<true, false>()(self, dim, index, src,
            "scatter_reduce_cuda_sum_", reduce_add);
    break;
  case ReductionType::PROD :
    globalContext().alertNotDeterministic("scatter_reduce_cuda_prod_");
    cuda_scatter_gather_base_kernel<true, false>()(self, dim, index, src,
            "scatter_reduce_cuda_prod_", reduce_multiply);
    break;
  case ReductionType::MAX :
    cuda_scatter_gather_base_kernel<true, false>()(self, dim, index, src,
            "scatter_reduce_cuda_amax_", reduce_maximum);
    break;
  case ReductionType::MIN :
    cuda_scatter_gather_base_kernel<true, false>()(self, dim, index, src,
            "scatter_reduce_cuda_amin_", reduce_minimum);
    break;
  case ReductionType::MEAN :
    globalContext().alertNotDeterministic("scatter_reduce_cuda_mean_");
    cuda_scatter_gather_base_kernel<true, false>()(self, dim, index, src,
            "scatter_reduce_cuda_mean_", reduce_mean);
    break;
  }
}

void scatter_scalar_reduce_cuda_kernel(const Tensor& self, const int64_t dim, const Tensor& index,
                               const Scalar& value, const ReductionType& reduce) {
  switch (reduce) {
  case ReductionType::SUM :
    cuda_scatter_fill_base_kernel<false>()(self, dim, index, value,
                                      "scatter_fill_cuda_add_", reduce_add);
    break;
  case ReductionType::PROD :
    cuda_scatter_fill_base_kernel<false>()(self, dim, index, value,
                                      "scatter_fill_cuda_multiply_", reduce_multiply);
    break;
  default :
    break;
  }
}


REGISTER_DISPATCH(gather_stub, &gather_cuda_kernel)
REGISTER_DISPATCH(scatter_stub, &scatter_cuda_kernel)
REGISTER_DISPATCH(scatter_fill_stub, &scatter_fill_cuda_kernel)
REGISTER_DISPATCH(scatter_add_stub, &scatter_add_cuda_kernel)
REGISTER_DISPATCH(scatter_reduce_stub, &scatter_reduce_cuda_kernel)
REGISTER_DISPATCH(scatter_scalar_reduce_stub, &scatter_scalar_reduce_cuda_kernel)
REGISTER_DISPATCH(scatter_reduce_two_stub, &scatter_reduce_two_cuda_kernel)

} // namespace at::native<|MERGE_RESOLUTION|>--- conflicted
+++ resolved
@@ -1,8 +1,8 @@
 #define TORCH_ASSERT_ONLY_METHOD_OPERATORS
 #include <ATen/native/TensorAdvancedIndexing.h>
-
 #include <ATen/core/Tensor.h>
 #include <ATen/Dispatch.h>
+#include <ATen/ceil_div.h>
 #include <ATen/MemoryOverlap.h>
 
 #include <ATen/native/ScatterGatherChecks.h>
@@ -10,6 +10,7 @@
 #include <ATen/native/cuda/IndexKernelUtils.h>
 #include <ATen/native/cuda/Loops.cuh>
 #include <ATen/native/cuda/KernelUtils.cuh>
+#include <ATen/native/cuda/MemoryAccess.cuh>
 #include <ATen/cuda/detail/OffsetCalculator.cuh>
 #include <ATen/cuda/Atomic.cuh>
 #include <ATen/cuda/CUDAContext.h>
@@ -115,10 +116,6 @@
   C10_CUDA_KERNEL_LAUNCH_CHECK();
 }
 
-<<<<<<< HEAD
-
-=======
->>>>>>> 6efc5722
 template <bool is_scatter_like, typename scalar_t>
 struct _cuda_scatter_gather_internal_kernel {
   template <typename func_t>
@@ -142,8 +139,6 @@
     char* src_ptr = (char*)iter.data_ptr(1);
     char* index_ptr = (char*)iter.data_ptr(2);
 
-<<<<<<< HEAD
-=======
     if constexpr (!is_scatter_like) {
       // we can go to faster path if we are indexing on the first dim
       // the dst and src are contiguous and all the dims and pts are multiple of 16
@@ -160,14 +155,13 @@
         return;
       }
     }
->>>>>>> 6efc5722
     auto offset_calc = make_offset_calculator<3>(iter);
     auto loop = [=]C10_DEVICE(int i) {
       auto offsets = offset_calc.get(i);
 
       int64_t idx_dim = *(int64_t*)(index_ptr + offsets[2]);
       CUDA_KERNEL_ASSERT(idx_dim >= 0 && idx_dim < index_size
-        && "index out of bounds");
+        && "scatter gather kernel index out of bounds");
 
       f(
         (scalar_t*)(self_ptr + offsets[0]),
@@ -178,6 +172,7 @@
     };
 
     _launch_scatter_gather_kernel<num_threads(), thread_work_size()>(iter.numel(), loop);
+
   }
 }; // struct _cuda_scatter_gather_internal_kernel
 
