--- conflicted
+++ resolved
@@ -19,11 +19,7 @@
     # Whether this arugment gets mutated in the hop subgraph.
     # For output, this should always be False
     is_mutated: bool
-<<<<<<< HEAD
-    kw_only: bool = False
-=======
     kw_only: bool
->>>>>>> 4f61033e
 
 
 class HopArgumentInfoGen:
