import builtins
import copy
import dataclasses
import inspect
import os
import sys
import typing
import warnings
import zipfile
from collections.abc import Iterator
from enum import auto, Enum
from typing import (
    Any,
    Callable,
    Dict,
    List,
    Optional,
    Tuple,
    Type,
    TYPE_CHECKING,
    Union,
)

import torch
import torch.utils.pytree.python as pytree
from torch.fx._compatibility import compatibility
from torch.fx.passes.infra.pass_base import PassResult
from torch.fx.passes.infra.pass_manager import PassManager
<<<<<<< HEAD
from torch.utils.pytree.python import (
=======
from torch.types import FileLike
from torch.utils._pytree import (
>>>>>>> f57c3246
    FlattenFunc,
    FromDumpableContextFn,
    ToDumpableContextFn,
    UnflattenFunc,
)


if TYPE_CHECKING:
    # Import the following modules during type checking to enable code intelligence features,
    # Do not import unconditionally, as they import sympy and importing sympy is very slow
    from torch._ops import OpOverload
    from torch.fx.experimental.symbolic_shapes import StrictMinMaxConstraint


__all__ = [
    "Constraint",
    "Dim",
    "ExportBackwardSignature",
    "ExportGraphSignature",
    "ExportedProgram",
    "CustomDecompTable",
    "ModuleCallEntry",
    "ModuleCallSignature",
    "default_decompositions",
    "dims",
    "export",
    "export_for_training",
    "export_for_inference",
    "load",
    "register_dataclass",
    "save",
    "unflatten",
    "FlatArgsAdapter",
    "UnflattenedModule",
]


from .decomp_utils import CustomDecompTable
from .dynamic_shapes import Constraint, Dim, dims, ShapesCollection
from .exported_program import (
    default_decompositions,
    ExportedProgram,
    ModuleCallEntry,
    ModuleCallSignature,
)
from .graph_signature import ExportBackwardSignature, ExportGraphSignature
from .unflatten import FlatArgsAdapter, unflatten, UnflattenedModule


PassType = Callable[[torch.fx.GraphModule], Optional[PassResult]]


def export_for_training(
    mod: torch.nn.Module,
    args: tuple[Any, ...],
    kwargs: Optional[dict[str, Any]] = None,
    *,
    dynamic_shapes: Optional[Union[dict[str, Any], tuple[Any], list[Any]]] = None,
    strict: bool = True,
    preserve_module_call_signature: tuple[str, ...] = (),
) -> ExportedProgram:
    """
    :func:`export_for_training` takes any nn.Module along with example inputs, and produces a traced graph representing
    only the Tensor computation of the function in an Ahead-of-Time (AOT) fashion,
    which can subsequently be executed with different inputs or serialized. The
    traced graph (1) produces normalized operators in the all ATen operator set
    (as well as any user-specified custom operators), (2) has eliminated all Python control
    flow and data structures (with certain exceptions), and (3) records the set of
    shape constraints needed to show that this normalization and control-flow elimination
    is sound for future inputs. This API is intended for PT2 quantization training use cases
    and will soon be the default IR of torch.export.export in the near future. To read further about
    the motivation behind this change, please refer to
    https://dev-discuss.pytorch.org/t/why-pytorch-does-not-need-a-new-standardized-operator-set/2206
    With this API, and :func:`run_decompositions()`, you should be able to get inference IR with
    your custom decomposition behaviour.

    **Soundness Guarantee**

    See :func:`export()` docstring for more details.

    Args:
        mod: We will trace the forward method of this module.

        args: Example positional inputs.

        kwargs: Optional example keyword inputs.

        dynamic_shapes:
         An optional argument where the type should either be:
         1) a dict from argument names of ``f`` to their dynamic shape specifications,
         2) a tuple that specifies dynamic shape specifications for each input in original order.
         If you are specifying dynamism on keyword args, you will need to pass them in the order that
         is defined in the original function signature.

         The dynamic shape of a tensor argument can be specified as either
         (1) a dict from dynamic dimension indices to :func:`Dim` types, where it is
         not required to include static dimension indices in this dict, but when they are,
         they should be mapped to None; or (2) a tuple / list of :func:`Dim` types or None,
         where the :func:`Dim` types correspond to dynamic dimensions, and static dimensions
         are denoted by None. Arguments that are dicts or tuples / lists of tensors are
         recursively specified by using mappings or sequences of contained specifications.

        strict: When enabled (default), the export function will trace the program through
         TorchDynamo which will ensure the soundness of the resulting graph. Otherwise, the
         exported program will not validate the implicit assumptions baked into the graph and
         may cause behavior divergence between the original model and the exported one. This is
         useful when users need to workaround bugs in the tracer, or simply want incrementally
         enable safety in their models. Note that this does not affect the resulting IR spec
         to be different and the model will be serialized in the same way regardless of what value
         is passed here.
         WARNING: This option is experimental and use this at your own risk.

    Returns:
        An :class:`ExportedProgram` containing the traced callable.

    **Acceptable input/output types**

    Acceptable types of inputs (for ``args`` and ``kwargs``) and outputs include:

    - Primitive types, i.e. ``torch.Tensor``, ``int``, ``float``, ``bool`` and ``str``.
    - Dataclasses, but they must be registered by calling :func:`register_dataclass` first.
    - (Nested) Data structures comprising of ``dict``, ``list``, ``tuple``, ``namedtuple`` and
      ``OrderedDict`` containing all above types.

    """
    from ._trace import _export_for_training

    if not isinstance(mod, torch.nn.Module):
        raise ValueError(
            f"Expected `mod` to be an instance of `torch.nn.Module`, got {type(mod)}."
        )
    if isinstance(mod, torch.jit.ScriptModule):
        raise ValueError(
            "Exporting a ScriptModule is not supported. "
            "Maybe try converting your ScriptModule to an ExportedProgram "
            "using `TS2EPConverter(mod, args, kwargs).convert()` instead."
        )
    return _export_for_training(
        mod,
        args,
        kwargs,
        dynamic_shapes,
        strict=strict,
        preserve_module_call_signature=preserve_module_call_signature,
    )


def export_for_inference(
    mod: torch.nn.Module,
    args: tuple[Any, ...],
    kwargs: Optional[dict[str, Any]] = None,
    *,
    dynamic_shapes: Optional[Union[dict[str, Any], tuple[Any], list[Any]]] = None,
    strict: bool = True,
    preserve_module_call_signature: tuple[str, ...] = (),
    decomp_table: Optional[dict["OpOverload", Optional[Callable]]] = None,
) -> ExportedProgram:
    """
    :func:`export_for_inference` takes any nn.Module along with example inputs, and produces a traced graph representing
    only the Tensor computation of the function in an Ahead-of-Time (AOT) fashion,
    which can subsequently be executed with different inputs or serialized. The
    traced graph (1) produces normalized operators in the ATen operator set
    (as well as any user-specified custom operators) which is customizable via decomp_table,
    (2) has eliminated all Python control flow and data structures (with certain exceptions),
    and (3) records the set of shape constraints needed to show that this normalization and control-flow
    elimination is sound for future inputs. This API is for convenience use as it combines :func:`export_for_training` and
    :func:`run_decompositions`.

    **Soundness Guarantee**

    See :func:`export()` docstring for more details.

    Args:
        mod: We will trace the forward method of this module.

        args: Example positional inputs.

        kwargs: Optional example keyword inputs.

        dynamic_shapes:
         An optional argument where the type should either be:
         1) a dict from argument names of ``f`` to their dynamic shape specifications,
         2) a tuple that specifies dynamic shape specifications for each input in original order.
         If you are specifying dynamism on keyword args, you will need to pass them in the order that
         is defined in the original function signature.

         The dynamic shape of a tensor argument can be specified as either
         (1) a dict from dynamic dimension indices to :func:`Dim` types, where it is
         not required to include static dimension indices in this dict, but when they are,
         they should be mapped to None; or (2) a tuple / list of :func:`Dim` types or None,
         where the :func:`Dim` types correspond to dynamic dimensions, and static dimensions
         are denoted by None. Arguments that are dicts or tuples / lists of tensors are
         recursively specified by using mappings or sequences of contained specifications.

        strict: When enabled (default), the export function will trace the program through
         TorchDynamo which will ensure the soundness of the resulting graph. Otherwise, the
         exported program will not validate the implicit assumptions baked into the graph and
         may cause behavior divergence between the original model and the exported one. This is
         useful when users need to workaround bugs in the tracer, or simply want incrementally
         enable safety in their models. Note that this does not affect the resulting IR spec
         to be different and the model will be serialized in the same way regardless of what value
         is passed here.
         WARNING: This option is experimental and use this at your own risk.

        decomp_table: See :func:`run_decompositions` for more details.

    Returns:
        An :class:`ExportedProgram` containing the traced callable.

    **Acceptable input/output types**

    Acceptable types of inputs (for ``args`` and ``kwargs``) and outputs include:

    - Primitive types, i.e. ``torch.Tensor``, ``int``, ``float``, ``bool`` and ``str``.
    - Dataclasses, but they must be registered by calling :func:`register_dataclass` first.
    - (Nested) Data structures comprising of ``dict``, ``list``, ``tuple``, ``namedtuple`` and
      ``OrderedDict`` containing all above types.

    """

    ep_for_training = export_for_training(
        mod,
        args,
        kwargs,
        dynamic_shapes=dynamic_shapes,
        strict=strict,
        preserve_module_call_signature=preserve_module_call_signature,
    )

    return ep_for_training.run_decompositions(decomp_table=decomp_table)


def export(
    mod: torch.nn.Module,
    args: tuple[Any, ...],
    kwargs: Optional[dict[str, Any]] = None,
    *,
    dynamic_shapes: Optional[Union[dict[str, Any], tuple[Any], list[Any]]] = None,
    strict: bool = True,
    preserve_module_call_signature: tuple[str, ...] = (),
) -> ExportedProgram:
    """
    :func:`export` takes any nn.Module along with example inputs, and produces a traced graph representing
    only the Tensor computation of the function in an Ahead-of-Time (AOT) fashion,
    which can subsequently be executed with different inputs or serialized.  The
    traced graph (1) produces normalized operators in the functional ATen operator set
    (as well as any user-specified custom operators), (2) has eliminated all Python control
    flow and data structures (with certain exceptions), and (3) records the set of
    shape constraints needed to show that this normalization and control-flow elimination
    is sound for future inputs.

    **Soundness Guarantee**

    While tracing, :func:`export()` takes note of shape-related assumptions
    made by the user program and the underlying PyTorch operator kernels.
    The output :class:`ExportedProgram` is considered valid only when these
    assumptions hold true.

    Tracing makes assumptions on the shapes (not values) of input tensors.
    Such assumptions must be validated at graph capture time for :func:`export`
    to succeed. Specifically:

    - Assumptions on static shapes of input tensors are automatically validated without additional effort.
    - Assumptions on dynamic shape of input tensors require explicit specification
      by using the :func:`Dim` API to construct dynamic dimensions and by associating
      them with example inputs through the ``dynamic_shapes`` argument.

    If any assumption can not be validated, a fatal error will be raised. When that happens,
    the error message will include suggested fixes to the specification that are needed
    to validate the assumptions. For example :func:`export` might suggest the
    following fix to the definition of a dynamic dimension ``dim0_x``, say appearing in the
    shape associated with input ``x``, that was previously defined as ``Dim("dim0_x")``::

        dim = Dim("dim0_x", max=5)

    This example means the generated code requires dimension 0 of input ``x`` to be less
    than or equal to 5 to be valid. You can inspect the suggested fixes to dynamic dimension
    definitions and then copy them verbatim into your code without needing to change the
    ``dynamic_shapes`` argument to your :func:`export` call.

    Args:
        mod: We will trace the forward method of this module.

        args: Example positional inputs.

        kwargs: Optional example keyword inputs.

        dynamic_shapes:
         An optional argument where the type should either be:
         1) a dict from argument names of ``f`` to their dynamic shape specifications,
         2) a tuple that specifies dynamic shape specifications for each input in original order.
         If you are specifying dynamism on keyword args, you will need to pass them in the order that
         is defined in the original function signature.

         The dynamic shape of a tensor argument can be specified as either
         (1) a dict from dynamic dimension indices to :func:`Dim` types, where it is
         not required to include static dimension indices in this dict, but when they are,
         they should be mapped to None; or (2) a tuple / list of :func:`Dim` types or None,
         where the :func:`Dim` types correspond to dynamic dimensions, and static dimensions
         are denoted by None. Arguments that are dicts or tuples / lists of tensors are
         recursively specified by using mappings or sequences of contained specifications.

        strict: When enabled (default), the export function will trace the program through
         TorchDynamo which will ensure the soundness of the resulting graph. Otherwise, the
         exported program will not validate the implicit assumptions baked into the graph and
         may cause behavior divergence between the original model and the exported one. This is
         useful when users need to workaround bugs in the tracer, or simply want incrementally
         enable safety in their models. Note that this does not affect the resulting IR spec
         to be different and the model will be serialized in the same way regardless of what value
         is passed here.
         WARNING: This option is experimental and use this at your own risk.

    Returns:
        An :class:`ExportedProgram` containing the traced callable.

    **Acceptable input/output types**

    Acceptable types of inputs (for ``args`` and ``kwargs``) and outputs include:

    - Primitive types, i.e. ``torch.Tensor``, ``int``, ``float``, ``bool`` and ``str``.
    - Dataclasses, but they must be registered by calling :func:`register_dataclass` first.
    - (Nested) Data structures comprising of ``dict``, ``list``, ``tuple``, ``namedtuple`` and
      ``OrderedDict`` containing all above types.

    """
    from ._trace import _export

    if not isinstance(mod, torch.nn.Module):
        raise ValueError(
            f"Expected `mod` to be an instance of `torch.nn.Module`, got {type(mod)}."
        )
    if isinstance(mod, torch.jit.ScriptModule):
        raise ValueError(
            "Exporting a ScriptModule is not supported. "
            "Maybe try converting your ScriptModule to an ExportedProgram "
            "using `TS2EPConverter(mod, args, kwargs).convert()` instead."
        )
    return _export(
        mod,
        args,
        kwargs,
        dynamic_shapes,
        strict=strict,
        preserve_module_call_signature=preserve_module_call_signature,
        pre_dispatch=True,
    )


DEFAULT_PICKLE_PROTOCOL = 2


def save(
    ep: ExportedProgram,
    f: FileLike,
    *,
    extra_files: Optional[dict[str, Any]] = None,
    opset_version: Optional[dict[str, int]] = None,
    pickle_protocol: int = DEFAULT_PICKLE_PROTOCOL,
) -> None:
    """

    .. warning::
        Under active development, saved files may not be usable in newer versions
        of PyTorch.

    Saves an :class:`ExportedProgram` to a file-like object. It can then be
    loaded using the Python API :func:`torch.export.load <torch.export.load>`.

    Args:
        ep (ExportedProgram): The exported program to save.

        f (str | os.PathLike[str] | IO[bytes]) A file-like object (has to
         implement write and flush) or a string containing a file name.

        extra_files (Optional[Dict[str, Any]]): Map from filename to contents
         which will be stored as part of f.

        opset_version (Optional[Dict[str, int]]): A map of opset names
         to the version of this opset

        pickle_protocol: can be specified to override the default protocol

    Example::

        import torch
        import io

        class MyModule(torch.nn.Module):
            def forward(self, x):
                return x + 10

        ep = torch.export.export(MyModule(), (torch.randn(5),))

        # Save to file
        torch.export.save(ep, 'exported_program.pt2')

        # Save to io.BytesIO buffer
        buffer = io.BytesIO()
        torch.export.save(ep, buffer)

        # Save with extra files
        extra_files = {'foo.txt': b'bar'.decode('utf-8')}
        torch.export.save(ep, 'exported_program.pt2', extra_files=extra_files)

    """
    if not isinstance(ep, ExportedProgram):
        raise TypeError(
            f"The 'ep' parameter must be an instance of 'ExportedProgram', got '{type(ep).__name__}' instead."
        )

    from torch._export.serde.schema import SCHEMA_VERSION
    from torch._export.serde.serialize import serialize, SerializedArtifact

    artifact: SerializedArtifact = serialize(ep, opset_version, pickle_protocol)

    if isinstance(f, (str, os.PathLike)):
        f = os.fspath(f)

    with zipfile.ZipFile(f, "w") as zipf:
        # Save every field in the SerializedArtifact to a file.
        assert isinstance(artifact.exported_program, bytes)
        zipf.writestr("serialized_exported_program.json", artifact.exported_program)
        zipf.writestr("serialized_state_dict.pt", artifact.state_dict)
        zipf.writestr("serialized_constants.pt", artifact.constants)
        zipf.writestr("serialized_example_inputs.pt", artifact.example_inputs)

        zipf.writestr("version", ".".join(map(str, SCHEMA_VERSION)))

        # Add extra files if provided
        if extra_files:
            for extra_file_name, content in extra_files.items():
                encoded_content = content.encode("utf-8")
                zipf.writestr(f"extra_files/{extra_file_name}", encoded_content)


def load(
    f: FileLike,
    *,
    extra_files: Optional[dict[str, Any]] = None,
    expected_opset_version: Optional[dict[str, int]] = None,
) -> ExportedProgram:
    """

    .. warning::
        Under active development, saved files may not be usable in newer versions
        of PyTorch.

    Loads an :class:`ExportedProgram` previously saved with
    :func:`torch.export.save <torch.export.save>`.

    Args:
        f (str | os.PathLike[str] | IO[bytes]): A file-like object (has to
         implement write and flush) or a string containing a file name.

        extra_files (Optional[Dict[str, Any]]): The extra filenames given in
         this map would be loaded and their content would be stored in the
         provided map.

        expected_opset_version (Optional[Dict[str, int]]): A map of opset names
         to expected opset versions

    Returns:
        An :class:`ExportedProgram` object

    Example::

        import torch
        import io

        # Load ExportedProgram from file
        ep = torch.export.load('exported_program.pt2')

        # Load ExportedProgram from io.BytesIO object
        with open('exported_program.pt2', 'rb') as f:
            buffer = io.BytesIO(f.read())
        buffer.seek(0)
        ep = torch.export.load(buffer)

        # Load with extra files.
        extra_files = {'foo.txt': ''}  # values will be replaced with data
        ep = torch.export.load('exported_program.pt2', extra_files=extra_files)
        print(extra_files['foo.txt'])
        print(ep(torch.randn(5)))
    """
    if isinstance(f, (str, os.PathLike)):
        f = os.fspath(f)

    extra_files = extra_files or {}

    with zipfile.ZipFile(f, "r") as zipf:
        # Check the version
        version = zipf.read("version").decode().split(".")
        from torch._export.serde.schema import SCHEMA_VERSION

        assert len(version) == len(SCHEMA_VERSION)
        if version[0] != str(SCHEMA_VERSION[0]):
            raise RuntimeError(
                f"Serialized version {version} does not match our current "
                f"schema version {SCHEMA_VERSION}."
            )

        from torch._export.serde.serialize import deserialize, SerializedArtifact

        # Load serialized_ep and serialized_state_dict from the zip file

        serialized_exported_program: Optional[bytes] = None
        serialized_state_dict: Optional[bytes] = None
        serialized_constants: Optional[bytes] = None
        serialized_example_inputs: Optional[bytes] = None

        for file_info in zipf.infolist():
            file_content = zipf.read(file_info.filename)

            if file_info.filename == "serialized_exported_program.json":
                serialized_exported_program = file_content
            elif file_info.filename == "serialized_state_dict.json":
                warnings.warn("This version of file is deprecated")
                serialized_state_dict = file_content
            elif file_info.filename == "serialized_constants.json":
                warnings.warn("This version of file is deprecated")
                serialized_constants = file_content
            elif file_info.filename == "serialized_state_dict.pt":
                serialized_state_dict = file_content
            elif file_info.filename == "serialized_constants.pt":
                serialized_constants = file_content
            elif file_info.filename == "serialized_example_inputs.pt":
                serialized_example_inputs = file_content
            elif file_info.filename.startswith("extra_files"):
                filename = file_info.filename.split("/", 1)[1]
                extra_files[filename] = file_content.decode("utf-8")

        assert serialized_exported_program is not None
        assert serialized_state_dict is not None
        assert serialized_constants is not None
        assert serialized_example_inputs is not None
        artifact: SerializedArtifact = SerializedArtifact(
            serialized_exported_program,
            serialized_state_dict,
            serialized_constants,
            serialized_example_inputs,
        )

        # Deserialize ExportedProgram
        ep = deserialize(artifact, expected_opset_version)

        return ep


def register_dataclass(
    cls: type[Any],
    *,
    serialized_type_name: Optional[str] = None,
) -> None:
    """
    Registers a dataclass as a valid input/output type for :func:`torch.export.export`.

    Args:
        cls: the dataclass type to register
        serialized_type_name: The serialized name for the dataclass. This is
        required if you want to serialize the pytree TreeSpec containing this
        dataclass.

    Example::

        import torch
        from dataclasses import dataclass

        @dataclass
        class InputDataClass:
            feature: torch.Tensor
            bias: int

        @dataclass
        class OutputDataClass:
            res: torch.Tensor

        torch.export.register_dataclass(InputDataClass)
        torch.export.register_dataclass(OutputDataClass)

        class Mod(torch.nn.Module):
            def forward(self, x: InputDataClass) -> OutputDataClass:
                res = x.feature + x.bias
                return OutputDataClass(res=res)

        ep = torch.export.export(Mod(), (InputDataClass(torch.ones(2, 2), 1), ))
        print(ep)

    """

    from torch._export.utils import register_dataclass_as_pytree_node

    return register_dataclass_as_pytree_node(
        cls, serialized_type_name=serialized_type_name
    )<|MERGE_RESOLUTION|>--- conflicted
+++ resolved
@@ -26,12 +26,8 @@
 from torch.fx._compatibility import compatibility
 from torch.fx.passes.infra.pass_base import PassResult
 from torch.fx.passes.infra.pass_manager import PassManager
-<<<<<<< HEAD
+from torch.types import FileLike
 from torch.utils.pytree.python import (
-=======
-from torch.types import FileLike
-from torch.utils._pytree import (
->>>>>>> f57c3246
     FlattenFunc,
     FromDumpableContextFn,
     ToDumpableContextFn,
