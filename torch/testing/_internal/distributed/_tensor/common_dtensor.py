# mypy: allow-untyped-defs

# Copyright (c) Meta Platforms, Inc. and affiliates

import itertools
import sys
from dataclasses import dataclass
from functools import partial, wraps
from typing import (
    Any,
    Callable,
    cast,
    TypeVar,
    Union,
)
from collections.abc import Iterator, Sequence

import torch
import torch.distributed as dist
import torch.nn as nn
import torch.nn.functional as F

from torch.distributed._tensor import DeviceMesh, distribute_tensor, Replicate, Shard
from torch.distributed._tensor.placement_types import Placement
from torch.distributed.tensor.parallel import (
    ColwiseParallel,
    parallelize_module,
    PrepareModuleInput,
    RowwiseParallel,
    SequenceParallel,
)
from torch.testing._internal.common_utils import (
    TEST_HPU,
    TEST_CUDA,
)
from torch.testing._internal.common_distributed import (
    MultiProcessTestCase,
    MultiThreadedTestCase,
    skip_if_lt_x_gpu,
    run_subtests,
    TEST_SKIPS,
)

<<<<<<< HEAD
from torch.utils.pytree.python import tree_flatten, tree_unflatten, TreeSpec

DEVICE_TYPE = (
    "cuda" if torch.cuda.is_available() and torch.cuda.device_count() > 1 else "cpu"
)
=======
from torch.utils._pytree import tree_flatten, tree_unflatten, TreeSpec
from torch._utils import _get_device_module

if TEST_CUDA:
    DEVICE_TYPE = "cuda"
    PG_BACKEND = "nccl"
    DEVICE_COUNT = _get_device_module("cuda").device_count()
elif TEST_HPU:
    DEVICE_TYPE = "hpu"
    PG_BACKEND = "hccl"
    DEVICE_COUNT = _get_device_module("hpu").device_count()
else:
    DEVICE_TYPE = "cpu"
    PG_BACKEND = "gloo"
>>>>>>> e0f22e54

NUM_DEVICES = 4

# We use this as a proxy for "multiple GPUs exist"
if TEST_CUDA and DEVICE_COUNT > 1:
    # when we actually have multiple GPUs, relax the requirement to smaller counts.
    NUM_DEVICES = min(NUM_DEVICES, DEVICE_COUNT)

T = TypeVar("T")


# simple RMSNorm layer for testing
class RMSNormPython(torch.nn.Module):
    def __init__(self, dim: int, eps: float = 1e-6):
        super().__init__()
        self.eps = eps
        self.weight = torch.nn.Parameter(torch.ones(dim))

    def _norm(self, x):
        return x * torch.rsqrt(x.pow(2).mean(-1, keepdim=True) + self.eps)

    def forward(self, x):
        output = self._norm(x)
        return output * self.weight


class MLPModule(nn.Module):
    def __init__(self, device, bias: bool = True):
        super().__init__()
        torch.manual_seed(5)
        self.net1 = nn.Linear(10, 16, bias=bias, device=device)
        self.relu = nn.ReLU()
        self.net2 = nn.Linear(16, 10, bias=bias, device=device)

    def forward(self, x):
        return self.net2(self.relu(self.net1(x)))

    def reset_parameters(self):
        self.net1.reset_parameters()
        self.net2.reset_parameters()


class MLPStacked(nn.Module):
    def __init__(self, device, n_layers: int = 2):
        super().__init__()
        self.layers = nn.ModuleList([MLPModule(device) for i in range(n_layers)])

    def forward(self, x):
        for layer in self.layers:
            x = layer(x)
        return x


@dataclass
class ModelArgs:
    n_layers: int = 2
    vocab_size: int = 8
    max_seq_len: int = 16
    dim: int = 16
    n_heads: int = 4
    dropout_p: float = 0.1
    use_attn_mask: bool = True
    weight_tying: bool = True
    checkpoint_activations: bool = False


class Attention(nn.Module):
    def __init__(self, args: ModelArgs):
        super().__init__()
        assert args.dim % args.n_heads == 0
        self.head_dim = args.dim // args.n_heads
        self.n_heads = args.n_heads
        self.dropout_p = args.dropout_p
        self.resid_dropout = nn.Dropout(args.dropout_p)
        self.use_attn_mask = args.use_attn_mask

        self.wq = nn.Linear(args.dim, args.dim, bias=False)
        self.wk = nn.Linear(args.dim, args.dim, bias=False)
        self.wv = nn.Linear(args.dim, args.dim, bias=False)
        self.wo = nn.Linear(args.dim, args.dim, bias=False)

    def forward(self, x):
        bsz, seq_len, _ = x.size()
        queries, keys, values = self.wq(x), self.wk(x), self.wv(x)
        queries = queries.view(bsz, seq_len, self.n_heads, self.head_dim)
        keys = keys.view(bsz, seq_len, self.n_heads, self.head_dim)
        values = values.view(bsz, seq_len, self.n_heads, self.head_dim)

        queries = queries.transpose(1, 2)  # (bsz, n_heads, seq_len, head_dim)
        keys = keys.transpose(1, 2)  # (bsz, n_heads, seq_len, head_dim)
        values = values.transpose(1, 2)  # (bsz, n_heads, seq_len, head_dim)

        output = F.scaled_dot_product_attention(
            queries,
            keys,
            values,
            None,
            self.dropout_p if self.training else 0,
            self.use_attn_mask,
        )
        output = output.transpose(1, 2).contiguous().view(bsz, seq_len, -1)
        return self.resid_dropout(self.wo(output))


class FeedForward(nn.Module):
    def __init__(self, dim, hidden_dim, dropout_p):
        super().__init__()
        self.w1 = nn.Linear(dim, hidden_dim)
        self.gelu = nn.GELU()
        self.w2 = nn.Linear(hidden_dim, dim)
        self.resid_dropout = nn.Dropout(dropout_p)

    def forward(self, x):
        return self.resid_dropout(self.w2(self.gelu(self.w1(x))))


class TransformerBlock(nn.Module):
    def __init__(self, args: ModelArgs):
        super().__init__()
        self.attention_norm = nn.LayerNorm(args.dim)
        self.attention = Attention(args)
        self.ffn_norm = nn.LayerNorm(args.dim)
        self.feed_forward = FeedForward(
            args.dim, hidden_dim=4 * args.dim, dropout_p=args.dropout_p
        )

    def forward(self, x):
        h = x + self.attention(self.attention_norm(x))
        out = h + self.feed_forward(self.ffn_norm(h))
        return out


# A toy transformer model, partly inspired by the nanoGPT model:
# https://github.com/karpathy/nanoGPT.
class Transformer(nn.Module):
    def __init__(self, args: ModelArgs):
        super().__init__()
        assert args.vocab_size is not None
        assert args.max_seq_len is not None
        self.model_args = args
        self.max_seq_len = args.max_seq_len
        self.tok_embeddings = nn.Embedding(args.vocab_size, args.dim)
        self.pos_embeddings = nn.Embedding(args.max_seq_len, args.dim)
        self.dropout = nn.Dropout(args.dropout_p)
        self.layers = nn.ModuleList()
        for _ in range(args.n_layers):
            self.layers.append(TransformerBlock(args))
        self.norm = nn.LayerNorm(args.dim)
        self.output = nn.Linear(args.dim, args.vocab_size, bias=False)
        if args.weight_tying:
            self.output.weight = self.tok_embeddings.weight
        self.checkpoint_activations = args.checkpoint_activations

    def forward(self, tokens):
        _bsz, seq_len = tokens.size()
        assert seq_len <= self.max_seq_len
        h = self.tok_embeddings(tokens)
        pos = torch.arange(0, seq_len, device=tokens.device)
        p = self.pos_embeddings(pos)  # positional embeddings of shape (seq_len, dim)
        h = h + p
        h = self.dropout(h)
        for layer in self.layers:
            if self.checkpoint_activations:
                h = torch.utils.checkpoint.checkpoint(layer, h, use_reentrant=False)
            else:
                h = layer(h)
        h = self.norm(h)
        output = self.output(h).float()
        return output

    @staticmethod
    def parallelize(
        module: "Transformer", device_mesh: DeviceMesh, use_seq_parallel: bool, local_output_for_attn: bool = False
    ) -> nn.Module:
        assert isinstance(module, Transformer), f"Requires Transformer but got {module}"
        # Parallelize the root submodules.
        if use_seq_parallel:
            root_plan = {
                "tok_embeddings": RowwiseParallel(input_layouts=Replicate(), output_layouts=Shard(1)),
                "pos_embeddings": RowwiseParallel(input_layouts=Replicate(), output_layouts=Shard(0)),
                "norm": SequenceParallel(),
            }
        else:
            root_plan = {
                "tok_embeddings": RowwiseParallel(input_layouts=Replicate(), output_layouts=Replicate()),
                "pos_embeddings": RowwiseParallel(input_layouts=Replicate(), output_layouts=Replicate()),
            }

        module_tp = parallelize_module(module, device_mesh, root_plan)
        # Parallelize the attention and feed forward submodules.
        for layer in module_tp.layers:
            layer_parallelize_plan = {}
            if use_seq_parallel:
                layer_parallelize_plan["attention"] = PrepareModuleInput(
                    input_layouts=Shard(1),
                    desired_input_layouts=Replicate(),
                )
                # shard the RMSNorms
                layer_parallelize_plan["attention_norm"] = SequenceParallel()
                layer_parallelize_plan["ffn_norm"] = SequenceParallel()
            layer_parallelize_plan["attention.wq"] = ColwiseParallel(use_local_output=local_output_for_attn)
            layer_parallelize_plan["attention.wk"] = ColwiseParallel(use_local_output=local_output_for_attn)
            layer_parallelize_plan["attention.wv"] = ColwiseParallel(use_local_output=local_output_for_attn)
            layer_parallelize_plan["attention.wo"] = (
                RowwiseParallel(output_layouts=Shard(1))
                if use_seq_parallel
                else RowwiseParallel()
            )

            layer_parallelize_plan["feed_forward.w1"] = (
                ColwiseParallel(input_layouts=Shard(1))
                if use_seq_parallel
                else ColwiseParallel()
            )
            layer_parallelize_plan["feed_forward.w2"] = (
                RowwiseParallel(output_layouts=Shard(1))
                if use_seq_parallel
                else RowwiseParallel()
            )

            parallelize_module(layer, device_mesh, layer_parallelize_plan)

        # Parallelize the output submodule. If weight tying is enabled, we need to
        # make sure output.weight is sharded consistently as tok_embeddings.weight,
        # at the cost of the all_reduce operation using RowwiseParallel.
        output_parallelize_plan = (
            ColwiseParallel(
                input_layouts=Shard(1),
                output_layouts=Replicate(),
            )
            if use_seq_parallel
            else ColwiseParallel(output_layouts=Replicate())
        )
        parallelize_module(module_tp.output, device_mesh, output_parallelize_plan)

        if local_output_for_attn:
            for layer in module_tp.layers:
                layer.attention.n_heads = module_tp.model_args.n_heads // device_mesh.size()

        # Manually set output.weight so that parameters and gradients are shared.
        if module_tp.model_args.weight_tying:
            module_tp.output.weight = module_tp.tok_embeddings.weight

        return module_tp


def skip_unless_torch_gpu(method: T) -> T:
    """
    Test decorator which skips the test unless there's a GPU available to torch.

    >>> # xdoctest: +SKIP
    >>> @skip_unless_torch_gpu
    >>> def test_some_method(self) -> None:
    >>>   ...
    """
    # The builtin @skip_if_no_gpu relies on os.environ['WORLD_SIZE'] being set.
    return cast(T, skip_if_lt_x_gpu(NUM_DEVICES)(method))


class DTensorTestBase(MultiProcessTestCase):
    @property
    def world_size(self) -> int:
        return NUM_DEVICES

    @property
    def backend(self) -> str:
        backend = "nccl" if TEST_CUDA else "hccl" if TEST_HPU else "gloo"
        return backend

    def build_device_mesh(self) -> DeviceMesh:
        return DeviceMesh(self.device_type, list(range(self.world_size)))

    def init_pg(self, eager_init) -> None:
        if "nccl" in self.backend and torch.cuda.device_count() < self.world_size:
            sys.exit(TEST_SKIPS[f"multi-gpu-{self.world_size}"].exit_code)

        if self.backend not in ["nccl", "gloo", "mpi", "cpu:gloo,cuda:nccl", "hccl"]:
            raise RuntimeError(f"Backend {self.backend} not supported!")

        device_id = None
        if "nccl" in self.backend:
            # set device for nccl pg for collectives
            torch.cuda.set_device(self.rank)
            # we only need to set device_id for nccl backend with eager init
            device_id = torch.device(f"{self.device_type}:{self.rank}") if eager_init else None
        # For nccl backend, bind the device to the process if device_id is not None
        # so the nccl communicator is immediately formed and we can use `ncclCommSplit`
        # for form subgroup to avoid unnecesssary overhead.
        dist.init_process_group(
            backend=self.backend,
            world_size=self.world_size,
            rank=self.rank,  # pyre-ignore[16]
            init_method=f"file://{self.file_name}",  # pyre-ignore[16]
            device_id=device_id,
        )

    def destroy_pg(self) -> None:
        # Wait for all ranks to reach here before starting shutdown.
        # FIXME dist.barrier deadlocks with multiple threads and NCCL: https://github.com/pytorch/pytorch/issues/95895
        # dist.all_reduce(torch.zeros((1,), device="cuda" if TEST_CUDA else "cpu"))
        # FIXME can't use the above all_reduce as it causes hangs on bionic and focal. It hangs:
        #  test_dtensor.py  -- DTensorMeshTest.test_dtensor_device_mesh_device_conversion
        dist.barrier()
        dist.destroy_process_group()

    def setUp(self) -> None:
        super().setUp()
        self._spawn_processes()

    # pyre-ignore[2]:
    def _test_op(self, mesh: DeviceMesh, op_call, *args, **kwargs) -> None:
        out = op_call(*args, **kwargs)
        dtc = DTensorConverter(mesh, args, kwargs)
        for d_args, d_kwargs in dtc:
            # pyre can't find assertTrue anymore?
            self.assertEqual(dtc.successful(), True)
            d_out = op_call(*d_args, **d_kwargs)
            self.assertEqual(d_out.full_tensor(), out)

    def run_subtests(self, *args, **kwargs):
        return run_subtests(self, *args, **kwargs)


TestFunc = Callable[[...], object]


# wrapper to initialize comms (processgroup)
def with_comms(eager_init: Union[TestFunc, bool] = False) -> TestFunc:

    def decorator(func, eager_init: bool = False):

        @wraps(func)  # pyre-ignore[6]
        def wrapper(
            self, *args: tuple[object], **kwargs: dict[str, Any]  # type: ignore[misc]
        ) -> None:
            # if enough GPU we can use GPU, otherwise we fallback to CPU
            if not TEST_CUDA or torch.cuda.device_count() < self.world_size:
                self.device_type = "cpu"
            else:
                self.device_type = DEVICE_TYPE

            self.init_pg(eager_init)

            try:
                func(self, *args, **kwargs)  # type: ignore[misc]
            except Exception as e:
                dist.destroy_process_group()
                raise e

            self.destroy_pg()

        return wrapper

    return decorator(func=eager_init) if callable(eager_init) else partial(decorator, eager_init=eager_init)


class DTensorOpTestBase(MultiThreadedTestCase):
    @property
    def world_size(self) -> int:
        return NUM_DEVICES

    @property
    def device_type(self) -> str:
        return DEVICE_TYPE

    def build_device_mesh(self):
        return DeviceMesh(self.device_type, list(range(self.world_size)))

    def setUp(self) -> None:
        super().setUp()
        self._spawn_threads()


# This is a class for converting args/kwargs of an op into distributed args/kwargs
class DTensorConverter:
    def __init__(
        self,
        mesh: DeviceMesh,
        args: tuple[object, ...],
        kwargs: dict[str, object],
    ) -> None:
        self.hit = 0
        self.miss = 0
        self.mesh = mesh
        self.args = args
        self.kwargs = kwargs
        flatten_args, flatten_args_spec = tree_flatten(args)
        flatten_kwargs, flatten_kwargs_spec = tree_flatten(kwargs)

        self.flatten_args: list[object] = flatten_args
        self.flatten_args_spec: TreeSpec = flatten_args_spec
        self.flatten_kwargs: list[object] = flatten_kwargs
        self.flatten_kwargs_spec: TreeSpec = flatten_kwargs_spec

        choices_for_args = [self.gen_sharding_choices_for_arg(arg) for arg in self.flatten_args if isinstance(arg, torch.Tensor)]

        choices_for_args.extend(
            self.gen_sharding_choices_for_arg(arg) for arg in self.flatten_kwargs if isinstance(arg, torch.Tensor)
        )

        self.sharding_combs: Iterator[Sequence[Placement]] = iter(
            itertools.product(*choices_for_args)
        )

    def successful(self) -> bool:
        return self.hit > 0 and self.miss == 0

    def is_supported_tensor(self, t: torch.Tensor) -> bool:
        # TODO: dist tensor need to support quantized and sparse
        # tensors, quantized tensor might be relatively easy, but
        # sparse tensor have special layouts that we need to possibly
        # deal with, until we are clear about them, we don't officially
        # support them.
        return not any(
            [
                t.is_sparse_csr,
                t.is_sparse,
                t.is_mkldnn,
                t.is_quantized,
                t.is_nested,
                torch._is_functional_tensor(t),
                t.is_neg(),
                t.is_conj(),
                t.device.type in ("lazy", "meta"),
                # We need a way to test if a tensor is batched but there
                # is no official APi to do it
                # torch._C._is_batched(t),
            ]
        )

    def gen_sharding_choices_for_arg(self, arg: torch.Tensor) -> Sequence[Placement]:
        mesh_size = self.mesh.size()
        sharding_choices: list[Placement] = [Replicate()]
        # c10d collective does not support bool tensor
        # for bool tensor we treat it as replicated
        if arg.dtype != torch.bool:
            # only generating choices with: replicate, or sharding
            # evenly on a dimension that could be sharded
            sharding_choices = sharding_choices + [
                Shard(i)
                for i, s in enumerate(arg.shape)
                if s > 1 and s % mesh_size == 0
            ]
        # TODO: add multi mesh choices
        # all_choices = itertools.product(
        #     *(self.mesh.ndim * [sharding_choices])
        # )
        return sharding_choices

    def __iter__(self) -> "DTensorConverter":
        return self

    def __next__(self) -> tuple[tuple[object, ...], dict[str, object]]:
        try:
            next_sharding_choices = next(self.sharding_combs)
            idx = 0

            new_args: list[object] = []
            for arg in self.flatten_args:
                if isinstance(arg, torch.Tensor):
                    new_args.append(
                        self.to_dist_tensor(
                            arg, self.mesh, [next_sharding_choices[idx]]
                        )
                    )
                    idx += 1
                else:
                    new_args.append(arg)

            new_kwargs: list[object] = []
            for arg in self.flatten_kwargs:
                if isinstance(arg, torch.Tensor):
                    new_kwargs.append(
                        self.to_dist_tensor(
                            arg, self.mesh, [next_sharding_choices[idx]]
                        )
                    )
                    idx += 1
                else:
                    new_kwargs.append(arg)

            return (
                tree_unflatten(new_args, self.flatten_args_spec),
                tree_unflatten(new_kwargs, self.flatten_kwargs_spec),
            )
        except StopIteration as e:
            raise StopIteration from e

    def to_dist_tensor(
        self, t: torch.Tensor, mesh: DeviceMesh, placements: list[Placement]
    ) -> torch.Tensor:
        if type(t) is torch.Tensor or type(t) is nn.Parameter:
            if self.is_supported_tensor(t):
                self.hit += 1
                if t.ndim == 0:
                    # scalar tensor by default will be replicated
                    r = distribute_tensor(t, mesh, [Replicate()] * mesh.ndim)
                else:
                    # distribute non-scalar tensors
                    r = distribute_tensor(t, mesh, placements)
                if type(t) is nn.Parameter:
                    r = nn.Parameter(  # type: ignore[assignment]
                        r, requires_grad=r.requires_grad
                    )
                return r
            else:
                self.miss += 1
                return t
        elif torch.overrides.is_tensor_like(t):
            # Blindly converting tensor subclasses to dist tensor can cause
            # unpredictable problems, we explicitly disable this conversion
            # for now (i.e. we don't support DTensor holding tensor subclass
            # until there's a strong reason later).
            self.miss += 1
            return t
        else:
            raise RuntimeError(f"Trying to convert to DTensor, but got {type(t)}")<|MERGE_RESOLUTION|>--- conflicted
+++ resolved
@@ -41,14 +41,7 @@
     TEST_SKIPS,
 )
 
-<<<<<<< HEAD
 from torch.utils.pytree.python import tree_flatten, tree_unflatten, TreeSpec
-
-DEVICE_TYPE = (
-    "cuda" if torch.cuda.is_available() and torch.cuda.device_count() > 1 else "cpu"
-)
-=======
-from torch.utils._pytree import tree_flatten, tree_unflatten, TreeSpec
 from torch._utils import _get_device_module
 
 if TEST_CUDA:
@@ -62,7 +55,6 @@
 else:
     DEVICE_TYPE = "cpu"
     PG_BACKEND = "gloo"
->>>>>>> e0f22e54
 
 NUM_DEVICES = 4
 
