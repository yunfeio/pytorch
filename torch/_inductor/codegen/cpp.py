# mypy: allow-untyped-defs
import contextlib
import dataclasses
import functools
import itertools
import math
import re
import sys
import warnings
from collections.abc import Sequence
from enum import Enum
from typing import Any, Callable, cast, Optional, Union

import sympy

import torch
import torch.fx
from torch._inductor import dependencies
from torch._prims_common import is_float_dtype, is_integer_dtype
from torch.utils._ordered_set import OrderedSet
from torch.utils._sympy.functions import CeilDiv, FloorDiv, ModularIndexing
from torch.utils._sympy.symbol import free_symbol_is_type, symbol_is_type, SymT

from ..._dynamo.utils import counters
from .. import codecache, config, cpp_builder, cpu_vec_isa, ir, metrics
from ..loop_body import LoopBody
from ..scheduler import (
    BaseSchedulerNode,
    BaseScheduling,
    ExternKernelSchedulerNode,
    ForeachKernelSchedulerNode,
    FusedSchedulerNode,
    Scheduler,
    SchedulerNode,
)
from ..utils import (
    cache_on_self,
    get_bounds_index_expr,
    get_fused_kernel_name,
    has_free_symbols,
    is_multi_outputs_template,
    is_welford_reduction,
    parallel_num_threads,
    Placeholder,
    sympy_index_symbol,
    sympy_index_symbol_with_prefix,
    sympy_product,
    sympy_subs,
)
from ..virtualized import NullKernelHandler, ops, OpsValue, V
from .common import (
    BackendFeature,
    BracesBuffer,
    CSE,
    CSEVariable,
    DataTypePropagation,
    DeferredLine,
    DTYPE_TO_COMPUTATION_DTYPE,
    IndentedBuffer,
    Kernel,
    KernelArgs,
    OpOverrides,
    OptimizationContext,
)
from .cpp_utils import (
    _get_dtype_from_loopbodies,
    _get_loop_body,
    cexpr,
    cexpr_index,
    codegen_rand,
    CppCSEVariable,
    DTYPE_TO_CPP,
    INDEX_TYPE,
    LocalBufferContext,
    may_unify_binary_op_mask_type,
    promote_args,
    template_fusion_with_epilogues_supported,
    unify_mask_base_type,
    value_to_cpp,
)


_IS_WINDOWS = sys.platform == "win32"


def get_export_declaration():
    return "__declspec(dllexport)" if _IS_WINDOWS else ""


schedule_log = torch._logging.getArtifactLogger(__name__, "schedule")

NATIVE_OMP_RTYPES = OrderedSet(["+", "*", "^", "||", "min", "max"])
RTYPE_TO_CPP = {
    "sum": "+",
    "prod": "*",
    "xor_sum": "^",
    "min": "min",
    "max": "max",
    "argmin": "argmin",
    "argmax": "argmax",
    "any": "||",
    "welford_reduce": "welford",
    "welford_combine": "welford",
}
VECTORIZABLE_RTYPES = OrderedSet(
    [
        "max",
        "min",
        "sum",
        "prod",
        "xor_sum",
        "welford_reduce",
        "welford_combine",
        "argmin",
        "argmax",
        "any",
    ]
)

PYTHON_TO_CPP = {
    "Tensor": "at::Tensor",
    "int": "long",
    "float": "double",
    "bool": "bool",
    "str": "std::string",
    "ScalarType": "c10::ScalarType",
    "MemoryFormat": "at::MemoryFormat",
    "Layout": "at::Layout",
    "Device": "at::Device",
    "number": "at::Scalar",
}

CONTAINER_PYTHON_TO_CPP = {
    "List": "std::vector",
    "Optional": "std::optional",
}

DTYPE_LOWP_FP = [
    torch.bfloat16,
    torch.float16,
]

VECTORIZABLE_DTYPES: list[torch.dtype] = [
    torch.float64,
    torch.float,
    torch.bfloat16,
    torch.float16,
    torch.bool,
    torch.uint8,
    torch.int8,
    torch.int32,
    torch.int64,
]

MASKED_VECTORIZABLE_DTYPES: list[torch.dtype] = [
    torch.float,
    torch.bfloat16,
    torch.float16,
    torch.uint8,
    torch.int8,
]


def reduction_init(reduction_type, dtype):
    if dtype in DTYPE_LOWP_FP:
        # Since load promotes all half-precision inputs to float, the initial
        # constant for reduction must be promoted as well
        dtype = torch.float32
    if reduction_type in ("xor_sum", "sum", "any"):
        return 0
    if reduction_type == "prod":
        return 1
    if reduction_type in ("max", "argmax", "min", "argmin"):
        cdtype = DTYPE_TO_CPP[dtype]
        if dtype == torch.bool and reduction_type in ("argmin", "argmax"):
            cdtype = DTYPE_TO_CPP[torch.float]
        min_var = (
            f"-std::numeric_limits<{cdtype}>::infinity()"
            if is_float_dtype(dtype)
            else f"std::numeric_limits<{cdtype}>::min()"
        )
        max_var = (
            f"std::numeric_limits<{cdtype}>::infinity()"
            if is_float_dtype(dtype)
            else f"std::numeric_limits<{cdtype}>::max()"
        )
        init_var = min_var if reduction_type in ("max", "argmax") else max_var
        return (
            init_var
            if reduction_type in ("max", "min")
            else f"IndexValue<{cdtype}>{{0, {init_var}}}"
        )
    if is_welford_reduction(reduction_type):
        return f"Welford<{DTYPE_TO_CPP[dtype]}>()"
    raise AssertionError(reduction_type)


def reduction_acc_type(reduction_type, dtype):
    scalar_type = DTYPE_TO_CPP[DTYPE_TO_COMPUTATION_DTYPE[dtype]]
    if is_welford_reduction(reduction_type):
        return f"Welford<{scalar_type}>"
    if reduction_type in ("argmin", "argmax"):
        if dtype == torch.bool:
            scalar_type = DTYPE_TO_CPP[torch.float]
        return f"IndexValue<{scalar_type}>"
    return scalar_type


def reduction_combine(
    reduction_type,
    var,
    next_value,
    index: Optional[sympy.Symbol] = None,
    src_dtype=None,
):
    is_bool = src_dtype == torch.bool
    if reduction_type == "sum":
        conjunction = "|" if is_bool else "+"
        return f"{var} {conjunction} {next_value}"
    if reduction_type == "prod":
        return f"{var} * {next_value}"
    if reduction_type == "xor_sum":
        return f"{var} ^ {next_value}"
    if reduction_type == "any":
        return f"{var} || {next_value}"
    if reduction_type in ("min", "max"):
        return f"{reduction_type}_propagate_nan({var}, {next_value})"
    if reduction_type == "welford_reduce":
        return f"welford_combine({var}, {next_value})"
    if reduction_type == "welford_combine":
        if isinstance(next_value, tuple):
            mean, m2, weight = next_value
        else:
            mean, m2, weight = reduction_project(reduction_type, next_value)
        return f"welford_combine({var}, {{{mean}, {m2}, {weight}}})"
    if reduction_type in ("argmin", "argmax"):
        if (
            hasattr(next_value, "dtype")
            and next_value.dtype == torch.bool
            and not next_value.is_vec
        ):
            if index is not None:
                return f"{reduction_type}_combine({var}, static_cast<float>({next_value}), {index})"
            else:
                return (
                    f"{reduction_type}_combine({var}, static_cast<float>({next_value}))"
                )
        if index is not None:
            return f"{reduction_type}_combine({var}, {next_value}, {index})"
        else:
            return f"{reduction_type}_combine({var}, {next_value})"
    raise AssertionError(reduction_type)


def reduction_project(reduction_type, acc):
    if is_welford_reduction(reduction_type):
        return f"{acc}.mean", f"{acc}.m2", f"{acc}.weight"
    elif reduction_type in ("argmin", "argmax"):
        return f"{acc}.index"
    return acc


def move_code_under_inner_loop(
    code: IndentedBuffer,
    iter_var: sympy.Expr,
    new_iter_var: str,
    loop_start: sympy.Expr,
    loop_end: sympy.Expr,
) -> BracesBuffer:
    r"""
    f(iter_var) is transformed to f(new_iter_var) under the inner loop
      \/
    for (new_iter_var = loop_start; new_iter_var < loop_end; new_iter_var++) {
        f(new_iter_var)
    }
    Please be careful while using this function,
    as the variable defined in f(iter_var) will be invalid outside the for loop.
    For example:
    auto tmp0 = in_ptr[x0]; ->
    for (new_x0 = start; new_x0 < end; new_x0++){
        auto tmp0 = in_ptr[new_x0];
    }
    The tmp0 is invalid outside the loop.
    """
    transformed_code = BracesBuffer()
    with contextlib.ExitStack() as stack:
        transformed_code.writeline(
            f"for ({INDEX_TYPE} {new_iter_var} = {cexpr_index(loop_start)};"
            + f"{new_iter_var} < {cexpr_index(loop_end)}; {new_iter_var}++)"
        )
        stack.enter_context(transformed_code.indent())
        for _, line in enumerate(code._lines):
            assert isinstance(
                line,
                (
                    str,
                    DeferredLine,
                ),
            )
            deferred_name = None
            if isinstance(line, DeferredLine):
                deferred_name = line.name
                line = line.line
            new_line = re.sub(r"\b" + f"{iter_var}" + r"\b", f"{new_iter_var}", line)
            if deferred_name:
                new_line = DeferredLine(deferred_name, new_line)  # type: ignore[assignment]
            transformed_code.writeline(new_line)
    return transformed_code


def reduction_prefix_array(
    acc_var: Union[str, CSEVariable],
    acc_type: str,
    reduction_type: str,
    dtype: torch.dtype,
    len: Union[str, int],
    init_fn,
):
    """
    MSVC don't support dynamic array(VLA). So we use std::unique_ptr here.
    Ref: https://stackoverflow.com/questions/56555406/creating-dynamic-sized-array-using-msvc-c-compiler
    MSVC is the only one compiler without VLA. support. Since MSVC can't get good performance here.
    We just use unique_ptr make it works on MSVC.
    For other compilers, we continue to use VLA to get best performence.
    """
    code_buffer = IndentedBuffer()
    acc_decl = (
        f"auto {acc_var}_arr = std::make_unique<{acc_type}[]>({len});"
        if cpp_builder.is_msvc_cl()
        else f"{acc_type} {acc_var}_arr[{len}];"
    )
    code_buffer.writeline(f"{acc_decl}")
    code_buffer.writelines(
        [
            f"for (int i = 0; i < {len}; i++)",
            "{",
            f"    {acc_var}_arr[i] = {init_fn(reduction_type, dtype)};",
            "}",
        ],
    )
    return code_buffer


def replace_acc_name(buffer: IndentedBuffer, name: str, new_name: str):
    for i, line in enumerate(buffer._lines):
        assert isinstance(
            line,
            (
                str,
                DeferredLine,
            ),
        )
        if isinstance(line, DeferredLine):
            line.line = re.sub(r"\b" + f"{name}" + r"\b", f"{new_name}", line.line)
        else:
            buffer._lines[i] = re.sub(r"\b" + f"{name}" + r"\b", f"{new_name}", line)


@functools.lru_cache
def stride_at(index: sympy.Expr, var: sympy.Symbol):
    if not index.has(var):
        # see test_torchinductor_dynamic_shapes.py::test_full_boolean_dynamic_shapes_cpu
        # which has tmp0 = ops.index_expr(s0 >= 1024, torch.bool) and fails below calculation.
        # in this case, there is no dependencies between index and var.
        return sympy.S.Zero
    replacement = {var: var + 1}
    new_index = sympy_subs(index, replacement)  # type: ignore[arg-type]
    return sympy.simplify(new_index - index)


@functools.lru_cache
def simplify_index_in_vec_range(index: sympy.Expr, var: sympy.Expr, vec_length: int):
    """
    Simplifies the index expression within the range of a vectorized loop.
    Given a vectorized loop variable `var` in the range of a loop with `vec_length`,
    this function transforms the `index` into an equivalent form. It handles
    simplifications for cases where `var` can be expressed as `vec_length * a + b`,
    where `b` ranges from 0 to `vec_length - 1`. The function reduces occurrences
    of `FloorDiv` and `ModularIndexing` in the `index` with best-effort optimizations.

    NOTE:
    The simplified index expression is intended for analysis purposes only, not
    for code generation. It replaces `FloorDiv` and `ModularIndexing` with free variables
    which are not dependent on the loop variable `var` in the vectorized range. Check
    https://github.com/pytorch/pytorch/pull/117221#discussion_r1449746217 for more details.

    Examples:
    1. If `var` is `x3` and `vec_length` is 16, and `x3 = 16*a + b`, then
       `FloorDiv(x3, div)` or `ModularIndexing(x3, div, mod)` becomes a free variable
       when `div` is divisible by 16.
    2. `ModularIndexing(x3, 1, mod)` can be simplified to `x3 + c` where `c` is a free
       variable when `mod` is divisible by 16.
    """

    div_freevar_id = 0
    mod_freevar_id = 0

    def visit_indexing_div(divisor):
        nonlocal div_freevar_id
        result = FloorDiv(var, divisor)
        if sympy.gcd(divisor, vec_length) == vec_length:
            result = sympy.Symbol(f"{var}_div_c{div_freevar_id}")
            div_freevar_id += 1
        return result

    def visit_modular_indexing(divisor, modulus):
        nonlocal mod_freevar_id
        result = ModularIndexing(var, divisor, modulus)
        if sympy.gcd(divisor, vec_length) == vec_length:
            result = sympy.Symbol(f"{var}_mod_c{mod_freevar_id}")
            mod_freevar_id += 1
        elif divisor == 1 and sympy.gcd(modulus, vec_length) == vec_length:
            result = var + sympy.Symbol(f"{var}_mod_c{mod_freevar_id}")
            mod_freevar_id += 1
        return result

    original_index = index

    div = sympy.Wild("divisor", integer=True)
    if index.has(FloorDiv):
        index = index.replace(FloorDiv(var, div), visit_indexing_div)

    mod = sympy.Wild("modulus", integer=True)
    if index.has(ModularIndexing):
        index = index.replace(ModularIndexing(var, div, mod), visit_modular_indexing)

    index = sympy.simplify(index)
    if index != original_index:
        return simplify_index_in_vec_range(index, var, vec_length)

    return index


@functools.lru_cache
def stride_at_vec_range(
    index: sympy.Expr, var: sympy.Symbol, vec_length: Optional[int] = None
):
    if vec_length:
        index = simplify_index_in_vec_range(index, var, vec_length)
    return stride_at(index, var)


class OuterLoopFusedSchedulerNode(FusedSchedulerNode):
    @classmethod
    def fuse(  # type: ignore[override]
        cls, node1: BaseSchedulerNode, node2: BaseSchedulerNode, outer_loop_fusion_depth
    ):
        assert node1.scheduler is node2.scheduler
        assert all(
            type(node)
            in (
                OuterLoopFusedSchedulerNode,
                SchedulerNode,
                FusedSchedulerNode,
            )
            for node in (node1, node2)
        )
        if any(type(node) is OuterLoopFusedSchedulerNode for node in (node1, node2)):
            return cls(
                node1.scheduler,
                (
                    list(node1.get_outer_nodes())
                    if type(node1) is OuterLoopFusedSchedulerNode
                    else [
                        node1,
                    ]
                )
                + (
                    list(node2.get_outer_nodes())
                    if type(node2) is OuterLoopFusedSchedulerNode
                    else [
                        node2,
                    ]
                ),
                outer_loop_fusion_depth,
            )
        else:
            return cls(node1.scheduler, [node1, node2], outer_loop_fusion_depth)  # type: ignore[list-item]

    def __init__(
        self,
        scheduler: "Scheduler",
        outer_fused_nodes: list[Union[FusedSchedulerNode, SchedulerNode]],
        outer_loop_fusion_depth,
    ):
<<<<<<< HEAD
        self.outer_fused_nodes: List[Union[FusedSchedulerNode, SchedulerNode]] = (
            outer_fused_nodes
        )
=======
        self.outer_fused_nodes: list[
            Union[FusedSchedulerNode, SchedulerNode]
        ] = outer_fused_nodes
>>>>>>> d48eb58d
        self.outer_loop_fusion_depth = outer_loop_fusion_depth
        flatten_snodes = []
        for _node in self.outer_fused_nodes:
            assert isinstance(_node, (SchedulerNode, FusedSchedulerNode))
            flatten_snodes.extend(list(_node.get_nodes()))
        super().__init__(scheduler, flatten_snodes)  # type: ignore[arg-type]

    def get_outer_nodes(self):
        return self.outer_fused_nodes

    def check_outer_fusion_loop_level_attr(
        self, cpp_kernel_proxy_list, outer_loop_fusion_depth
    ):
        # This function ensures that the same tiling split is applied at each loop level within the outer loop fusion depth.
        # In the fusion stage, we only examine nodes with same vars and reduce.
        # However, for nodes with same vars and reduce, the loops may still have different tile splits.
        # For example (test_expr_vec_non_contiguous in test_cpu_repro.py):
        #   * buf0 tiling along the 2nd loop level, buf1 tiling along the 3rd loop level.
        # If the check failed, we should fall back to standard loop codegen.
        def _inner(
            left_loop_nest: LoopNest,
            right_loop_nest: LoopNest,
            loop_fusion_depth: int,
            current_checking_depth: int,
        ) -> bool:
            assert left_loop_nest.loops
            assert right_loop_nest.loops
            left_loop_level = left_loop_nest.loops[current_checking_depth]
            right_loop_level = right_loop_nest.loops[current_checking_depth]
            # Check if same loop level attr
            outer_loops_attr_compare_list = [
                "var",
                "size",
                "offset",
                "steps",
            ]
            if not (
                all(
                    getattr(left_loop_level, attr_compare)
                    == getattr(right_loop_level, attr_compare)
                    for attr_compare in outer_loops_attr_compare_list
                )
            ):
                return False

            assert loop_fusion_depth >= 1
            if (loop_fusion_depth := loop_fusion_depth - 1) > 0:
                # Check next loop level attr
                current_checking_depth = current_checking_depth + 1
                assert current_checking_depth < len(left_loop_nest.loops)
                assert current_checking_depth < len(right_loop_nest.loops)
                if not _inner(
                    left_loop_nest,
                    right_loop_nest,
                    loop_fusion_depth,
                    current_checking_depth,
                ):
                    return False

            return True

        for idx in range(len(cpp_kernel_proxy_list) - 1):
            left_loop_nest = cpp_kernel_proxy_list[idx].loop_nest
            right_loop_nest = cpp_kernel_proxy_list[idx + 1].loop_nest
            if not _inner(
                left_loop_nest,
                right_loop_nest,
                outer_loop_fusion_depth,
                0,
            ):
                return False

        return True

    def merge_outer_fusion_kernels(
        self,
        cpp_kernel_proxy_list,
    ):
        kernel_group = cpp_kernel_proxy_list[0].kernel_group
        outer_loop_fused_kernel = OuterLoopFusedKernel(kernel_group)
        outer_loop_fused_kernel.inner = [
            proxy.loop_nest.from_loop_level(self.outer_loop_fusion_depth)
            for proxy in cpp_kernel_proxy_list
        ]
        outer_fused_proxy = cpp_kernel_proxy_list[0]
        outer_fused_proxy.loop_nest.kernel = outer_loop_fused_kernel
        outer_fused_proxy.loop_nest.loops = outer_fused_proxy.loop_nest.loops[
            : self.outer_loop_fusion_depth
        ]
        return outer_fused_proxy


class RecordOptimizationContext:
    def __init__(self, func_name: str = ""):
        self.func_name = func_name
        self.current_node: Optional[torch.fx.Node] = None
        self.opt_ctx: Optional[OptimizationContext] = None

    def __enter__(self):
        assert V.interpreter
        assert V.interpreter.current_node

        self.current_node = V.interpreter.current_node
        assert self.current_node is not None
        if OptimizationContext.key in self.current_node.meta:
            self.opt_ctx = self.current_node.meta[OptimizationContext.key]
        else:
            self.opt_ctx = OptimizationContext()
        assert self.opt_ctx is not None
        self.opt_ctx.ops_name = self.func_name
        return self

    def __exit__(self, exc_type, exc_val, exc_tb):
        assert self.current_node
        assert self.opt_ctx
        self.current_node.meta[OptimizationContext.key] = self.opt_ctx

    def get_opt_ctx(self):
        return self.opt_ctx

    def get_fx_node(self):
        assert self.current_node
        return self.current_node


class CppOverrides(OpOverrides):
    """Map element-wise ops to C++"""

    @staticmethod
    def add(a, b):
        return f"decltype({a})({a} + {b})"

    @staticmethod
    def sub(a, b):
        return f"decltype({a})({a} - {b})"

    @staticmethod
    def mul(a, b):
        return f"decltype({a})({a} * {b})"

    @staticmethod
    def to_dtype(x, dtype, src_dtype=None, use_compute_types=True):
        assert isinstance(x, CppCSEVariable)
        if src_dtype is None:
            src_dtype = x.dtype
        expr = V.kernel.get_to_dtype_expr(x, dtype, src_dtype)
        csevar = V.kernel.cse.generate(V.kernel.compute, expr)
        csevar.update_on_args("to_dtype", (x, dtype), {"src_dtype": src_dtype})
        if dtype in DTYPE_LOWP_FP and src_dtype == torch.float:
            """
            https://github.com/pytorch/pytorch/issues/115260
            For FusedSchedulerNode[node1, node2], the node2 loads what node1 stores and the buffer is
            in low-precision floating point data type. When the output of node1 also serves as the output of the
            kernel, the result of nodes would be different from the case when output of node1 is not the output
            of the kernel (where we don't need to insert `to_dtype` for legalization). To address the problem, on
            storing the lowp node1 output, we also add the inverse dtype conversion to high precision data type
            to the cse cache.

            Example (pseudo code):
                node1_output = ...
                node1_output_lowp = to_dtype(node1_output, dtype=torch.bfloat16)
                store(buf, node1_output_lowp)
                node2_input_lowp = load(buf)
                node2_input = to_dtype(node2_input_lowp, dtype=torch.float)

            Without cse cache trick:
                node1_output = ...
                node1_output_lowp = to_dtype(node1_output, dtype=torch.bfloat16)
                store(buf, node1_output_lowp)
                node2_input_lowp = node_output_lowp # hit store cache
                node2_input = to_dtype(node2_input_lowp, dtype=torch.float)

            With cse cache trick:
                node1_output = ...
                node1_output_lowp = to_dtype(node1_output, dtype=torch.bfloat16)
                # also add `to_dtype(node1_input_lowp, dtype=torch.float)` -> `node1_output` to cse cache
                store(buf, node1_output_lowp)
                node2_input_lowp = node_output_lowp # hit store cache
                node2_input = node1_output # hit cse cache
            """
            V.kernel.cache_dtype_convert(x, src_dtype, csevar, dtype)
        return csevar

    @staticmethod
    def to_dtype_bitcast(x, dtype, src_dtype):
        assert dtype in DTYPE_TO_CPP, f"{dtype} missing from {__name__}.DTYPE_TO_CPP"
        return f"c10::bit_cast<{DTYPE_TO_CPP[dtype]}>({x})"

    @staticmethod
    def abs(x):
        return f"std::abs({x})"

    @staticmethod
    def sin(x):
        return f"std::sin({x})"

    @staticmethod
    def cos(x):
        return f"std::cos({x})"

    @staticmethod
    def neg(x):
        return f"decltype({x})(-{x})"

    @staticmethod
    def exp(x):
        # return f"Sleef_expf_u10({x})"
        return f"std::exp({x})"

    @staticmethod
    def exp2(x):
        return f"std::exp2({x})"

    @staticmethod
    def expm1(x):
        return f"std::expm1({x})"

    @staticmethod
    def erf(x):
        return f"std::erf({x})"

    @staticmethod
    def erfc(x):
        return f"std::erfc({x})"

    @staticmethod
    def erfinv(x):
        return f"calc_erfinv({x})"

    @staticmethod
    def sqrt(x):
        return f"std::sqrt({x})"

    @staticmethod
    def rsqrt(x):
        return f"1 / std::sqrt({x})"

    @staticmethod
    def log1p(x):
        bug = config.cpp.inject_log1p_bug_TESTING_ONLY
        if bug == "accuracy":
            return f"{x} + decltype({x})(1)"
        elif bug is None:
            return f"std::log1p({x})"
        else:
            raise AssertionError(
                f"unrecognized config cpp.inject_log1p_bug_TESTING_ONLY = {bug!r}"
            )

    @staticmethod
    def tan(x):
        return f"std::tan({x})"

    @staticmethod
    def tanh(x):
        return f"std::tanh({x})"

    @staticmethod
    def signbit(x):
        """
        On windows std::signbit only support float type.
        Ref: https://learn.microsoft.com/en-us/cpp/c-runtime-library/reference/signbit?view=msvc-170
        """
        return (
            f"std::signbit(static_cast<float>({x}))"
            if _IS_WINDOWS
            else f"std::signbit({x})"
        )

    @staticmethod
    def pow(a, b):
        return f"std::pow({a}, {b})"

    @staticmethod
    def log(x):
        return f"std::log({x})"

    @staticmethod
    def round(x):
        return f"std::nearbyint({x})"

    @staticmethod
    def floor(x):
        return f"std::floor({x})"

    @staticmethod
    def floordiv(a, b):
        # a and b are integer type
        quot = f"{a} / {b}"
        rem = f"{a} % {b}"
        return f"(({a} < 0) != ({b} < 0) ? ({rem} != 0 ? {quot} - 1 : {quot}) : {quot})"

    @staticmethod
    def ceil(x):
        return f"std::ceil({x})"

    @staticmethod
    def trunc(x):
        return f"std::trunc({x})"

    @staticmethod
    def truncdiv(a, b):
        # a and b are integer type
        return f"{a} / {b}"

    @staticmethod
    def fmod(a, b):
        return f"std::fmod({a}, {b})"

    @staticmethod
    def isinf(x):
        return f"std::isinf({x})"

    @staticmethod
    def isnan(x):
        return f"std::isnan({x})"

    @staticmethod
    def lgamma(x):
        return f"std::lgamma({x})"

    @staticmethod
    def acos(x):
        return f"std::acos({x})"

    @staticmethod
    def acosh(x):
        return f"std::acosh({x})"

    @staticmethod
    def cosh(x):
        return f"std::cosh({x})"

    @staticmethod
    def sinh(x):
        return f"std::sinh({x})"

    @staticmethod
    def asin(x):
        return f"std::asin({x})"

    @staticmethod
    def asinh(x):
        return f"std::asinh({x})"

    @staticmethod
    def atan2(x, y):
        return f"std::atan2({x}, {y})"

    @staticmethod
    def atan(x):
        return f"std::atan({x})"

    @staticmethod
    def atanh(x):
        return f"std::atanh({x})"

    @staticmethod
    def copysign(x, y):
        return f"std::copysign({x}, {y})"

    @staticmethod
    def frexp(x):
        cache_keys = f"frexp({x})[0]", f"frexp({x})[1]"
        if all(V.kernel.cse.try_get(cache_key) is not None for cache_key in cache_keys):
            return tuple(V.kernel.cse.try_get(cache_key) for cache_key in cache_keys)

        code = BracesBuffer()
        exponent = V.kernel.cse.newvar(dtype=torch.int32)
        mantissa = V.kernel.cse.newvar(dtype=x.dtype)
        code.writeline(f"int32_t {exponent};")
        code.writeline(f"auto {mantissa} = std::frexp({x}, &{exponent});")
        V.kernel.compute.splice(code)
        cse_vars = (mantissa, exponent)
        for cache_key, cse_var in zip(cache_keys, cse_vars):
            V.kernel.cse.put(cache_key, cse_var)
        return mantissa, exponent

    @staticmethod
    def hypot(x, y):
        return f"std::hypot({x}, {y})"

    @staticmethod
    def log10(x):
        return f"std::log10({x})"

    @staticmethod
    def log2(x):
        return f"std::log2({x})"

    @staticmethod
    def nextafter(x, y):
        return f"std::nextafter({x}, {y})"

    @staticmethod
    def relu(x):
        bug = config.cpp.inject_relu_bug_TESTING_ONLY
        if bug == "compile_error":
            return "compile error!"
        elif bug == "runtime_error":
            return f"{x}; throw 1"
        elif bug == "accuracy":
            return f"{x} + decltype({x})(1)"
        elif bug is None:
            return f"std::max({x}, decltype({x})(0))"
        else:
            raise AssertionError(
                f"unrecognized config cpp.inject_relu_bug_TESTING_ONLY = {bug!r}"
            )

    @staticmethod
    def minimum(a, b):
        return f"min_propagate_nan({a}, {b})"

    @staticmethod
    def maximum(a, b):
        return f"max_propagate_nan({a}, {b})"

    @staticmethod
    def where(a, b, c):
        return f"{a} ? {b} : {c}"

    @staticmethod
    def mod(a, b):
        return f"mod({a}, {b})"

    @staticmethod
    def constant(val, dtype):
        return value_to_cpp(val, DTYPE_TO_CPP[dtype])

    @staticmethod
    def index_expr(expr, dtype):
        idx_str = cexpr(V.kernel.rename_indexing(expr))
        var = V.kernel.cse.generate(
            V.kernel.compute, idx_str, bounds=get_bounds_index_expr(expr)
        )
        return ops.to_dtype(var, dtype)

    @staticmethod
    def masked(mask, body, other):
        code = BracesBuffer()

        # Write masked operation into a lambda
        body_var = V.kernel.cse.newvar()
        code.writeline(f"auto {body_var} = [&]")
        with V.kernel.swap_buffers(code), code.indent():
            result = body()
            code.writeline(f"return {result};")
        code.writeline(";")
        V.kernel.compute.splice(code)

        # Use the lambda's return type as the type of other
        other_code = value_to_cpp(other, f"decltype({body_var}())")
        return f"{mask} ? {body_var}() : {other_code}"

    @staticmethod
    def logical_and(a, b):
        return f"{a} && {b}"

    @staticmethod
    def logical_not(a):
        return f"!{a}"

    @staticmethod
    def logical_or(a, b):
        return f"{a} || {b}"

    @staticmethod
    def logical_xor(a, b):
        return f"{a} != {b}"

    @staticmethod
    def bitwise_and(a, b):
        return f"decltype({a})({a} & {b})"

    @staticmethod
    def bitwise_not(a):
        return f"decltype({a})(~{a})"

    @staticmethod
    def bitwise_or(a, b):
        return f"decltype({a})({a} | {b})"

    @staticmethod
    def bitwise_xor(a, b):
        return f"decltype({a})({a} ^ {b})"

    @staticmethod
    def bitwise_left_shift(a, b):
        code = BracesBuffer()
        code.writeline("[&]()")
        with code.indent():
            scalar_t = DTYPE_TO_CPP[a.dtype]
            code.writeline(
                f"constexpr decltype({b}) max_shift = sizeof({scalar_t}) * CHAR_BIT;"
            )
            code.writeline(
                f"if ((static_cast<std::make_signed_t<{scalar_t}>>({b}) < 0) || ({b} >= max_shift))"
            )
            with code.indent():
                code.writeline(f"return decltype({a})(0);")
            code.writeline(
                f"return decltype({a})(static_cast<std::make_unsigned_t<{scalar_t}>>({a}) << {b});"
            )
        code.writeline("()")
        return code

    @staticmethod
    def bitwise_right_shift(a, b):
        code = BracesBuffer()
        code.writeline("[&]()")
        with code.indent():
            scalar_t = DTYPE_TO_CPP[a.dtype]
            code.writeline(
                f"constexpr decltype({b}) max_shift = sizeof({scalar_t}) * CHAR_BIT - std::is_signed_v<{scalar_t}>;"
            )
            code.writeline(
                f"if ((static_cast<std::make_signed_t<{scalar_t}>>({b}) < 0) || ({b} >= max_shift))"
            )
            with code.indent():
                code.writeline(f"return decltype({a})({a} >> max_shift);")
            code.writeline(f"return decltype({a})({a} >> {b});")
        code.writeline("()")
        return code

    @staticmethod
    def rand(seed: sympy.Expr, offset: sympy.Expr):
        return f"normalized_rand_cpu({seed}, {offset})"

    @staticmethod
    def randn(seed: sympy.Expr, offset: sympy.Expr):
        return f"randn_cpu({seed}, {offset})"

    @staticmethod
    def randint64(seed: sympy.Expr, offset: sympy.Expr, low, high):
        return f"randint64_cpu({seed}, {offset}, {low}, {high})"

    @staticmethod
    def sigmoid(x):
        return f"decltype({x})(1) / (decltype({x})(1) + std::exp(-{x}))"

    @staticmethod
    def sign(x):
        code = BracesBuffer()
        scalar_zero = f"decltype({x})(0)"
        scalar_one = f"decltype({x})(1)"
        code.writeline("[&]()")
        with code.indent():
            code.writeline(f"auto left = {x} > 0 ? {scalar_one} : {scalar_zero};")
            code.writeline(f"auto right = {x} < 0 ? {scalar_one} : {scalar_zero};")
            code.writeline("return left - right;")
        code.writeline("()")
        return code


CppOverrides._initialize_pointwise_overrides("cpp")


class CppVecOverrides(CppOverrides):
    """Map element-wise ops to aten vectorization C++"""

    def __new__(cls, *args, **kargs):
        self = super().__new__(cls)

        def wrap(func):
            # `CppVecKernel` generates both scalar ops and vector ops according to
            # whether the inputs are scalars or vectors while all ops in `CppVecOverrides`
            # (except for some ops explained below) assume the inputs are vectors. We wrap the ops in
            # `CppVecOverrides` to broadcast scalar inputs to vectors if needed or fallback to
            # `CppOverrides` when all inputs are scalars.
            #
            # Notes on ops handled separately in their own functions:
            # `ops.masked`:
            #     needs recursive handling of masked body.
            # `ops.index_expr`:
            #     needs to further analyze the dependency of the index expression on
            #     the tiling itervar.
            def wrapper(*args, **kwargs):
                scalars = [
                    arg
                    for arg in args
                    if isinstance(arg, (int, sympy.Expr))
                    or (isinstance(arg, CppCSEVariable) and not arg.is_vec)
                ]
                vectors = [
                    arg
                    for arg in args
                    if isinstance(arg, CppCSEVariable) and arg.is_vec
                ]
                new_args = list(args)
                if scalars and vectors:
                    new_args = []
                    for arg in args:
                        if isinstance(arg, (int, sympy.Expr)):
                            if isinstance(arg, sympy.Expr) and not arg.is_number:
                                arg = ops.index_expr(arg, torch.int64)
                            else:
                                arg = ops.constant(arg, torch.int64)
                            arg = arg.value if isinstance(arg, OpsValue) else arg
                        new_args.append(arg)

                # DType Promotion
                if vectors:
                    # We have saw several data type mismatch issues related with index_expr in
                    # the lowering phase of torch.int8. torch.int32, torch.int64.
                    # 1. int32 and int64 in test_torchinductor.py::test_max_pool2d_with_indices_backward3_cpu
                    # 2. int8 and int32 in test_torchinductor.py::test_max_pool2d5_cpu
                    # 3. int32 and fp32 in test_torchinductor_dynamic_shapes.py::test_avg_pool2d8_dynamic_shapes_cpu
                    if len(new_args) == 2:
                        new_args = promote_args(new_args)
                    elif func == CppVecOverrides.where:
                        new_args[1:] = promote_args(new_args[1:])

                # Broadcast scalar args to vector
                if scalars and vectors:
                    assert isinstance(V.kernel, CppVecKernel)
                    new_args = [
                        (
                            V.kernel.broadcast(new_arg)
                            if (
                                isinstance(new_arg, CppCSEVariable)
                                and not new_arg.is_vec
                                and func
                                not in [
                                    CppVecOverrides.rand,
                                    CppVecOverrides.randn,
                                    CppVecOverrides.randint64,
                                ]
                            )
                            else new_arg
                        )
                        for new_arg in new_args
                    ]

                if vectors:
                    return func(*new_args, **kwargs)
                else:
                    # fallback to scalar ops
                    scalar_ops = super(CppVecOverrides, self)
<<<<<<< HEAD
                    scalar_func = getattr(
                        scalar_ops,
                        func.__name__,
                        scalar_ops.__getattr__(func.__name__),  # type: ignore[attr-defined]
                    )
=======
                    scalar_func = getattr(scalar_ops, func.__name__)
>>>>>>> d48eb58d
                    assert scalar_func is not None
                    return scalar_func(*args, **kwargs)

            return wrapper

        for name, method in vars(CppVecOverrides).items():
            if getattr(method, "__class__", None) == staticmethod and name not in [
                "masked",
                "index_expr",
            ]:
                setattr(self, name, wrap(method.__func__))

        return self

    @staticmethod
    def add(a, b):
        return f"{a} + {b}"

    @staticmethod
    def sub(a, b):
        return f"{a} - {b}"

    @staticmethod
    def mul(a, b):
        return f"{a} * {b}"

    @staticmethod
    def truediv(a, b):
        return f"{a} / {b}"

    @staticmethod
    def abs(x):
        return f"{x}.abs()"

    @staticmethod
    def sin(x):
        return f"{x}.sin()"

    @staticmethod
    def cos(x):
        return f"{x}.cos()"

    @staticmethod
    def exp(x):
        return f"{x}.exp()"

    @staticmethod
    def exp2(x):
        return f"{x}.exp2()"

    @staticmethod
    def expm1(x):
        # decompose for a better performance
        vec_one = f"decltype({x})(1)"
        return f"{x}.exp() - {vec_one}"

    @staticmethod
    def erf(x):
        return f"{x}.erf()"

    @staticmethod
    def erfc(x):
        return f"{x}.erfc()"

    @staticmethod
    def erfinv(x):
        return f"{x}.erfinv()"

    @staticmethod
    def sqrt(x):
        return f"{x}.sqrt()"

    @staticmethod
    def eq(x, y):
        assert isinstance(V.kernel, CppVecKernel)
        assert isinstance(x, CppCSEVariable)
        assert x.dtype is not None
        return f"{V.kernel._get_mask_type(x.dtype)}({x} == {y})"

    @staticmethod
    def ne(x, y):
        assert isinstance(V.kernel, CppVecKernel)
        assert isinstance(x, CppCSEVariable)
        if x.dtype == torch.bool:
            assert y.dtype == torch.bool
            x_cast, y_cast = unify_mask_base_type(V.kernel.compute, (x, y))
            return f"{x_cast} != {y_cast}"
        else:
            assert x.dtype is not None
            return f"{V.kernel._get_mask_type(x.dtype)}({x} != {y})"

    @staticmethod
    def lt(x, y):
        assert isinstance(V.kernel, CppVecKernel)
        assert isinstance(x, CppCSEVariable)
        assert x.dtype is not None
        return f"{V.kernel._get_mask_type(x.dtype)}({x} < {y})"

    @staticmethod
    def gt(x, y):
        assert isinstance(V.kernel, CppVecKernel)
        assert isinstance(x, CppCSEVariable)
        assert x.dtype is not None
        return f"{V.kernel._get_mask_type(x.dtype)}({x} > {y})"

    @staticmethod
    def le(x, y):
        assert isinstance(V.kernel, CppVecKernel)
        assert isinstance(x, CppCSEVariable)
        assert x.dtype is not None
        return f"{V.kernel._get_mask_type(x.dtype)}({x} <= {y})"

    @staticmethod
    def ge(x, y):
        assert isinstance(V.kernel, CppVecKernel)
        assert isinstance(x, CppCSEVariable)
        assert x.dtype is not None
        return f"{V.kernel._get_mask_type(x.dtype)}({x} >= {y})"

    @staticmethod
    def and_(x, y):
        return f"{x} & {y}"

    @staticmethod
    def rsqrt(x):
        return f"{x}.rsqrt()"

    @staticmethod
    def pow(a, b):
        return f"{a}.pow({b})"

    @staticmethod
    def log(x):
        return f"{x}.log()"

    @staticmethod
    def round(x):
        return f"{x}.round()"

    @staticmethod
    def floor(x):
        return f"{x}.floor()"

    @staticmethod
    def ceil(x):
        return f"{x}.ceil()"

    @staticmethod
    def trunc(x):
        return f"{x}.trunc()"

    @staticmethod
    def fmod(a, b):
        return f"{a}.fmod({b})"

    @staticmethod
    def lgamma(x):
        return f"{x}.lgamma()"

    @staticmethod
    def logical_and(a, b):
        a, b = may_unify_binary_op_mask_type(a, b)
        return f"{a} & {b}"

    @staticmethod
    def logical_not(a):
        return f"~{a}"

    @staticmethod
    def logical_or(a, b):
        a, b = may_unify_binary_op_mask_type(a, b)
        return f"{a} | {b}"

    @staticmethod
    def logical_xor(a, b):
        a, b = may_unify_binary_op_mask_type(a, b)
        return f"{a} ^ {b}"

    @staticmethod
    def bitwise_and(a, b):
        a, b = may_unify_binary_op_mask_type(a, b)
        return f"{a} & {b}"

    @staticmethod
    def bitwise_not(a):
        return f"~{a}"

    @staticmethod
    def bitwise_or(a, b):
        a, b = may_unify_binary_op_mask_type(a, b)
        return f"{a} | {b}"

    @staticmethod
    def bitwise_xor(a, b):
        a, b = may_unify_binary_op_mask_type(a, b)
        return f"{a} ^ {b}"

    @staticmethod
    def bitwise_left_shift(a, b):
        return f"{a} << {b}"

    @staticmethod
    def bitwise_right_shift(a, b):
        return f"{a} >> {b}"

    @staticmethod
    def load_seed(name, offset):
        assert isinstance(V.kernel, CppVecKernel)
        return f"{V.kernel.load(name, offset)}"

    @staticmethod
    def rand(seed, offset):
        assert isinstance(V.kernel, CppVecKernel)
        code = BracesBuffer()
        rand_function = (
            f"result[offset_idx] = normalized_rand_cpu({seed}, offset[offset_idx]);"
        )
        return codegen_rand(offset, code, rand_function)

    @staticmethod
    def randn(seed, offset):
        assert isinstance(V.kernel, CppVecKernel)
        code = BracesBuffer()
        rand_function = f"result[offset_idx] = randn_cpu({seed}, offset[offset_idx]);"
        return codegen_rand(offset, code, rand_function)

    @staticmethod
    def randint64(seed, offset, low, high):
        assert isinstance(V.kernel, CppVecKernel)
        code = BracesBuffer()
        rand_function = f"result[offset_idx] = randint64_cpu({seed}, offset[offset_idx], {low}, {high});"
        return codegen_rand(offset, code, rand_function, torch.int64)

    @staticmethod
    def remainder(a, b):
        assert a.dtype == b.dtype, (
            "remainder vec implementation expect the same inputs' dtype."
        )
        return f"{a} - ({CppVecOverrides.floordiv(a, b)}) * {b}"

    @staticmethod
    def tan(a):
        return f"{a}.tan()"

    @staticmethod
    def tanh(a):
        vec_one = f"decltype({a})(1)"
        vec_two = f"decltype({a})(2)"
        vec_minus_two = f"decltype({a})(-2)"
        return f"{vec_two} / ({vec_one} + ({vec_minus_two} * {a}).exp()) - {vec_one}"

    @staticmethod
    def reciprocal(a):
        return f"{a}.reciprocal()"

    @staticmethod
    def atan(x):
        return f"{x}.atan()"

    @staticmethod
    def acos(x):
        return f"{x}.acos()"

    @staticmethod
    def asin(x):
        return f"{x}.asin()"

    @staticmethod
    def cosh(x):
        return f"{x}.cosh()"

    @staticmethod
    def sinh(x):
        return f"{x}.sinh()"

    @staticmethod
    def log10(x):
        return f"{x}.log10()"

    @staticmethod
    def log2(x):
        return f"{x}.log2()"

    @staticmethod
    def nextafter(x, y):
        return f"{x}.nextafter({y})"

    @staticmethod
    def copysign(a, b):
        return f"{a}.copysign({b})"

    @staticmethod
    def atan2(a, b):
        return f"{a}.atan2({b})"

    @staticmethod
    def hypot(a, b):
        return f"{a}.hypot({b})"

    @staticmethod
    def atanh(x):
        # For real x, atanh(x) = 1/2 * log((1+x)/(1-x))
        vec_one = f"decltype({x})(1)"
        vec_one_half = f"decltype({x})(0.5)"
        return f"{vec_one_half} * (({vec_one} + {x})/({vec_one} - {x})).log()"

    @staticmethod
    def asinh(x):
        return f"{x}.asinh()"

    @staticmethod
    def acosh(x):
        return f"{x}.acosh()"

    @staticmethod
    def relu(x):
        bug = config.cpp.inject_relu_bug_TESTING_ONLY
        if bug == "compile_error":
            return "compile error!"
        elif bug == "runtime_error":
            return f"{x}; throw 1"
        elif bug == "accuracy":
            return f"{x} + decltype({x})(1)"
        elif bug is None:
            return f"at::vec::clamp_min({x}, decltype({x})(0))"
        else:
            raise AssertionError(
                f"unrecognized config cpp.inject_relu_bug_TESTING_ONLY = {bug!r}"
            )

    # TODO: this seems to be dead
    @staticmethod
    def sigmoid(x):
        return f"decltype({x})(1)/(decltype({x})(1) + {x}.neg().exp())"

    @staticmethod
    def neg(x):
        return f"{x}.neg()"

    @staticmethod
    def floordiv(a, b):
        if is_float_dtype(a.dtype):
            assert a.dtype == b.dtype, (
                "div_floor_floating_vec implementation expect the same inputs' dtype."
            )
            return f"div_floor_floating_vec({a}, {b})"
        else:
            assert all(is_integer_dtype(item.dtype) for item in [a, b])
            # a and b are integer type
            _t = f"decltype({a})"
            if V.kernel._get_raw_num_vectors(b.dtype) < 1:
                # Doing blend to set the remaining bits of b to non-zero
                b = f"{_t}::blend<{(1 << V.kernel.tiling_factor) - 1}>({_t}(1), {b})"
            quot = f"{a} / {b}"
            has_rem = f"({a} % {b} != {_t}(0))"
            is_neg = f"(({a} < {_t}(0)) != ({b} < {_t}(0)))"
            return f"{_t}::blendv({quot}, {quot} - {_t}(1), {has_rem} & {is_neg})"

    @staticmethod
    def truncdiv(a, b):
        # a and b are integer type
        if V.kernel._get_raw_num_vectors(b.dtype) < 1:
            # Doing blend to set the remaining bits of b to non-zero
            _t = f"decltype({b})"
            b = f"{_t}::blend<{(1 << V.kernel.tiling_factor) - 1}>({_t}(1), {b})"
        return f"{a} / {b}"

    @staticmethod
    def minimum(a, b):
        if a.dtype == torch.bool:
            assert b.dtype == torch.bool
            a_cast, b_cast = unify_mask_base_type(V.kernel.compute, (a, b))
            return f"{a_cast} & {b_cast}"
        else:
            return f"at::vec::minimum({a}, {b})"

    @staticmethod
    def maximum(a, b):
        if a.dtype == torch.bool:
            assert b.dtype == torch.bool
            a_cast, b_cast = unify_mask_base_type(V.kernel.compute, (a, b))
            return f"{a_cast} | {b_cast}"
        else:
            return f"at::vec::maximum({a}, {b})"

    @staticmethod
    def square(a):
        return f"{a} * {a}"

    @staticmethod
    def where(a, b, c):
        assert isinstance(V.kernel, CppVecKernel)
        if b.dtype == torch.bool:
            assert c.dtype == torch.bool
            blendv_a, blendv_b, blendv_c = unify_mask_base_type(
                V.kernel.compute, (a, b, c)
            )
            return f"decltype({blendv_b})::blendv({blendv_c}, {blendv_b}, {blendv_a})"
        else:
            return f"decltype({b})::blendv({c}, {b}, {V.kernel._get_mask_cast(a, b.dtype)})"

    @staticmethod
    def sign(x):
        code = BracesBuffer()
        vec_zero = f"decltype({x})(0)"
        vec_one = f"decltype({x})(1)"
        blendv_l = f"decltype({x})::blendv({vec_zero}, {vec_one}, {vec_zero} < {x})"
        blendv_r = f"decltype({x})::blendv({vec_zero}, {vec_one}, {x} < {vec_zero})"
        code.writeline("[&]()")
        with code.indent():
            code.writeline(f"auto left = {blendv_l};")
            code.writeline(f"auto right = {blendv_r};")
            code.writeline("return left - right;")
        code.writeline("()")
        return code

    @staticmethod
    def to_dtype(x, dtype, src_dtype=None, use_compute_dtypes=True):
        assert dtype in [
            torch.bool,
            torch.float64,
            torch.float,
            torch.bfloat16,
            torch.float16,
            torch.uint8,
            torch.int8,
            torch.int32,
            torch.int64,
        ], f"{__name__} does not support {dtype}"
        assert isinstance(x, CppCSEVariable)
        src_dtype = x.dtype
        expr = V.kernel.get_to_dtype_expr(x, dtype, src_dtype)
        csevar = V.kernel.cse.generate(V.kernel.compute, expr)
        csevar.update_on_args("to_dtype", (x, dtype), {"src_dtype": src_dtype})
        if dtype in DTYPE_LOWP_FP and src_dtype == torch.float:
            V.kernel.cache_dtype_convert(x, src_dtype, csevar, dtype)
        return csevar

    @staticmethod
    def log1p(x):
        bug = config.cpp.inject_log1p_bug_TESTING_ONLY
        if bug == "accuracy":
            return f"{x} + decltype({x})(1)"
        elif bug is None:
            return f"{x}.log1p()"
        else:
            raise AssertionError(
                f"unrecognized config cpp.inject_log1p_bug_TESTING_ONLY = {bug!r}"
            )

    @staticmethod
    def masked(mask, body, other):
        assert isinstance(V.kernel, CppVecKernel)
        code = BracesBuffer()
        var = V.kernel.cse.newvar()
        with V.kernel.masked(mask) as new_mask:
            code.writeline(f"auto {var} = [&]")
            with V.kernel.swap_buffers(code), code.indent():
                result = body()
                code.writeline(f"return {result};")
        code.writeline(";")
        V.kernel.compute.splice(code)

        dtype = result.dtype
        body_code = f"{var}()"

        def maskify_or_vecify(code):
            return (
                f"{V.kernel._get_mask_type()}::from({code})"
                if dtype == torch.bool
                else f"{V.kernel._get_vec_type(dtype)}({code})"
            )

        if result.is_vec:
            body_code_vec = body_code
        else:
            body_code_vec = maskify_or_vecify(body_code)
        other_code = value_to_cpp(other, DTYPE_TO_CPP[dtype])
        # loading bool as VecMask<float, N>
        other_code_vec = maskify_or_vecify(other_code)
        assert isinstance(new_mask, CppCSEVariable), new_mask
        if new_mask.is_vec:
            code = BracesBuffer()
            code.writeline("[&]")
            with V.kernel.swap_buffers(code), code.indent():
                code.writeline(f"if ({new_mask}.all_zero())")
                with code.indent():
                    code.writeline(f"return {other_code_vec};")
                code.writeline("else")
                with code.indent():
                    # Create cse variable to reuse kernel.overrides.where
                    body_vec_var = V.kernel.cse.generate(
                        V.kernel.compute,
                        body_code_vec,
                    )
                    other_vec_var = V.kernel.cse.generate(
                        V.kernel.compute,
                        other_code_vec,
                    )
                    assert isinstance(body_vec_var, CppCSEVariable), body_vec_var
                    assert isinstance(other_vec_var, CppCSEVariable), other_vec_var
                    body_vec_var.dtype = dtype
                    other_vec_var.dtype = dtype
                    overrides: type[
                        Union[CppOverrides, CppVecOverrides]
                    ] = V.kernel.overrides  # type: ignore[has-type]
                    code.writeline(
                        f"return {overrides.where(new_mask, body_vec_var, other_vec_var)};"
                    )
            code.writeline("()")
            csevar = V.kernel.cse.generate(
                V.kernel.compute,
                code,
            )
        elif result.is_vec:
            csevar = V.kernel.cse.generate(
                V.kernel.compute, f"{mask} ? {body_code_vec} : {other_code_vec}"
            )
        else:
            csevar = V.kernel.cse.generate(
                V.kernel.compute, f"{mask} ? {body_code} : {other_code}"
            )
        # `result` is explicitly added to the args for correct propagation
        # of relevant itervars and vectorization status.
        csevar.update_on_args("masked", (mask, body, other, result), {})
        return csevar

    @staticmethod
    def index_expr(expr, dtype):
        assert isinstance(V.kernel, CppVecKernel)
        index = V.kernel.rename_indexing(expr)
        tiling_var = V.kernel.itervars[V.kernel.tiling_idx]
        stride = V.kernel._try_get_const_stride(index, tiling_var)
        if stride == 0:
            return CppOverrides.index_expr(expr, dtype)
        elif stride is not None:
            idx = V.kernel.cse.generate(
                V.kernel.compute, cexpr(index), bounds=get_bounds_index_expr(expr)
            )
            value = ops.to_dtype(idx, dtype)
            if isinstance(value, OpsValue):
                value = value.value
            csevar = V.kernel.arange(value, stride)
        else:
            csevar = V.kernel._load_or_store_non_contiguous(  # type: ignore[assignment]
                None, index, dtype, V.kernel.compute
            )
        csevar.update_on_args("index_expr", (expr, dtype), {})
        return csevar

    @staticmethod
    def frexp(x):
        cache_keys = f"frexp({x})[0]", f"frexp({x})[1]"
        if all(V.kernel.cse.try_get(cache_key) is not None for cache_key in cache_keys):
            return tuple(V.kernel.cse.try_get(cache_key) for cache_key in cache_keys)

        cdtype = DTYPE_TO_CPP[x.dtype]
        size = V.kernel.tail_size if V.kernel.tail_size else V.kernel.tiling_factor
        code = BracesBuffer()
        exponent = V.kernel.cse.newvar(dtype=torch.int32)
        mantissa = V.kernel.cse.newvar(dtype=x.dtype)
        exponent.update_on_args("frexp", (x,), kwargs={})
        mantissa.update_on_args("frexp", (x,), kwargs={})
        n_vec = V.kernel._get_num_vectors(x.dtype)
        mantissa_t = (
            f"at::vec::Vectorized<{cdtype}>"
            if n_vec == 1
            else f"at::vec::VectorizedN<{cdtype}, {n_vec}>"
        )
        code.writeline(
            f"at::vec::Vectorized<int32_t> {exponent};"
            if n_vec == 1
            else f"at::vec::VectorizedN<int32_t, {n_vec}> {exponent};"
        )
        code.writeline(f"{mantissa_t} {mantissa};")
        code.writeline("[&]()")
        with code.indent():
            code.writeline(
                f"__at_align__ std::array<{cdtype}, {V.kernel.tiling_factor}> tmpbuf;"
            )
            code.writeline(f"{x}.store(tmpbuf.data(), {cexpr_index(size)});")
            code.writeline(
                f"__at_align__ std::array<int32_t, {V.kernel.tiling_factor}> tmpbuf_exponent;"
            )
            code.writeline(
                f"__at_align__ std::array<{cdtype}, {V.kernel.tiling_factor}> tmpbuf_mantissa;"
            )
            code.writeline(f"for (int i = 0; i < {cexpr_index(size)}; i++)")
            with code.indent():
                code.writeline(
                    "tmpbuf_mantissa[i] = std::frexp(tmpbuf[i], &tmpbuf_exponent[i]);"
                )
            code.writeline(
                f"{exponent} = at::vec::Vectorized<int32_t>::loadu(tmpbuf_exponent.data(), {cexpr_index(size)});"
                if n_vec == 1
                else f"{exponent} = at::vec::VectorizedN<int32_t, {n_vec}>::loadu(tmpbuf_exponent.data(), {cexpr_index(size)});"
            )
            code.writeline(
                f"{mantissa} = {mantissa_t}::loadu(tmpbuf_mantissa.data(), {cexpr_index(size)});"
            )
        code.writeline("();")
        V.kernel.compute.splice(code)
        cse_vars = (mantissa, exponent)
        for cache_key, cse_var in zip(cache_keys, cse_vars):
            V.kernel.cse.put(cache_key, cse_var)
        return mantissa, exponent

    @classmethod
    def _scalarize(cls, scalar_func):
        def inner(*args, **kwargs):
            assert not kwargs
            kernel = V.kernel
            assert isinstance(kernel, CppVecKernel)
            code = BracesBuffer()
            code.writeline("[&]()")
            vec_dtype = args[0].dtype
            n_vec = kernel._get_num_vectors(vec_dtype)
            size = kernel.tail_size if kernel.tail_size else kernel.tiling_factor
            scalar_args = []
            cdtype = DTYPE_TO_CPP[vec_dtype]
            output_mask = scalar_func.__name__ in (
                "isinf",
                "isnan",
                "signbit",
            )
            octype = "bool" if output_mask else cdtype
            octype = (
                DTYPE_TO_CPP[args[-2]]
                if (scalar_func.__name__ == "to_dtype_bitcast")
                else octype
            )
            with code.indent():
                for argidx, arg in enumerate(args):
                    if isinstance(arg, CppCSEVariable):
                        assert arg.is_vec
                        assert arg.dtype == vec_dtype
                        code.writeline(
                            f"__at_align__ std::array<{cdtype}, {kernel.tiling_factor}> tmpbuf{argidx};"
                        )
                        code.writeline(
                            f"{arg}.store(tmpbuf{argidx}.data(), {cexpr_index(size)});"
                        )
                        scalar_args.append(f"tmpbuf{argidx}[i]")
                    else:
                        scalar_args.append(arg)
                code.writeline(
                    f"__at_align__ std::array<{octype}, {kernel.tiling_factor}> tmpbuf_out;"
                )
                res = scalar_func(*scalar_args)
                code.writeline(f"for (int i = 0; i < {cexpr_index(size)}; i++)")
                with code.indent():
                    code.writeline(f"tmpbuf_out[i] = {res};")
                if output_mask:
                    assert not kernel.tail_size
                    load_args = "tmpbuf_out.data()"
                    load_fn = f"at::vec::VecMask<{cdtype},{n_vec}>::from"
                else:
                    load_args = f"tmpbuf_out.data(), {cexpr_index(size)}"
                    if n_vec == 1:
                        load_fn = f"at::vec::Vectorized<{octype}>::loadu"
                    else:
                        load_fn = f" at::vec::VectorizedN<{octype}, {n_vec}>::loadu"
                code.writeline(f"return {load_fn}({load_args});")
            code.writeline("()")
            return code

        return inner

    @classmethod
    def _initialize_scalarize(cls):
        vec_vars = vars(CppVecOverrides)
        for name, method in vars(CppOverrides).items():
            if isinstance(method, staticmethod) and name not in vec_vars:
                func = cls._scalarize(method.__func__)
                func.__name__ = name
                setattr(cls, name, staticmethod(func))


CppVecOverrides._initialize_pointwise_overrides("cppvec")
CppVecOverrides._initialize_scalarize()


class CppTile2DOverrides(CppVecOverrides):
    @staticmethod
    def index_expr(expr, dtype):
        assert isinstance(V.kernel, CppTile2DKernel)
        expr = V.kernel.transform_indexing(expr)
        return CppVecOverrides.index_expr(expr, dtype)


class CppKernel(Kernel):
    overrides = CppOverrides  # type: ignore[assignment]
    sexpr = cexpr
    newvar_prefix = "auto "
    suffix = ";"

    def __init__(self, args, num_threads):
        super().__init__(args)
        # Indicate when this kernel is active, for example
        # {x0, {24, 26}} -> this kernel is active when x0 >= 24 and x0 < 26
        self.active_ranges: dict[sympy.Expr, tuple[sympy.Expr, ...]] = {}
        # Indicate this kernel will be moved under the inner for-loop
        # See move_code_under_inner_loop
        self.inner_itervars: list[sympy.Symbol] = []
        self.call_ranges: Optional[tuple[sympy.Expr, ...]] = None
        self.ranges: list[sympy.Expr] = []
        self.itervars: list[sympy.Symbol] = []
        self.reduction_depth = None
        self.reduction_prefix = IndentedBuffer()
        # We need this because when we run "reduction" nodes here, we lack
        # "loop" information to decide whether we need a scalar init or an array init
        # in the reduction prefix. Meanwhile, we have other information like
        # reduction types and dtype to generate the reduction prefix. We record the information
        # with a callable lambda function, and when we have enough information to finalize
        # the reduction prefix, we can invoke the functions here with additional information.
        self.reduction_prefix_generators: list[Callable] = []  # type: ignore[type-arg]
        self.reduction_suffix = IndentedBuffer()
        self.parallel_reduction_prefix = IndentedBuffer()
        self.parallel_reduction_suffix = IndentedBuffer()
        self.local_reduction_init = IndentedBuffer()
        self.local_reduction_stores = IndentedBuffer()
        self.is_reduction = False
        self.non_parallel_reduction_prefix = IndentedBuffer()
        self.reduction_cse = CSE(self.newvar_prefix, self.suffix, name_prefix="tmp_acc")
        self.weight_recps_cse = CSE(
            self.newvar_prefix, self.suffix, name_prefix="wrecps"
        )
        self.preloads = IndentedBuffer()
        self.poststores = IndentedBuffer()
        self.num_threads = num_threads  # num_threads the kernel specialized for
        self.reduction_omp_dec: dict[tuple[str, str], str] = {}
        self.reduction_var_names: list[str] = []

    def _gen_parallel_reduction_buffers(
        self,
        acc,
        acc_type,
        reduction_type,
        dtype,
        reduction_combine_fn=reduction_combine,
        reduction_init_fn=reduction_init,
    ):
        if config.cpp.dynamic_threads and not self.parallel_reduction_prefix:
            self.parallel_reduction_prefix.writeline(
                "int max_threads = omp_get_max_threads();"
            )
        acc_local = f"{acc}_local"
        num_threads = (
            "max_threads" if config.cpp.dynamic_threads else parallel_num_threads()
        )
        acc_local_in_array = f"{acc}_arr[tid]"
        self.local_reduction_init.writeline(
            f"{acc_type} {acc_local} = {reduction_init_fn(reduction_type, dtype)};"
        )
        self.parallel_reduction_prefix.splice(
            reduction_prefix_array(
                acc,
                acc_type,
                reduction_type,
                dtype,
                num_threads,
                reduction_init_fn,
            )
        )
        self.local_reduction_stores.writeline(f"{acc_local_in_array} = {acc_local};")
        self.parallel_reduction_suffix.writelines(
            [
                f"for (int tid = 0; tid < {num_threads}; tid++)",
                "{",
                f"    {acc} = {reduction_combine_fn(reduction_type, acc, acc_local_in_array, src_dtype=dtype)};",
                "}",
            ],
        )

    def update_stores_with_parallel_reduction(self):
        for var_name in self.reduction_var_names:
            replace_acc_name(self.stores, var_name, f"{var_name}_local")

    def gen_body(self, code: Optional[BracesBuffer] = None):
        assert code is None
        code = BracesBuffer()
        with contextlib.ExitStack() as stack:
            if hasattr(self, "codegen_inner_loops"):
                code.splice(self.preloads)
                self.codegen_inner_loops(code)
                stack.enter_context(code.indent())
            code.splice(self.loads)
            code.splice(self.compute)
            code.splice(self.stores)
        if hasattr(self, "codegen_inner_loops"):
            code.splice(self.poststores)

        if self.inner_itervars:
            for idx in self.inner_itervars:
                start, end = self.active_ranges[idx]
                code = move_code_under_inner_loop(code, idx, f"{idx}_tail", start, end)
        return code

    @contextlib.contextmanager
    def masked(self, mask):
        """Context manager to add an additional mask to loads and stores."""
        prior = self._load_mask
        if prior:
            mask = ops.and_(mask, prior)
            if isinstance(mask, OpsValue):
                mask = mask.value
                assert isinstance(mask, CppCSEVariable)
                # see NOTE [dtype of CppCSEVariable]
                # mask's dtype should be bool
                mask.dtype = torch.bool

        self._load_mask = mask
        try:
            yield mask
        finally:
            self._load_mask = prior

    def scale_index_with_offset(
        self, index: sympy.Expr, scale=1, itervar_idx=-1, offset=0
    ):
        var = self.itervars[itervar_idx]
        replacement = {var: var * scale + offset}
        new_index = sympy_subs(index, replacement)
        return new_index

    def index_to_str(self, index: sympy.Expr) -> str:
        """
        Convert an index expr to a string that can be used in cpp code.
        e.g. a sympy expression "s2" may actually appear as "ks1" in the cpp kernel.
        """
        return cexpr(self.rename_indexing(index))

    def index_indirect_depends_on(self, index: sympy.Expr, itervar: sympy.Symbol):
        """
        Check if an index has free symbol CppCSEVariable that depends on `itervar`.
        """
        return any(
            self.cse.varname_map[s.name].depends_on(itervar)  # type: ignore[attr-defined]
            for s in index.free_symbols
            if s.name in self.cse.varname_map  # type: ignore[attr-defined]
            and isinstance(self.cse.varname_map[s.name], CppCSEVariable)  # type: ignore[attr-defined]
        )

    def index_depends_on(self, index: sympy.Expr, itervar: sympy.Symbol):
        return itervar in index.free_symbols or self.index_indirect_depends_on(
            index, itervar
        )

    def var_ranges(self):
        return dict(zip(self.itervars, self.ranges))

    def check_bounds(
        self,
        expr: sympy.Expr,
        size: sympy.Expr,
        lower: bool,
        upper: bool,
    ):
        if not (lower or upper):
            return

        indirect = free_symbol_is_type(expr, SymT.TMP)
        if indirect:
            # indexing in compute
            csevar = ops.index_expr(expr, torch.int64).value
            buffer = V.kernel.compute
        else:
            # indexing in loads
            prior_compute = V.kernel.compute
            try:
                V.kernel.compute = self.loads
                csevar = ops.index_expr(expr, torch.int64).value
            finally:
                V.kernel.compute = prior_compute
            buffer = self.loads

        size_str = V.kernel.sexpr(self.rename_indexing(size)) if upper else None

        line = self.indirect_assert(
            csevar, "0" if lower else None, size_str, self._load_mask
        )
        self.cse.generate(buffer, line, assignment=False)

    def load(self, name: str, index: sympy.Expr):
        var = self.args.input(name)
        index = self.rename_indexing(index)
        line = f"{var}[{cexpr_index(index)}]"
        csevar = self.cse.generate(self.loads, line)
        csevar.update_on_args("load", (self, name, index), {})
        return csevar

    def store(self, name, index, value, mode=None):
        assert "buf" in name
        var = self.args.output(name)
        index = self.rename_indexing(index)
        if mode is None:
            line = f"{var}[{cexpr_index(index)}] = {value};"
        elif mode == "atomic_add":
            if not config.cpp.dynamic_threads and self.num_threads == 1:
                line = f"{var}[{cexpr_index(index)}] += {value};"
            else:
                dtype = V.graph.get_dtype(name)
                # mirroring static_cast<float>(...) in load:
                value = f"static_cast<{DTYPE_TO_CPP[dtype]}>({value})"
                line = f"atomic_add(&{var}[{cexpr_index(index)}], {value});"
        else:
            raise NotImplementedError(f"store mode={mode}")
        self.stores.writeline(DeferredLine(name, line))

    def _gen_reduction_prefix(
        self,
        acc: Union[CSEVariable, str],
        acc_type: str,
        rtype: str,
        dtype: torch.dtype,
        init_fn,
    ):
        # Generate reduction prefix
        # If size is None, we will define and initialize a single reduction variable
        # => float tmp_acc0 = 0;
        # Otherwise, we will define and initialize a reduction array
        # => float tmp_acc0_arr[size];
        # => for (int i = 0; i < size; i++) tmp_acc0_arr[i] = 0;
        def inner(size: Optional[int] = None):
            if size is None:
                return f"{acc_type} {acc} = {init_fn(rtype, dtype)};"
            else:
                return reduction_prefix_array(
                    acc,
                    acc_type,
                    rtype,
                    dtype,
                    size,
                    init_fn,
                )

        return inner

    def finalize_reduction_prefix(self, size: Optional[int] = None):
        for gen_fn in self.reduction_prefix_generators:
            self.reduction_prefix.splice(gen_fn(size))

    def reduction(self, dtype, src_dtype, reduction_type, value):
        argmax_or_argmin = reduction_type in ("argmax", "argmin")
        reduction_key = src_dtype, reduction_type, value
        if reduction_key in self.reduction_cse.reduction_cache:
            return self.reduction_cse.reduction_cache[reduction_key]

        acc = self.reduction_cse.generate(
            self.loads, f"reduction {reduction_key}", write=False
        )
        self.reduction_var_names.append(f"{acc}")
        self.is_reduction = True
        init_dtype = src_dtype if argmax_or_argmin else dtype
        acc_type = reduction_acc_type(reduction_type, init_dtype)
        self.reduction_prefix_generators.append(
            self._gen_reduction_prefix(
                acc, acc_type, reduction_type, init_dtype, reduction_init
            )
        )
        assert self.reduction_depth is not None
        index = self.itervars[self.reduction_depth]
        for i in range(self.reduction_depth + 1, len(self.itervars)):
            index = index * self.ranges[i] + self.itervars[i]
        self.stores.writeline(
            f"{acc} = {reduction_combine(reduction_type, acc, value, index)};"
        )

        self._gen_parallel_reduction_buffers(acc, acc_type, reduction_type, init_dtype)
        result = reduction_project(reduction_type, acc)
        self.reduction_cse.reduction_cache[reduction_key] = result
        return result

    def store_reduction(self, name, index, value):
        index = self.rename_indexing(index)
        var = self.args.output(name)
        self.reduction_suffix.writeline(
            DeferredLine(name, f"{var}[{cexpr_index(index)}] = {value};")
        )

    def set_ranges(self, lengths, reduction_lengths):
        if self.call_ranges:
            assert self.call_ranges == tuple(lengths) + tuple(reduction_lengths), (
                f"{self.call_ranges} == {tuple(lengths)} + {tuple(reduction_lengths)}"
            )
            assert self.reduction_depth == len(lengths)
        else:
            self.call_ranges = tuple(lengths) + tuple(reduction_lengths)
            self.ranges = [self.rename_indexing(x) for x in self.call_ranges]
            self.itervars = [
                sympy_index_symbol_with_prefix(SymT.XBLOCK, n)
                for n in range(len(self.ranges))
            ]
            self.reduction_depth = len(lengths)
        return (
            self.itervars[: self.reduction_depth],
            self.itervars[self.reduction_depth :],
        )

    def size_hint(self):
        assert self.call_ranges is not None
        return V.graph.sizevars.size_hint(
            sympy_product(self.call_ranges), fallback=8192
        )

    def codegen_loops_impl(self, loop_nest, code, worksharing):
        assert isinstance(self, CppKernelProxy)
        threads = parallel_num_threads()
        assert self.call_ranges is not None
        if isinstance(loop_nest.kernel, OuterLoopFusedKernel):
            par_depth = loop_nest.kernel.decide_parallel_depth(
                loop_nest.max_parallel_depth(), threads
            )
        else:
            par_depth = self.decide_parallel_depth(
                loop_nest.max_parallel_depth(), threads
            )

        is_reduction_only = loop_nest.is_reduction_only()
        with contextlib.ExitStack() as stack:
            if par_depth:
                if loop_nest.is_reduction_only():
                    # need to close the worksharing scope to define reduction vars outside it
                    worksharing.close()
                else:
                    worksharing.parallel(threads)
                loop_nest.mark_parallel(par_depth)
            elif threads > 1:
                if worksharing.single():
                    stack.enter_context(code.indent())

            def gen_kernel(_loop_nest: LoopNest):
                def is_parallel_reduction():
                    assert _loop_nest.loops
                    root = _loop_nest.loops[0]
                    return root.is_reduction and root.parallel

                kernel = _loop_nest.get_kernel()
                if isinstance(kernel, OuterLoopFusedKernel):
                    for _loop_nest in kernel.inner:
                        gen_loop_nest(_loop_nest)
                else:
                    assert isinstance(kernel, CppKernelProxy)
                    if _loop_nest.loops is not None and is_parallel_reduction():
                        kernel.update_stores_with_parallel_reduction()
                    with contextlib.ExitStack() as stack:
                        stack.enter_context(code.indent())
                        kernel.gen_body(code)

            def get_reduction_prefix_suffix(kernel, parallel=False, is_suffix=False):
                if is_suffix:
                    suffix = kernel.reduction_suffix
                    if parallel:
                        suffix = kernel.parallel_reduction_suffix + suffix
                    return suffix
                else:
                    prefix = kernel.reduction_prefix
                    if parallel:
                        prefix = prefix + kernel.parallel_reduction_prefix
                    else:
                        prefix = prefix + kernel.non_parallel_reduction_prefix
                    return prefix

            def gen_loop_with_reduction(
                _loop_nest: LoopNest, depth: int = 0, in_reduction=False
            ):
                kernel = _loop_nest.get_kernel()
                assert _loop_nest.loops
                loop = _loop_nest.loops[depth]
                with contextlib.ExitStack() as stack_outer:
                    if loop.is_reduction and not in_reduction:
                        reduction_prefix = get_reduction_prefix_suffix(
                            kernel, loop.parallel, is_suffix=False
                        )
                        if reduction_prefix:
                            stack_outer.enter_context(code.indent())
                        code.splice(reduction_prefix)
                    if is_reduction_only and loop.parallel:
                        worksharing.parallel(threads)
                        if kernel.local_reduction_init:
                            assert kernel.local_reduction_stores
                            code.splice(kernel.local_reduction_init)

                    gen_loop_at(_loop_nest, depth)

                    if is_reduction_only and loop.parallel:
                        if kernel.local_reduction_stores:
                            code.splice(kernel.local_reduction_stores)
                        worksharing.close()
                    if loop.is_reduction and not in_reduction:
                        code.splice(
                            get_reduction_prefix_suffix(
                                kernel, loop.parallel, is_suffix=True
                            )
                        )

            def gen_loop_at(_loop_nest: LoopNest, depth: int = 0):
                with contextlib.ExitStack() as stack:
                    assert _loop_nest.loops
                    loop = _loop_nest.loops[depth]
                    loop_lines = loop.lines()
                    if loop_lines is None:
                        return
                    code.writelines(loop_lines)
                    stack.enter_context(code.indent())
                    gen_loop_nest(_loop_nest, depth + 1, loop.is_reduction)

            def gen_loop_nest(
                _loop_nest: LoopNest,
                depth: int = 0,
                in_reduction: bool = False,
            ):
                if _loop_nest.loops is None or depth == len(_loop_nest.loops):  # type: ignore[arg-type]
                    gen_kernel(_loop_nest)
                else:
                    gen_loop_with_reduction(_loop_nest, depth, in_reduction)

            stack.enter_context(code.indent())

            if (
                isinstance(loop_nest.kernel, OuterLoopFusedKernel)
                and isinstance(V.local_buffer_context, LocalBufferContext)
                and V.local_buffer_context.local_buffers
            ):
                # Allocate local buffer
                local_buffers = V.local_buffer_context.local_buffers
                for local_buffer in local_buffers.values():
                    # For dynamic size, rename s to ks
                    local_buf_size = sympy_product(
                        [
                            self.rename_indexing(size_val)
                            for size_val in local_buffer.get_layout().size
                        ]
                    )
                    local_buf_dtype = DTYPE_TO_CPP[local_buffer.get_layout().dtype]
                    allocate = f"std::make_unique<{local_buf_dtype} []>({cexpr(local_buf_size)})"
                    local_buffer_name = local_buffer.get_name()
                    code.splice(
                        f"std::unique_ptr<{local_buf_dtype} []> buf_{local_buffer_name} = {allocate};"
                    )
                    code.splice(
                        f"{local_buf_dtype}* {local_buffer_name} = buf_{local_buffer_name}.get();"
                    )
            gen_loop_nest(loop_nest)

    def codegen_loops(self, code, worksharing):
        loop_nest = LoopNest.build(self)
        self.codegen_loops_impl(loop_nest, code, worksharing)

    @property
    def assert_function(self) -> str:
        if V.graph.aot_mode:
            return "AOTI_TORCH_CHECK"
        else:
            return "TORCH_CHECK"

    def decide_parallel_depth(self, max_parallel_depth, threads):
        assert self.call_ranges is not None
        ranges = self.call_ranges[:max_parallel_depth]
        seq = self.size_hint()
        par = 1
        depth = 0
        for expr in ranges:
            hint = V.graph.sizevars.size_hint(expr, fallback=8192)
            if par >= 2 * threads or par == threads:
                break
            if seq // threads < config.cpp.min_chunk_size:
                # not enough work
                break
            depth += 1
            par *= hint
            seq /= hint
        # if we assume thread number is dynamic, make sure we
        # have at least one parallel scope and let OMP runtime
        # to manage the serial vs. parallel.
        if config.cpp.dynamic_threads and depth == 0 and len(ranges) > 0:
            depth = 1
        return depth

    @contextlib.contextmanager
    def write_to_suffix(self):
        prior = (self.loads, self.compute, self.stores, self.cse)
        self.loads = IndentedBuffer()
        self.compute = IndentedBuffer()
        self.stores = IndentedBuffer()
        self.cse = self.cse.clone()
        yield
        self.reduction_suffix.splice(self.loads)
        self.reduction_suffix.splice(self.compute)
        self.reduction_suffix.splice(self.stores)
        (self.loads, self.compute, self.stores, self.cse) = prior

    def create_cse_var(self, *args, **kwargs):
        return CppCSEVariable(*args, **kwargs)

    def get_to_dtype_expr(self, src, dtype, src_dtype):
        return f"c10::convert<{DTYPE_TO_CPP[dtype]}>({src})"

    def cache_dtype_convert(self, dst, dst_dtype, src, src_dtype):
        expr = self.get_to_dtype_expr(src, dst_dtype, src_dtype)
        self.cse.put(expr, dst)

    def codegen_conditions(
        self,
        code: BracesBuffer,
        prefix: Optional[str] = None,
        var: Optional[sympy.Symbol] = None,
    ):
        if prefix is None:
            prefix = ""
        if not self.active_ranges:
            return True
        conditions = []

        def gen(start, end, var):
            if start == end:
                return False
            var_id = None
            for i, _var in enumerate(self.itervars):
                if var == _var:
                    var_id = i
                    break
            if (
                type(self) == CppKernel
                and var_id
                and start == 0
                and end == self.ranges[var_id]
            ):
                end = 1
            conditions.append(f"{var} >= {cexpr_index(start)}")
            conditions.append(f"{var} < {cexpr_index(end)}")
            return True

        if var is not None:
            assert var in self.active_ranges
            start, end = self.active_ranges[var]
            if not gen(start, end, var):
                return False
        else:
            for _var, _range in self.active_ranges.items():
                start, end = _range
                if not gen(start, end, _var):
                    return False
        joined_conditions = " && ".join(conditions)
        if joined_conditions:
            code.writeline(f"if({prefix}({joined_conditions}))")
            return True
        else:
            return False


class CppVecKernel(CppKernel):
    overrides = CppVecOverrides  # type: ignore[assignment]

    def __init__(
        self,
        args,
        num_threads,
        tiling_factor,
        tiling_idx,
        tail_size=None,
    ):
        super().__init__(args, num_threads)
        self.vec_isa = cpu_vec_isa.pick_vec_isa()
        assert self.vec_isa
        assert tiling_factor > 0, "Expect pass in Non-Zero tiling_factor explicitly"
        self.tiling_factor = tiling_factor
        self.tiling_idx = tiling_idx
        self.tail_size = tail_size
        self.num_elems = tail_size if tail_size else tiling_factor

    def _try_get_const_stride(self, index: sympy.Expr, itervar: sympy.Symbol):
        if self.index_indirect_depends_on(index, itervar):
            return None
        for indirect_var in (
            self.cse.varname_map[s.name]  # type: ignore[attr-defined]
            for s in index.free_symbols
            if symbol_is_type(s, SymT.TMP)
        ):
            assert isinstance(indirect_var, CppCSEVariable)
            if indirect_var.is_vec:
                return None
        stride = stride_at_vec_range(index, itervar, self.tiling_factor)
        return stride if stride.is_number else None

    def _get_num_vectors(self, dtype: torch.dtype) -> int:
        num_vectors = math.ceil(
            self.tiling_factor * dtype.itemsize * 8 / self.vec_isa.bit_width()
        )
        assert num_vectors >= 1
        return num_vectors

    def _get_raw_num_vectors(self, dtype: torch.dtype) -> float:
        # This utility function is used to check if the vector lanes has been
        # fully utilized. For example, uint8 will only use 1/4 of the vector lanes.
        return self.tiling_factor * dtype.itemsize * 8 / self.vec_isa.bit_width()

    def _get_vec_type(self, dtype: torch.dtype) -> str:
        num_vectors = self._get_num_vectors(dtype)
        if num_vectors == 1:
            return f"at::vec::Vectorized<{DTYPE_TO_CPP[dtype]}>"
        else:
            return f"at::vec::VectorizedN<{DTYPE_TO_CPP[dtype]},{num_vectors}>"

    def _get_mask_type(self, dtype: torch.dtype = torch.float) -> str:
        if dtype == torch.bool:
            return ""
        num_vectors = self._get_num_vectors(dtype)
        return f"at::vec::VecMask<{DTYPE_TO_CPP[dtype]},{num_vectors}>"

    def _get_mask_cast(self, mask: CppCSEVariable, dtype: torch.dtype) -> str:
        assert mask.dtype == torch.bool, repr(mask)
        num_vectors = self._get_num_vectors(dtype)
        return f"{mask}.template cast<{DTYPE_TO_CPP[dtype]},{num_vectors}>()"

    def _get_vec_load_line(
        self,
        var: str,
        index: sympy.Expr,
        dtype: torch.dtype,
        load_mask: Optional[CppCSEVariable] = None,
    ):
        """
        Get a load line str that loads a vector from `var` at `index` of type `dtype`.
        If `load_mask` is not None, we do a masked load accordingly.
        Notes on the `dtype`:
        1. We always load `self.tiling_factor` number of elements regardless of the `dtype`.
           It means we load half of the vector lanes for 16-bit data types and quarter of the
           vector lanes for 8-bit data types.
        2. `torch.bool` and `torch.uint8` could mean masks and we load them as float mask vectors.
        """
        cpp_type = DTYPE_TO_CPP[dtype]
        num_vectors = self._get_num_vectors(dtype)
        load_mask_str = None
        if load_mask:
            if not load_mask.is_vec:
                # TODO: avoid hard-code torch.float
                load_mask_str = f"{self._get_mask_type(torch.float)}::from({load_mask})"
            else:
                load_mask_str = f"{self._get_mask_cast(load_mask, torch.float)}"
        loadbuf = f"{var} + {cexpr_index(index)}" if index != 0 else var
        if dtype == torch.bool:
            # TODO: should we consider load mask here?
            line = f"{self._get_mask_type()}::from({loadbuf})"
        else:
            line = (
                f"{load_mask_str}.template loadu<{cpp_type},{num_vectors}>({loadbuf})"
                if load_mask_str
                else f"{self._get_vec_type(dtype)}::loadu({loadbuf}, {cexpr_index(self.num_elems)})"
            )
        return line

    def _load_or_store_non_contiguous(
        self,
        var: Optional[str],
        index: sympy.Expr,
        dtype: torch.dtype,
        buffer: Optional[IndentedBuffer] = None,
        store_value: Optional[Union[str, CppCSEVariable]] = None,
        accu_store: bool = False,
    ) -> Optional[CppCSEVariable]:
        """
        Load or store a vector in a non-contiguous way. The vector is initialized from an array that is
        filled in an inner loop over the tiling factor.
        :param var: buffer to load from or store to, i.e. `var[transformed(index)]`. If None, we load the index
                    as index expression, i.e. `transformed(index)`.
        :param index: index into the `var` or the index expression by its own if `var` is None.
                      The `index` could contain indirect indexing or the tiling itervar. When used in
                      the inner loop, the index is transformed as follows:
                      1. the index is linearized along the tiling dim.
                      2. the indirect indexing vector variables are transformed into arrays over the tiling dim.
        :param dtype: data type of `var` or `index` if `var` is None.
        :param buffer: the code buffer to write the generated code to. If None, we write to `self.loads`.
        :param store_value: the value to store. If None, we load the vector.
        :param accu_store: whether accumulate the store_value to store_ptr. If True, a store_value should be provided
        :return: a CppCSEVariable that represents the loaded vector or None if it is a store.
        """
        assert not store_value or var is not None, "store var must be provided"
        if accu_store:
            assert store_value
        if buffer is None:
            buffer = self.loads

        def get_result_size(dtype: torch.dtype) -> int:
            if dtype.itemsize < 4:
                return self.num_elems * (4 // dtype.itemsize)
            else:
                return self.num_elems

        def get_tiling_size(dtype: torch.dtype) -> int:
            if dtype.itemsize < 4:
                return self.tiling_factor * (4 // dtype.itemsize)
            else:
                return self.tiling_factor

        def vec_to_array(vec_var: CppCSEVariable) -> CppCSEVariable:
            assert vec_var.is_vec
            code = BracesBuffer()
            code.writeline("[&]")
            with code.indent():
                vec_dtype = vec_var.dtype
                assert vec_dtype is not None
                if vec_dtype == torch.bool:
                    vec_dtype = torch.float
                result_size = get_result_size(vec_dtype)
                tiling_size = get_tiling_size(vec_dtype)
                code.writeline(
                    f"__at_align__ std::array<{DTYPE_TO_CPP[vec_dtype]}, {tiling_size}> tmpbuf;"
                )
                line = f"{vec_var}.store(tmpbuf.data(), {cexpr_index(result_size)});"
                code.writeline(line)
                code.writeline("return tmpbuf;")
            code.writeline("()")
            csevar = self.cse.generate(buffer, code)
            assert isinstance(csevar, CppCSEVariable)
            return csevar

        code = BracesBuffer()
        code.writeline("[&]")
        with code.indent():
            result_size = get_result_size(dtype)
            tiling_size = get_tiling_size(dtype)
            result_declare = (
                f"__at_align__ std::array<{DTYPE_TO_CPP[dtype]}, {tiling_size}> tmpbuf;"
            )
            code.writeline(result_declare)
            if store_value:
                code.writeline(
                    f"{store_value}.store(tmpbuf.data(), {cexpr_index(result_size)});"
                )
            itervar_inner = sympy_index_symbol(
                f"{self.itervars[self.tiling_idx]}_inner"
            )
            replacements = {}
            for indirect_var in (
                self.cse.varname_map[s.name]  # type: ignore[attr-defined]
                for s in index.free_symbols
                if symbol_is_type(s, SymT.TMP)
            ):
                assert isinstance(indirect_var, CppCSEVariable)
                if indirect_var.is_vec:
                    array_var = vec_to_array(indirect_var)
                    replacements[indirect_var] = f"{array_var}[{itervar_inner}]"
            index = self.scale_index_with_offset(
                index, itervar_idx=self.tiling_idx, offset=itervar_inner
            )
            load_mask = None
            if self._load_mask is not None:
                assert not store_value, "unexpected store with load mask"
                assert isinstance(self._load_mask, CppCSEVariable), self._load_mask
                if self._load_mask.is_vec:
                    load_mask = f"{self._load_mask}.is_masked({itervar_inner})"
                else:
                    load_mask = f"{self._load_mask} != 0"
            if cpp_builder.is_gcc():
                code.writeline(f"#pragma GCC unroll {self.tiling_factor}")
            else:
                code.writeline(f"#pragma unroll {self.tiling_factor}")
            code.writeline(
                f"for (long {itervar_inner} = 0; "
                + f"{itervar_inner} < {cexpr_index(self.num_elems)}; "
                + f"{itervar_inner}++)"
            )
            with code.indent(), contextlib.ExitStack() as stack:
                index_c = cexpr_index(index)
                for indirect_var in replacements:
                    index_c = re.sub(
                        r"\b" + f"{indirect_var}" + r"\b",
                        replacements[indirect_var],
                        index_c,
                    )
                rhs = f"{var}[{index_c}]" if var is not None else f"{index_c}"
                if load_mask:
                    code.writeline(f"if ({load_mask})")
                    stack.enter_context(code.indent())
                if store_value:
                    conjunction = "+=" if accu_store else "="
                    code.writeline(f"{rhs} {conjunction} tmpbuf[{itervar_inner}];")
                else:
                    code.writeline(f"tmpbuf[{itervar_inner}] = {rhs};")
            if not store_value:
                load_line = self._get_vec_load_line("tmpbuf.data()", 0, dtype)  # type: ignore[arg-type]
                code.writeline(f"return {load_line};")
        code.writeline("()")
        if store_value:
            code.writeline(";")
            buffer.splice(code)
            return None
        else:
            csevar = self.cse.generate(buffer, code)
            assert isinstance(csevar, CppCSEVariable)
            csevar.is_vec = True
            return csevar

    def load(self, name: str, index: sympy.Expr):
        var = self.args.input(name)
        index = self.rename_indexing(index)
        dtype = V.graph.get_dtype(name)
        tiling_var = self.itervars[self.tiling_idx]
        stride = self._try_get_const_stride(index, tiling_var)
        if stride == 0:
            # load scalar and lazily broadcast it on demand
            return super().load(name, index)
        elif stride == 1:
            # load contiguously
            line = self._get_vec_load_line(var, index, dtype, self._load_mask)  # type: ignore[arg-type]
            csevar = self.cse.generate(self.loads, line)  # type: ignore[assignment]
        else:
            csevar = self._load_or_store_non_contiguous(var, index, dtype)  # type: ignore[assignment]
        assert isinstance(csevar, CppCSEVariable)
        csevar.update_on_args("load", (self, name, index), {})
        csevar.is_vec = True
        return csevar

    def _get_store_line(
        self,
        value: Union[str, CppCSEVariable],
        var: str,
        index: sympy.Expr,
        dtype: torch.dtype,
        accu_store: bool = False,
    ):
        """
        Get a store line buffer that stores `value` into `var` at `index` of `dtype`. It handles
        both contiguous and non-contiguous store cases.
        :param value: Vectorized type templaterized on `dtype`.
        :param var: buffer to store into.
        :index: index into the `var`.
        """
        # when value's type is str (e.g., welford reduction), caller should make sure
        # it is a vector
        assert isinstance(value, str) or (
            isinstance(value, CppCSEVariable) and value.is_vec
        ), value
        tiling_var = self.itervars[self.tiling_idx]
        var_expr = f"{var} + {cexpr_index(index)}"
        stride = self._try_get_const_stride(index, tiling_var)
        code = IndentedBuffer()
        if stride == 1:
            if accu_store:
                load = (
                    f"{self._get_vec_type(dtype)}::loadu({var_expr})"
                    if dtype == torch.float and self.tail_size is None
                    else f"{self._get_vec_type(dtype)}::loadu({var_expr}, {cexpr_index(self.num_elems)})"
                )
                value = f"({value} + {load})"
            if dtype == torch.float and self.tail_size is None:
                code.writeline(f"{value}.store({var_expr});")
            else:
                code.writeline(
                    f"{value}.store({var_expr}, {cexpr_index(self.num_elems)});"
                )
        else:
            self._load_or_store_non_contiguous(
                var, index, dtype, buffer=code, store_value=value, accu_store=accu_store
            )
        return code

    def store(self, name, index, value, mode=None):
        assert "buf" in name
        assert isinstance(value, CppCSEVariable), value
        if not value.is_vec:
            # this happens when we store a scalar into a vectorized buffer like "fill"
            value = self.broadcast(value)
        var = self.args.output(name)
        index = self.rename_indexing(index)
        dtype = V.graph.get_dtype(name)
        if mode is None:
            code = self._get_store_line(value, var, index, dtype)
            self.stores.splice(code.map(lambda x: DeferredLine(name, x)))
        elif mode == "atomic_add":
            if not config.cpp.dynamic_threads and self.num_threads == 1:
                code = self._get_store_line(
                    f"{value}",
                    var,
                    index,
                    dtype,
                    accu_store=True,
                )
                self.stores.splice(code.map(lambda x: DeferredLine(name, x)))
            else:
                n_src = self._get_num_vectors(dtype)
                n_idx = self._get_num_vectors(torch.int64)
                cdtype = DTYPE_TO_CPP[dtype]
                index = ops.index_expr(index, torch.int64).value
                assert isinstance(index, CppCSEVariable) and index.is_vec
                line = f"atomic_add_vec<{cdtype}, {n_idx}, {n_src}>({var}, {index}, {value});"
                self.stores.writeline(DeferredLine(name, line))
        else:
            raise NotImplementedError(f"store mode={mode}")

    def reduction(self, dtype, src_dtype, reduction_type, value):
        # Note: For argmax and argmin on bool type, we always convert bool to float.
        # Fix issue: https://github.com/pytorch/pytorch/issues/143568
        assert reduction_type in VECTORIZABLE_RTYPES
        argmax_or_argmin = reduction_type in ("argmax", "argmin")
        horizontal_reduction = self.tiling_idx >= self.reduction_depth
        init_dtype = src_dtype if argmax_or_argmin else dtype
        assert isinstance(value, CppCSEVariable), value

        if not value.is_vec:
            value = self.broadcast(value)

        reduction_key = src_dtype, reduction_type, value
        if reduction_key in self.reduction_cse.reduction_cache:
            return self.reduction_cse.reduction_cache[reduction_key]

        vec_ns = "at::vec"
        vec = f"{vec_ns}::Vectorized<{DTYPE_TO_CPP[dtype]}>"
        acc_type = reduction_acc_type(reduction_type, init_dtype)
        acc_type_vec = self.reduction_acc_type_vec(reduction_type, init_dtype)

        acc = self.reduction_cse.generate(
            self.loads, f"reduction {reduction_key}", write=False
        )
        assert isinstance(acc, CppCSEVariable)
        acc_vec = f"{acc}_vec"
        masked_acc_vec = f"masked_{acc_vec}"
        self.reduction_var_names += [f"{acc}", acc_vec, masked_acc_vec]
        self.is_reduction = True
        self.reduction_prefix_generators.append(
            self._gen_reduction_prefix(
                acc, acc_type, reduction_type, init_dtype, reduction_init
            )
        )
        self.reduction_prefix_generators.append(
            self._gen_reduction_prefix(
                acc_vec,
                acc_type_vec,
                reduction_type,
                init_dtype,
                self.reduction_init_vec,
            )
        )
        reduction_size = functools.reduce(
            lambda x, y: x * y, self.ranges[self.reduction_depth :]
        )
        if reduction_type == "welford_reduce":
            # save the reciprocal of weights for welford reduce
            assert self.reduction_depth is not None
            # use masked acc_vec for tail vec kernel
            self.reduction_prefix_generators.append(
                self._gen_reduction_prefix(
                    masked_acc_vec,
                    acc_type_vec,
                    reduction_type,
                    dtype,
                    self.reduction_init_vec,
                )
            )
            reduction_size = functools.reduce(
                lambda x, y: x * y, self.ranges[self.reduction_depth :]
            )
            reduction_factor = (
                self.tiling_factor if self.tiling_idx >= self.reduction_depth else 1
            )
            self.weight_recp_vec_range = FloorDiv(reduction_size, reduction_factor)
            if self.weight_recp_vec_range not in self.weight_recps_cse.reduction_cache:
                self.weight_recps_val = self.weight_recps_cse.generate(
                    self.compute, f"reduction {self.weight_recp_vec_range}", write=False
                )
                self.weight_recps_cse.reduction_cache[self.weight_recp_vec_range] = (
                    self.weight_recps_val
                )
                self.non_parallel_reduction_prefix.writeline(
                    self.welford_weight_reciprocal_vec(dtype)
                )
                # generate weight_recps for parallel reduction
                num_threads = (
                    "max_threads"
                    if config.cpp.dynamic_threads
                    else parallel_num_threads()
                )
                self.local_reduction_init.writeline(
                    self.welford_weight_reciprocal_vec(dtype, num_threads)
                )
            else:
                self.weight_recps_val = self.weight_recps_cse.reduction_cache[
                    self.weight_recp_vec_range
                ]
            # use masked acc_vec for tail vec kernel
            acc_vec_ = masked_acc_vec if self.tail_size else acc_vec
            self.stores.writeline(
                f"{acc_vec_} = {self.reduction_combine_vec(reduction_type, acc_vec_, value, True)};"
            )
        else:
            assert self.reduction_depth is not None
            index = self.itervars[self.reduction_depth]
            for i in range(self.reduction_depth + 1, len(self.itervars)):
                index = index * self.ranges[i] + self.itervars[i]
            kwargs = {
                "next_value": value,
                "index": index,
                "horizontal_reduction": horizontal_reduction,
                "src_dtype": src_dtype,
            }
            self.stores.writeline(
                f"{acc_vec} = {self.reduction_combine_vec(reduction_type, acc_vec, **kwargs)};"
            )
        self._gen_parallel_reduction_buffers(
            acc_vec,
            acc_type_vec,
            reduction_type,
            init_dtype,
            reduction_combine_fn=self.reduction_combine_vec,
            reduction_init_fn=self.reduction_init_vec,
        )
        self._gen_parallel_reduction_buffers(
            acc,
            acc_type,
            reduction_type,
            init_dtype,
            reduction_combine_fn=reduction_combine,
            reduction_init_fn=reduction_init,
        )
        if reduction_type == "welford_reduce":
            # use masked acc_vec for tail vec kernel
            self._gen_parallel_reduction_buffers(
                masked_acc_vec,
                acc_type_vec,
                reduction_type,
                dtype,
                reduction_combine_fn=self.reduction_combine_vec,
                reduction_init_fn=self.reduction_init_vec,
            )
        tmpvar: Union[str, CSEVariable]
        is_bool = dtype == torch.bool
        if horizontal_reduction:
            # Horizontal reduction
            if is_welford_reduction(reduction_type):
                assert self._get_num_vectors(dtype) in [
                    1,
                    2,
                ], "Welford reduction does not support VectorizedN (N>2)"
                next_value = f"welford_vec_reduce_all({acc_vec})"
                masked_next_value = f"welford_vec_reduce_all({masked_acc_vec})"
                self.reduction_suffix.writeline(
                    f"{acc} = {reduction_combine(reduction_type, acc, masked_next_value)};"
                )
            elif argmax_or_argmin:
                next_value = f"{reduction_type}_vec_reduce_all({acc_vec})"
            elif is_bool:
                if reduction_type in (
                    "any",
                    "sum",
                    "max",
                ):
                    next_value = f"!{acc_vec}.all_zero()"
                else:
                    assert reduction_type == "min"
                    next_value = f"{acc_vec}.all_masked()"
            else:
                reduce_all_body = (
                    "{ return "
                    + self.reduction_combine_vec(reduction_type, "x", "y")
                    + "; }"
                )
                is_bool = dtype == torch.bool
                # we are using at::vec::VecMask<float, N> for bool
                vec_dtype = torch.float if is_bool else dtype
                vec = f"at::vec::Vectorized<{DTYPE_TO_CPP[vec_dtype]}>"
                vec_reduce_all_func = f"at::vec::vec_reduce_all<{DTYPE_TO_CPP[vec_dtype]}, {self._get_num_vectors(vec_dtype)}>"
                next_value = f"{vec_reduce_all_func}([]({vec}& x, {vec}& y) {reduce_all_body}, {acc_vec})"

            self.reduction_suffix.writeline(
                f"{acc} = {reduction_combine(reduction_type, acc, next_value, src_dtype=src_dtype)};"
            )
            tmpvar = acc
        else:
            tmpvar = acc_vec
            if is_welford_reduction(reduction_type):
                masked_tmpvar = f"masked_{tmpvar}"
                self.reduction_suffix.writeline(
                    f"{tmpvar} = {reduction_combine(reduction_type, tmpvar, masked_tmpvar)};"
                )

        result = reduction_project(reduction_type, tmpvar)
        self.reduction_cse.reduction_cache[reduction_key] = result
        return result

    def store_reduction(self, name, index, value):
        index = self.rename_indexing(index)
        var = self.args.output(name)
        out_dtype = V.graph.get_dtype(name)
        dtype = (
            (out_dtype if out_dtype == torch.double else torch.float)
            if out_dtype.is_floating_point
            else torch.int64
        )
        out_num_vectors = V.kernel._get_num_vectors(out_dtype)
        src_num_vectors = V.kernel._get_num_vectors(dtype)
        code = IndentedBuffer()
        if self.tiling_idx >= self.reduction_depth:
            # Horizontal reduction
            code.writeline(
                f"{var}[{cexpr_index(index)}] = static_cast<{DTYPE_TO_CPP[out_dtype]}>({value});"
            )
        else:
            # Vertical reduction
            if out_dtype != dtype:
                converted_value = f"{DTYPE_TO_CPP[out_dtype]}_{value}"
                if out_dtype == torch.bool:
                    convert = f"{value}.template cast<bool,{self._get_num_vectors(torch.bool)}>()"
                else:
                    if src_num_vectors == out_num_vectors == 1:
                        convert = (
                            f"at::vec::convert<{DTYPE_TO_CPP[out_dtype]}>({value})"
                        )
                    else:
                        convert = (
                            f"at::vec::convert<{DTYPE_TO_CPP[out_dtype]},"
                            f"{out_num_vectors},{DTYPE_TO_CPP[dtype]},{src_num_vectors}>({value})"
                        )
                code.writeline(f"auto {converted_value} = {convert};")
                value = converted_value
            code.splice(self._get_store_line(value, var, index, out_dtype))
        self.reduction_suffix.splice(code.map(lambda x: DeferredLine(name, x)))

    def broadcast(self, scalar_var: CppCSEVariable) -> CppCSEVariable:
        assert not scalar_var.is_vec
        if scalar_var.dtype == torch.bool:
            vec_var = self.cse.generate(
                self.compute, f"{self._get_mask_type()}::from({scalar_var.name})"
            )
        else:
            assert scalar_var.dtype is not None
            vec_var = self.cse.generate(
                self.compute,
                f"{self._get_vec_type(scalar_var.dtype)}({scalar_var.name})",
            )
        assert isinstance(vec_var, CppCSEVariable)
        vec_var.dtype = scalar_var.dtype
        vec_var.dependent_itervars = scalar_var.dependent_itervars
        vec_var.is_vec = True
        return vec_var

    def arange(self, index: CppCSEVariable, stride: sympy.Symbol) -> CppCSEVariable:
        assert not index.is_vec
        assert index.dtype is not None
        csevar = self.cse.generate(
            self.compute,
            f"{self._get_vec_type(index.dtype)}::arange({index}, {stride})",
        )
        assert isinstance(csevar, CppCSEVariable)
        csevar.dtype = index.dtype
        csevar.is_vec = True
        return csevar

    def reduction_init_vec(self, reduction_type, dtype):
        scalar_type = DTYPE_TO_COMPUTATION_DTYPE[dtype]
        vec_type = self._get_vec_type(scalar_type)

        if is_welford_reduction(reduction_type):
            return f"Welford<{vec_type}>()"

        if reduction_type in ("argmin", "argmax"):
            cdtype = DTYPE_TO_CPP[scalar_type]
            acc_type = self.reduction_acc_type_vec(reduction_type, dtype)
            if reduction_type == "argmin":
                val = (
                    f"std::numeric_limits<{cdtype}>::infinity()"
                    if is_float_dtype(dtype)
                    else f"std::numeric_limits<{cdtype}>::max()"
                )
            else:
                val = (
                    f"-std::numeric_limits<{cdtype}>::infinity()"
                    if is_float_dtype(dtype)
                    else f"std::numeric_limits<{cdtype}>::min()"
                )
            return f"{acc_type}({val})"

        if reduction_type == "any":
            return f"{self._get_mask_type()}::from(0)"

        scalar_init = reduction_init(reduction_type, dtype)
        vec_init = f"{vec_type}({scalar_init})"
        if dtype == torch.bool:
            assert reduction_type in ("min", "max", "sum")
            return f"{self._get_mask_type()}::from({scalar_init})"
        return vec_init

    def reduction_acc_type_vec(self, reduction_type, dtype):
        scalar_type = DTYPE_TO_COMPUTATION_DTYPE[dtype]
        vec_type = self._get_vec_type(scalar_type)
        if is_welford_reduction(reduction_type):
            return f"Welford<{vec_type}>"
        if reduction_type in ("argmin", "argmax"):
            n_src = self._get_num_vectors(scalar_type)
            n_idx = self._get_num_vectors(torch.int64)
            if dtype == torch.bool:
                return f"IndexValueVec<{DTYPE_TO_CPP[torch.float]}, {n_src}, {n_idx}>"
            return f"IndexValueVec<{DTYPE_TO_CPP[scalar_type]}, {n_src}, {n_idx}>"
        if dtype == torch.bool:
            assert reduction_type in ("min", "max", "any", "sum")
            return f"{self._get_mask_type()}"
        return vec_type

    def welford_weight_reciprocal_vec(self, dtype, num_threads=None):
        vec_num_range_thread = (
            CeilDiv(self.weight_recp_vec_range, num_threads)
            if num_threads
            else self.weight_recp_vec_range
        )
        vec_num_range_thread_expr = cexpr_index(vec_num_range_thread)
        return (
            f"static WeightRecp<{self._get_vec_type(dtype)}> {self.weight_recps_val}"
            f"("
            f"{vec_num_range_thread_expr}"
            f");"
        )

    def reduction_combine_vec(
        self,
        reduction_type,
        var,
        next_value,
        use_weight_recps=False,
        index: Optional[sympy.Symbol] = None,
        horizontal_reduction: Optional[bool] = None,
        src_dtype: Optional[torch.dtype] = torch.float32,
    ):
        is_bool = src_dtype == torch.bool
        if reduction_type == "max":
            if self.tail_size:
                return f"max_masked_reduce({var}, {next_value}, {cexpr_index(self.tail_size)})"
            else:
                return (
                    f"{var} | {next_value}"
                    if is_bool
                    else f"at::vec::maximum({var}, {next_value})"
                )
        elif reduction_type == "min":
            if self.tail_size:
                return f"min_masked_reduce({var}, {next_value}, {cexpr_index(self.tail_size)})"
            else:
                return (
                    f"{var} & {next_value}"
                    if is_bool
                    else f"at::vec::minimum({var}, {next_value})"
                )
        elif reduction_type == "sum":
            if self.tail_size:
                return f"sum_masked_reduce({var}, {next_value}, {cexpr_index(self.tail_size)})"
            else:
                conjunction = "|" if is_bool else "+"
                return f"{var} {conjunction} {next_value}"
        elif reduction_type == "prod":
            if self.tail_size:
                return f"prod_masked_reduce({var}, {next_value}, {cexpr_index(self.tail_size)})"
            else:
                return f"{var} * {next_value}"
        elif reduction_type == "xor_sum":
            if self.tail_size:
                return f"xor_sum_masked_reduce({var}, {next_value}, {cexpr_index(self.tail_size)})"
            else:
                return f"{var} ^ {next_value}"
        elif reduction_type == "welford_reduce":
            if use_weight_recps:
                if self.tail_size:
                    return f"welford_combine({var}, {next_value}, {cexpr_index(self.tail_size)}, &{self.weight_recps_val})"
                else:
                    return f"welford_combine({var}, {next_value}, &{self.weight_recps_val})"
            else:
                if self.tail_size:
                    return f"welford_combine({var}, {next_value}, {cexpr_index(self.tail_size)})"
                else:
                    return f"welford_combine({var}, {next_value})"
        elif reduction_type == "welford_combine":
            if isinstance(next_value, tuple):
                # When reading a value from Inductor IR we have a tuple of variable names
                mean, m2, weight = next_value
            else:
                # When combining intermediate accumulators we have a Welford<T> struct
                mean, m2, weight = reduction_project(reduction_type, next_value)
            if self.tail_size:
                return f"welford_combine({var}, {{{mean}, {m2}, {weight}}}, {cexpr_index(self.tail_size)})"
            else:
                return f"welford_combine({var}, {{{mean}, {m2}, {weight}}})"
        elif reduction_type in ("argmin", "argmax"):
            assert src_dtype is not None
            cdtype = DTYPE_TO_CPP[src_dtype]
            if src_dtype == torch.bool:
                cdtype = DTYPE_TO_CPP[torch.float]
            n_src = self._get_num_vectors(src_dtype)
            n_idx = self._get_num_vectors(torch.int64)
            t_extra = ""
            arg_extra = ""
            if index is not None:
                assert horizontal_reduction is not None
                t_extra = f", {str(horizontal_reduction).lower()}"
                arg_extra = f", {index}"
            if self.tail_size:
                return (
                    f"{reduction_type}_combine_vec<{cdtype}, {n_src}, {n_idx}{t_extra}>"
                    f"({var}, {next_value}{arg_extra}, {cexpr_index(self.tail_size)})"
                )
            else:
                return f"{reduction_type}_combine_vec<{cdtype}, {n_src}, {n_idx}{t_extra}>({var}, {next_value}{arg_extra})"
        elif reduction_type == "any":
            if isinstance(next_value, CppCSEVariable):
                assert next_value.dtype == torch.bool
                (next_value,) = unify_mask_base_type(V.kernel.compute, (next_value,))
            return f"{var} | {next_value}"
        else:
            raise NotImplementedError

    def indirect_assert(self, var, lower, upper, mask=None):
        assert isinstance(var, CppCSEVariable)
        assert var.dtype is not None
        if not var.is_vec:
            if isinstance(mask, CppCSEVariable) and mask.is_vec:
                mask = f"({mask}).all_masked()"
            return super().indirect_assert(var, lower, upper, mask)
        lower_scalar = lower
        upper_scalar = upper
        if lower:
            lower = f"{self._get_vec_type(var.dtype)}({lower})"
        if upper:
            upper = f"{self._get_vec_type(var.dtype)}({upper})"
        if lower and upper:
            cond = f"({lower} <= {var}) & ({var} < {upper})"
            cond_print = f"{lower_scalar} <= {var} < {upper_scalar}"
        elif lower:
            cond = f"{lower} <= {var}"
            cond_print = f"{lower_scalar} <= {var}"
        else:
            assert upper
            cond = f"{var} < {upper}"
            cond_print = f"{var} < {upper_scalar}"
        cond = f"{self._get_mask_type(var.dtype)}({cond})"
        if mask:
            if not mask.is_vec:
                mask = f"{self._get_mask_type(var.dtype)}({mask})"
            # We need not check when the mask is False
            cond = f"({cond}) | ~({mask})"
        if self.tail_size:
            cond = (
                f"{self._get_mask_type(var.dtype)}::set({self._get_mask_type(var.dtype)}::from(1)"
                f", ({cond}), {cexpr_index(self.tail_size)})"
            )
        cond = f"({cond}).all_masked()"
        return f'{self.assert_function}({cond}, "index out of bounds: {cond_print}")'

    def get_to_dtype_expr(self, src, dtype, src_dtype):
        assert isinstance(src, CppCSEVariable)
        if not src.is_vec:
            return super().get_to_dtype_expr(src, dtype, src_dtype)
        src_cpp_type = DTYPE_TO_CPP[src_dtype]
        src_num_vectors = self._get_num_vectors(src_dtype)
        dst_cpp_type = DTYPE_TO_CPP[dtype]
        dst_num_vectors = self._get_num_vectors(dtype)
        expr = f"({src})"
        if src_dtype != torch.bool and dtype == torch.bool:
            expr = f"{self._get_mask_type(src_dtype)}::from<{src_cpp_type},{src_num_vectors}>({src})"
        elif src_dtype == torch.bool and dtype != torch.bool:
            expr = f"{src}.to<{dst_cpp_type},{dst_num_vectors}>()"
        elif src_dtype != dtype:
            if src_num_vectors == dst_num_vectors == 1:
                expr = f"at::vec::convert<{dst_cpp_type}>({src})"
            else:
                expr = f"at::vec::convert<{dst_cpp_type},{dst_num_vectors},{src_cpp_type},{src_num_vectors}>({src})"
        return expr


class CppTile2DKernel(CppVecKernel):
    """
    A vector kernel that handles the 2d tiles with the tile size defined in `tiling_factor` on
    the inner-most loop level and one of the outer loop level (`outer_tiling_idx`). When the data
    tile is accessed in a contiguous way from the outer loop axis, a transposition is applied on the
    tile to make the access contiguous from the inner-most loop axis. Then, the same vectorization
    logic from its parent `CppVecKernel` is leveraged for load/store/compute. The transposed tile load
    and store are generated into kernel.preloads and kernel.poststores buffers.

    The loop structure looks like below:
    for ...
      for i_outer ...
        for ...
          for inner_most ...
            // generated by CppTile2DKernel
            float tmp0[16*16]; at::vec::transpose_mxn<...>(tmp0, in_ptr0 + ..., ...); // into kernel.preloads
            float tmp1[16*16]; // into kernel.preloads
            for i_inner ... { // the kernel inner loop
              vectorized loads/compute/stores (e.g., load tmp0, store tmp1) // into kernel.loads/compute/stores
            }
            at::vec::transpose_mxn(out_ptr0 + ..., tmp1, ...) // into kernel.poststores
          for inner_most ... (tail)
            // generated by CppVecKernel
            ...
      for i_outer ... (tail)
        for ...
          for ...
            // generated by CppKernel
            ...
    """

    overrides = CppTile2DOverrides  # type: ignore[assignment]

    def __init__(
        self,
        args,
        num_threads,
        tiling_factor,
        tiling_indices,
        inner_tail_size=None,
        outer_tail_size=None,
    ):
        super().__init__(
            args,
            num_threads,
            tiling_factor,
            tiling_indices[1],
            inner_tail_size,
        )
        self.tiling_indices = tiling_indices
        self.inner_tail_size = inner_tail_size
        self.outer_tail_size = outer_tail_size
        self.inner_num_elems = inner_tail_size if inner_tail_size else tiling_factor
        self.outer_num_elems = outer_tail_size if outer_tail_size else tiling_factor
        self.inner_is_tiling_idx = True

    def inner_itervar(self):
        return sympy_index_symbol(f"{self.itervars[self.outer_idx]}_inner")

    def need_vec_transpose(self, index):
        outer_var = self.itervars[self.outer_idx]
        inner_var = self.itervars[self.tiling_idx]
        outer_stride = stride_at_vec_range(index, outer_var, self.tiling_factor)
        inner_stride = stride_at_vec_range(index, inner_var, self.tiling_factor)
        return (
            self._load_mask is None  # TODO: support transposition with mask
            and outer_stride == 1
            and index.has(inner_var)
            and not inner_stride.has(inner_var)
            and not inner_stride.has(outer_var)
        )

    def gen_transposed_tile_load_store(
        self, name, var, index, is_store, store_mode=None
    ):
        # transposed tile load/store outside the kernel inner loop
        dtype = V.graph.get_dtype(name)
        factor = self.tiling_factor
        src = f"{var} + {cexpr_index(index)}"
        dst = "__place_holder__"
        ld_src = f"{cexpr_index(stride_at_vec_range(index, self.itervars[self.tiling_idx], self.tiling_factor))}"
        ld_dst = f"{cexpr_index(self.num_elems)}"
        if is_store:
            src, dst = dst, src
            ld_src, ld_dst = ld_dst, ld_src

        need_define = True
        if self.inner_is_tiling_idx ^ is_store:
            M, N = self.inner_num_elems, self.outer_num_elems
        else:
            M, N = (
                self.outer_num_elems,
                self.inner_num_elems,
            )
        atomic_add = "true" if (is_store and (store_mode == "atomic_add")) else "false"
        if (isinstance(M, sympy.Expr) and not M.is_number) or (
            isinstance(N, sympy.Expr) and not N.is_number
        ):
            load_or_store = (
                f"transpose_mxn<{DTYPE_TO_CPP[dtype]},{atomic_add}>"
                f"({src}, {ld_src}, {dst}, {ld_dst}, {cexpr_index(M)}, {cexpr_index(N)});"
            )
        else:
            load_or_store = (
                f"transpose_mxn<{DTYPE_TO_CPP[dtype]},{cexpr_index(M)},{cexpr_index(N)},{atomic_add}>"
                f"({src}, {ld_src}, {dst}, {ld_dst});"
            )
        if is_store:
            tile_var = self.cse.newvar()
        elif not self.cse.contains(load_or_store):
            tile_var = self.cse.generate(self.preloads, load_or_store, write=False)
        else:
            need_define = False
            tile_var = self.cse.get(load_or_store)

        if need_define:
            cpp_dtype = DTYPE_TO_CPP[dtype]
            # tiling_factor might be smaller than the alignment of cpp_dtype, such as
            # with a vector that only holds 4 elements due to NEON 128-bit vectors and
            # cpp_dtype being a 64-bit integer.
            alignas = f"alignas(std::max(std::size_t({factor}), alignof({cpp_dtype})))"
            define_line = f"{alignas} {cpp_dtype} {tile_var}[{factor}*{factor}];"
            self.preloads.writeline(define_line)

        load_or_store = load_or_store.replace("__place_holder__", str(tile_var))
        if is_store:
            self.poststores.writeline(DeferredLine(name, load_or_store))
        else:
            self.preloads.writeline(load_or_store)

        return tile_var

    def load(self, name: str, index: sympy.Expr):
        var = self.args.input(name)
        index = self.rename_indexing(index)

        inner = self.inner_itervar()
        if self.need_vec_transpose(index):
            tile_var = self.gen_transposed_tile_load_store(
                name, var, index, is_store=False
            )
            # vector load inside the kernel inner loop
            loadbuf = f"{tile_var} + {cexpr_index(inner * self.num_elems)}"
            dtype = V.graph.get_dtype(name)
            line = self._get_vec_load_line(loadbuf, 0, dtype)  # type: ignore[arg-type]
            csevar = self.cse.generate(self.loads, line)
            csevar.update_on_args("load", (self, name, index), {})
            assert isinstance(csevar, CppCSEVariable)
            csevar.is_vec = True
            return csevar
        else:
            new_index = self.transform_indexing(index)
            return super().load(name, new_index)

    def store(self, name, index, value, mode=None):
        assert "buf" in name
        assert isinstance(value, CppCSEVariable), value
        if not value.is_vec:
            # this happens when we store a scalar into a vectorized buffer like "fill"
            value = self.broadcast(value)

        var = self.args.output(name)

        inner = self.inner_itervar()
        index = self.rename_indexing(index)
        if self.need_vec_transpose(index):
            tile_var = self.gen_transposed_tile_load_store(
                name, var, index, is_store=True, store_mode=mode
            )
            # vector store inside the kernel inner loop
            storebuf = f"{tile_var} + {cexpr_index(inner * self.num_elems)}"
            if self.tail_size or V.graph.get_dtype(name) in DTYPE_LOWP_FP + [
                torch.uint8,
                torch.int8,
            ]:
                line = f"{value}.store({storebuf}, {cexpr_index(self.num_elems)});"
            else:
                line = f"{value}.store({storebuf});"
            self.stores.writeline(DeferredLine(name, line))
        else:
            new_index = self.transform_indexing(index)
            super().store(name, new_index, value, mode)

    def codegen_inner_loops(self, code):
        inner = self.inner_itervar()
        if self.inner_is_tiling_idx:
            code.writeline(
                f"for (long {inner} = 0; {inner} < {cexpr_index(self.outer_num_elems)}; {inner}++)"
            )
        else:
            code.writeline(
                f"for (long {inner} = 0; {inner} < {cexpr_index(self.inner_num_elems)}; {inner}++)"
            )

    def set_ranges(self, group, reduction_group):
        vars = super().set_ranges(group, reduction_group)
        # do vertical reduction as the tail loop
        self.outer_idx, self.tiling_idx = (
            self.tiling_indices
            if self.tiling_indices[1] < self.reduction_depth
            else reversed(self.tiling_indices)
        )
        if self.tiling_idx == self.tiling_indices[0]:
            self.tail_size = self.outer_tail_size
            self.num_elems = self.outer_num_elems
            self.inner_is_tiling_idx = False
        else:
            self.tail_size = self.inner_tail_size
            self.num_elems = self.inner_num_elems
            self.inner_is_tiling_idx = True
        return vars

    def transform_indexing(self, index: sympy.Expr) -> sympy.Expr:
        return self.scale_index_with_offset(
            index,
            itervar_idx=self.outer_idx,
            offset=self.inner_itervar(),
        )


def get_loop_body_lowp_fp(_body: LoopBody) -> tuple[Optional[torch.dtype], bool]:
    """
    Returns the low precision data type (torch.float16/torch.bfloat16) contained in the nodes
    and if all the nodes can codegen with this data type without converting to float.
    Otherwise returns None and True.
    """
    sub_blocks = [_body.root_block] + list(_body.subblocks.values())

    _lowp_fp_type: Optional[torch.dtype] = None
    _use_fp32 = False
    for sub_block in sub_blocks:
        for _node in sub_block.graph.nodes:
            if _node.op == "placeholder" or _node.target in (
                "get_index",
                "index_expr",
            ):
                continue

            # Fast path if all operations can support bf16/fp16 without converting to fp32
            if _node.target not in [
                "load",
                "store",
                "abs",
                "neg",
                "output",
            ]:
                _use_fp32 = True

            if hasattr(_node, "meta") and _node.meta:
                assert OptimizationContext.key in _node.meta
                opt_ctx: OptimizationContext = _node.meta[OptimizationContext.key]
                if not opt_ctx.dtype or opt_ctx.dtype not in DTYPE_LOWP_FP:
                    _use_fp32 = True
                elif _lowp_fp_type is not None:
                    if _lowp_fp_type != opt_ctx.dtype:
                        warnings.warn("bf16 and fp16 are mixed in the scheduler node.")
                else:
                    _lowp_fp_type = opt_ctx.dtype
            else:
                _use_fp32 = True

    return _lowp_fp_type, _use_fp32


class TilingSelect:
    """
    Implement the heuristic to select the tiling factors and tiling indices.
    In the future, we can implement advanced heuristic in a subclass.
    """

    def __init__(self):
        super().__init__()

    def select_tiling(
        self,
        fn_list,
        var_sizes_list,
    ) -> tuple[list[int], list[int]]:
        # TODO(jgong5): support alternative tiling factors and data types
        loop_bodies = _get_loop_body(fn_list)
        all_dtypes = _get_dtype_from_loopbodies(loop_bodies)
        assert all_dtypes
        if any(dtype not in VECTORIZABLE_DTYPES for dtype in all_dtypes):
            return [], []
        dtype = torch.float
        _lowp_fp_dtype = get_loop_body_lowp_fp(loop_bodies[0])[0]
        if _lowp_fp_dtype and all(
            (get_loop_body_lowp_fp(loop_body)[0] == _lowp_fp_dtype)
            for loop_body in loop_bodies[1:]
        ):
            dtype = _lowp_fp_dtype

        tiling_factor = cpu_vec_isa.pick_vec_isa().nelements(dtype=dtype)
        tiling_indices = self._select_tiling_indices(
            fn_list, var_sizes_list, tiling_factor
        )

        if tiling_indices:
            group, reduction_group = max(
                var_sizes_list, key=lambda sizes: len(sizes[1])
            )
            call_ranges = tuple(group) + tuple(reduction_group)

            if config.cpp.enable_tiling_heuristics:

                def _try_get_stride(
                    index,
                    itervars,
                    tiling_factor,
                    tiling_indices,
                ):
                    itervar = itervars[tiling_indices[0]]
                    stride = stride_at_vec_range(index, itervar, tiling_factor)
                    return stride if stride.is_number else None

                def _update_negative_op_count(
                    node_name, non_contig_indexing_op_counter
                ):
                    if node_name not in non_contig_indexing_op_counter:
                        non_contig_indexing_op_counter[node_name] = 1
                    else:
                        non_contig_indexing_op_counter[node_name] += 1

                def _is_valid_indices(
                    itervars,
                    tiling_indices,
                ):
                    return (
                        len(tiling_indices) == 1
                        and len(itervars) > 0
                        and (
                            tiling_indices[0]
                            if tiling_indices[0] >= 0
                            else tiling_indices[0] + len(itervars)
                        )
                        < len(itervars)
                    )

                itervars = [
                    sympy_index_symbol_with_prefix(SymT.XBLOCK, n)
                    for n in range(len(call_ranges))
                ]
                reduction_depth = len(group)
                vars, reduction_vars = (
                    itervars[:reduction_depth],
                    itervars[reduction_depth:],
                )
                op_counter: dict[str, int] = {}
                # ops may cause overhead with vectorization, like non-contiguous
                # index_expr, load, store
                non_contig_indexing_op_counter: dict[str, int] = {}
                for _body in loop_bodies:
                    sub_blocks = [_body.root_block] + list(_body.subblocks.values())
                    for sub_block in sub_blocks:
                        for _node in sub_block.graph.nodes:
                            if _node.target in ["index_expr", "load", "store"]:
                                # get the index and replace prefix from z to x
                                arg_idx = 1 if _node.target == "index_expr" else 2
                                index = sub_block.body.indexing_from_args(
                                    (vars, reduction_vars)
                                )[_node.args[arg_idx].args[0]]
                                if _is_valid_indices(itervars, tiling_indices):
                                    stride = _try_get_stride(
                                        index, itervars, tiling_factor, tiling_indices
                                    )
                                    if (
                                        stride is None
                                        if _node.target == "index_expr"
                                        else stride not in [0, 1]
                                    ):
                                        _update_negative_op_count(
                                            _node.target, non_contig_indexing_op_counter
                                        )
                            if isinstance(_node.target, str) and not (
                                _node.target.startswith("masked_subblock")
                                or _node.target
                                in ["ops", "output", "constant", "get_index"]
                            ):
                                if _node.target not in op_counter:
                                    op_counter[_node.target] = 1
                                else:
                                    op_counter[_node.target] += 1

                op_num = sum(op_counter.values())
                non_contig_indexing_op_num = sum(
                    non_contig_indexing_op_counter.values()
                )
                ratio_threshold = 0.12
                quantity_threshold = 35
                if non_contig_indexing_op_num >= quantity_threshold or (
                    op_num > 0
                    and non_contig_indexing_op_num / op_num >= ratio_threshold
                ):
                    # Too many non-contiguous load/store/index_expr which hurts the
                    # vectorization performance. Disable vectorization when exceeding
                    # the thresholds.
                    return [], []

                if (
                    not reduction_group
                    and group
                    and len(tiling_indices) == 1
                    and not has_free_symbols(
                        [
                            group[tiling_indices[0]],
                        ]
                    )
                    and group[tiling_indices[0]] < tiling_factor / 4
                    and op_num < 10
                ):
                    # We found that when the number of elements in the inner loop range is
                    # relatively small(< tiling_factor / 4) and the number of operations is
                    # not large(< 10), vectorization is not efficient.
                    # And found that `#pragma GCC ivdep` has better performance than
                    # `#pragma omp simd simdlen(8)` for these cases.
                    return [], []

            if dtype in DTYPE_LOWP_FP:
                # For lower precision data type, if the call_range is not long enough,
                # use tiling_factor // 2 for better performance
                factor_lowp = cpu_vec_isa.pick_vec_isa().nelements(dtype=dtype)
                for tiling_indice in tiling_indices:
                    if tiling_indice < 0:
                        tiling_indice = tiling_indice + len(call_ranges)
                    if tiling_indice < 0 or tiling_indice >= len(call_ranges):
                        continue
                    if has_free_symbols(call_ranges):
                        call_range = V.graph.sizevars.size_hint(
                            call_ranges[tiling_indice], fallback=0
                        )
                        if call_range < factor_lowp:
                            V.graph.sizevars.guard_lt(call_range, factor_lowp)  # type: ignore[arg-type]
                            tiling_factor = factor_lowp // 2
                            break
                    elif call_ranges[tiling_indice] < factor_lowp:
                        tiling_factor = factor_lowp // 2
                        break

            if len(tiling_indices) == 1:
                return [tiling_factor], tiling_indices
            if len(tiling_indices) == 2:
                return [tiling_factor, tiling_factor], tiling_indices
        return [], []

    def _select_tiling_indices(
        self,
        fn_list,
        var_sizes_list,
        tiling_factor,
    ):
        all_index = []
        for fn, var_sizes in zip(fn_list, var_sizes_list):
            rw = dependencies.extract_read_writes(fn, *var_sizes)
            all_index += [dep.index for dep in itertools.chain(rw.reads, rw.writes)]
        contig_vars = OrderedSet[int]()
        contig_vars_list = []
        non_contig_stride_const = OrderedSet[int]()
        non_contig_stride_other = OrderedSet[int]()
        for index in all_index:
            for var in index.free_symbols:
                if not re.search(r"^d\d+$", var.name):
                    continue
                stride = stride_at_vec_range(index, var, tiling_factor)
                if stride == 0:
                    continue
                elif stride == 1:
                    contig_vars.add(int(var.name[1:]))
                    contig_vars_list.append(int(var.name[1:]))
                elif all(symbol_is_type(s, SymT.SIZE) for s in stride.free_symbols):
                    non_contig_stride_const.add(int(var.name[1:]))
                else:
                    non_contig_stride_other.add(int(var.name[1:]))
        contig_only = contig_vars - non_contig_stride_const - non_contig_stride_other
        group, reduction_group = max(var_sizes_list, key=lambda sizes: len(sizes[1]))
        num_itervars = len(group) + len(reduction_group)
        if len(contig_vars) == 0:
            # no contiguous vars
            return [num_itervars - 1]
        if contig_only:
            return sorted(contig_only)[-1:]
        contig_and_const_stride = (
            contig_vars & non_contig_stride_const
        ) - non_contig_stride_other
        contig_vars_sorted = sorted(contig_vars)
        if (
            len(contig_vars_sorted) == 2
            and contig_vars_sorted[-1] in contig_and_const_stride
            and contig_vars_sorted[-1] == num_itervars - 1
        ):
            return contig_vars_sorted
        return sorted(contig_vars_sorted, key=contig_vars_list.count)[-1:]


class CppKernelProxy(CppKernel):
    def __init__(self, kernel_group):
        super().__init__(kernel_group.args, kernel_group.ws.num_threads)
        self.kernel_group = kernel_group
        self.loop_nest = None
        self.call_ranges = None
        self.picked_vec_isa: cpu_vec_isa.VecISA = cpu_vec_isa.pick_vec_isa()
        self.kernels: list[CppKernel] = []

    def data_type_propagation(self, nodes):
        for _node in nodes:
            assert isinstance(_node, SchedulerNode)
            DataTypePropagation.propagate_scheduler_node(_node)

    # Check if all the nodes of a given fx graph can support BF16/FP16
    def is_lowp_fp_scheduler(self, scheduler_node: SchedulerNode):
        if not isinstance(scheduler_node._body, LoopBody):
            return True
        # Propagate the dtype to check if all the fx node is bf16/fp16
        DataTypePropagation.propagate_scheduler_node(scheduler_node)
        return (
            get_loop_body_lowp_fp(scheduler_node._body)[0] is not None
            and not get_loop_body_lowp_fp(scheduler_node._body)[1]
        )

    def legalize_lowp_fp_dtype_loopbody(self, loop_body: LoopBody):
        def add_to_dtype(sub_graph: torch.fx.Graph):
            def get_input_dtype(node: torch.fx.Node) -> Optional[torch.dtype]:
                """Get input dtype for nodes that may consumes lowp fp dt"""
                if node.target == "store":
                    return V.graph.get_dtype(node.args[1])  # type: ignore[arg-type]
                elif node.target == "to_dtype_bitcast":
                    return node.args[-1]  # type: ignore[return-value]
                elif node.target == "to_dtype":
                    if len(node.args) > 3:
                        return node.args[3]  # type: ignore[return-value]
                    else:
                        return node.kwargs.get("src_dtype", None)  # type: ignore[return-value]
                else:
                    return None

            def get_output_dtype(node: torch.fx.Node) -> Optional[torch.dtype]:
                """Get output dtype for nodes that may produce lowp fp dt"""
                if node.target == "load":
                    assert len(node.args) == 3
                    return V.graph.get_dtype(node.args[1])  # type: ignore[arg-type]
                elif node.target in ["to_dtype", "constant", "index_expr"]:
                    return node.args[-1]  # type: ignore[return-value]
                elif node.target == "to_dtype_bitcast":
                    return node.args[2]  # type: ignore[return-value]
                else:
                    return None

            def is_lowp_fp_source(node: torch.fx.Node, dt: torch.dtype):
                """Check if the given node produces output with expected low precision floating point data type."""
                assert dt in DTYPE_LOWP_FP
                return get_output_dtype(node) == dt

            def is_lowp_fp_sink(node: torch.fx.Node, dt: torch.dtype):
                """Check if the given node accept input with expected low precision floating point data type."""
                assert dt in DTYPE_LOWP_FP
                if input_dtype := get_input_dtype(node):
                    return input_dtype == dt
                elif node.target == "to_dtype":
                    # The `src_dtype` of a `to_dtype` node might miss, in which case the node accept any input dtype.
                    return True
                else:
                    return False

            def is_lowp_fp_source_no_promote(node: torch.fx.Node, dt: torch.dtype):
                """Check if the node is a lowp fp sources which are all directly fed to ops that accepts lowp fp input
                thus no need to promote to float
                """
                return is_lowp_fp_source(node, dt) and all(
                    is_lowp_fp_sink(user, dt) for user in node.users
                )

            sub_graph_nodes = list(sub_graph.nodes)
            to_lowp_fp_legalized_nodes = []
            for _node in sub_graph_nodes:
                if (
                    _node.target in ["load", "index_expr"]
                    and (dt := get_output_dtype(_node)) in DTYPE_LOWP_FP
                ):
                    # No need to promote to float if all users are ops that accepts lowp fp input
                    if all(is_lowp_fp_sink(user, dt) for user in _node.users):
                        continue
                    ops = _node.args[0]
                    with sub_graph.inserting_after(_node):
                        to_type_node = sub_graph.call_method(
                            "to_dtype", args=(ops, _node, torch.float)
                        )
                        _node.replace_all_uses_with(
                            to_type_node, lambda n: n is not to_type_node
                        )
                        metrics.cpp_to_dtype_count += 1
                elif (
                    _node.target == "store"
                    and (dt := get_input_dtype(_node)) in DTYPE_LOWP_FP
                ):
                    ops, name, _, value_var, _ = _node.args
                    if is_lowp_fp_source_no_promote(value_var, dt):
                        continue
                    dtype = V.graph.get_dtype(name)
                    with sub_graph.inserting_before(_node):
                        to_type_node = sub_graph.call_method(
                            "to_dtype", args=(ops, value_var, dtype)
                        )
                        _node.replace_input_with(value_var, to_type_node)
                        metrics.cpp_to_dtype_count += 1
                elif _node.target == "reduction":
                    (
                        ops,
                        dtype,
                        src_dtype,
                        reduction_type,
                        value,
                    ) = _node.args
                    if src_dtype in DTYPE_LOWP_FP:
                        # Since we always convert the load/store value to float if the tensor is bfloat16/float16.
                        # Therefore, the reduction should never work with bfloat16/float16 value. Hence, we update
                        # the bfloat16/float16 reduction by
                        #     1) updating the src_dtype to float
                        # and 2) updating the dtype to float if it is bfloat16/float16.
                        assert dtype in [
                            torch.float,
                            torch.bfloat16,
                            torch.float16,
                            torch.int64,
                        ]
                        _node.args = (
                            ops,
                            torch.float if dtype in DTYPE_LOWP_FP else dtype,
                            torch.float,
                            reduction_type,
                            value,
                        )
                elif _node.target == "constant" and _node.args[-1] in DTYPE_LOWP_FP:
                    # No need to promote to float if all users are ops that accepts lowp fp input
                    (ops, value, dt) = _node.args
                    if all(is_lowp_fp_sink(user, dt) for user in _node.users):  # type: ignore[arg-type]
                        continue
                    _node.args = (ops, value, torch.float)
                elif _node.target == "to_dtype" and _node.args[-1] in DTYPE_LOWP_FP:
                    # No need to promote to float if all users are ops that accepts lowp fp input
                    (ops, x, dt) = _node.args
                    if all(is_lowp_fp_sink(user, dt) for user in _node.users):  # type: ignore[arg-type]
                        continue
                    # The legalization always loads the BF16/FP16 tensor as FP32 for computation
                    # and converts back to BF16/FP16 after the computation.
                    # Hence, there should be no computation w/ BF16/FP16.
                    # Therefore, we update the to_dtype by replacing the bf16/fp16 dtype with fp32.
                    # Save the legalized to_dtype node for the elimination(eliminate_to_dtype step):
                    #  1) Eliminate the redundant to_dtype node if we have a pattern as follows:
                    #     graph():
                    #       %lowp_fp_legalized = call_method[target=to_dtype](args = (%ops, %input, torch.float))
                    #       %to_dtype2 = call_method[target=to_dtype](args = (%ops, %lowp_fp_legalized, torch.bfloat16/float16))
                    # Regarding the first to_dtype, it is redundant because
                    # the second to_type also converts to the torch.bfloat16/torch.float16.
                    # Hence, we remove the first to_type.
                    to_lowp_fp_legalized_nodes.append(_node)
                    _node.args = (ops, x, torch.float)
                elif _node.target == "to_dtype_bitcast":
                    (ops, value_var, dtype, src_dtype) = _node.args

                    # to_dtype_bitcast act as a lowp fp sink:
                    # c10::bit_cast requires the source and target have the same bitwidth. Because the input tensor's
                    # dtype could be promoted, e.g. from float16 to float, we have to cast the tensor to its original
                    # source dtype before invoking bit_cast.
                    if src_dtype in DTYPE_LOWP_FP:
                        # No need to promote to float if it is a user of a lowp fp sources
                        # which are all directly fed to ops that accepts lowp fp input
                        if not is_lowp_fp_source_no_promote(value_var, src_dtype):
                            with sub_graph.inserting_before(_node):
                                to_type_node = sub_graph.call_method(
                                    "to_dtype", args=(ops, value_var, src_dtype)
                                )
                                _node.replace_input_with(value_var, to_type_node)
                                metrics.cpp_to_dtype_count += 1

                    # to_dtype_bitcast act as a lowp fp source:
                    # We also need to convert the bit-casted tensor back to float to make sure we keep using higher
                    # precision values for the rest of the computation.
                    if dtype in DTYPE_LOWP_FP:
                        # No need to promote to float if all users are ops that accepts lowp fp input
                        if not (
                            all(is_lowp_fp_sink(user, dtype) for user in _node.users)
                        ):
                            ops = _node.args[0]
                            with sub_graph.inserting_after(_node):
                                to_type_node = sub_graph.call_method(
                                    "to_dtype", args=(ops, _node, torch.float)
                                )
                                _node.replace_all_uses_with(
                                    to_type_node, lambda n: n is not to_type_node
                                )
                                metrics.cpp_to_dtype_count += 1
                else:
                    pass

            def eliminate_to_dtype(sub_graph: torch.fx.Graph):
                def _eliminate_duplicate_to_node(sub_graph: torch.fx.Graph):
                    # Eliminate the redundant to_dtype node. Let's consider a pattern as follows:
                    #   graph():
                    #     %to_dtype1 = call_method[target=to_dtype](args = (%ops, %input, torch.float), kwargs = {})
                    #     %to_dtype2 = call_method[target=to_dtype](args = (%ops, %to_dtype1, torch.float), kwargs = {})
                    # Regarding the first to_dtype, it is redundant because the second to_type also converts to the
                    # torch.float. Hence, we remove the first to_type
                    def _used_by_to(to_node: torch.fx.Node):
                        return all(usr.target == "to_dtype" for usr in to_node.users)

                    all_to_nodes = [
                        node for node in sub_graph.nodes if node.target == "to_dtype"
                    ]
                    all_to_nodes_and_users = [
                        {node: node.users} for node in all_to_nodes if _used_by_to(node)
                    ]
                    for node_users in all_to_nodes_and_users:
                        for node, users in node_users.items():
                            if node in sub_graph.nodes and (
                                all(usr.args[-1] == node.args[-1] for usr in users)
                                or (
                                    node in to_lowp_fp_legalized_nodes
                                    and all(
                                        usr.args[-1] in DTYPE_LOWP_FP for usr in users
                                    )
                                )
                            ):
                                val_node = node.all_input_nodes[-1]
                                node.replace_all_uses_with(val_node)
                                sub_graph.erase_node(node)

                    # For debug mode, the graph of LoopBody will attach a new GraphModule as
                    # owning_module for debugging while the release mode will not. The lint will
                    # check whether the graph has owning_module to decide if it needs to check
                    # call_module. LoopBody might contain get_index as a module call. But it
                    # is just a function. Hence, it cannot pass the lint check for debug mode.
                    # We bypass the check if the owning_module is None. Eventually, we should call
                    # get_index via call_function but not call_module.
                    if sub_graph.owning_module is None:
                        sub_graph.lint()

                _eliminate_duplicate_to_node(sub_graph)

            eliminate_to_dtype(sub_graph)

        sub_blocks = [loop_body.root_block] + list(loop_body.subblocks.values())
        for sub_block in sub_blocks:
            add_to_dtype(sub_block.graph)

    def legalize_lowp_fp_dtype(self, nodes):
        if all(
            isinstance(_node, SchedulerNode) and self.is_lowp_fp_scheduler(_node)
            for _node in nodes
        ):
            # Mark the load node to load bf16/fp16
            for _node in nodes:
                sub_blocks = [_node._body.root_block] + list(
                    _node._body.subblocks.values()
                )
                for sub_block in sub_blocks:
                    for fx_node in sub_block.graph.nodes:
                        if fx_node.target in ["load", "store"]:
                            assert fx_node.meta
                            assert OptimizationContext.key in fx_node.meta
                            opt_ctx: OptimizationContext = fx_node.meta[
                                OptimizationContext.key
                            ]
                            assert opt_ctx.dtype in DTYPE_LOWP_FP

            # Bypass the legalization as the kernel can run with bf16/fp16 directly
            return

        for _node in nodes:
            assert isinstance(_node, SchedulerNode)
            assert isinstance(_node._body, LoopBody)
            body: LoopBody = _node._body
            if not body.is_memory_copy():
                self.legalize_lowp_fp_dtype_loopbody(body)

    def codegen_functions(self, fn_list, var_sizes_list):
        assert len(fn_list) == len(var_sizes_list)
        kernel_group = self.kernel_group
        group, reduction_group = max(var_sizes_list, key=lambda sizes: len(sizes[1]))

        self.set_ranges(group, reduction_group)

        def codegen_kernel(cls, *args):
            with kernel_group.new_kernel(cls, *args) as kernel:
                # Ugly hack to maintain the metrics kernel count since
                # we only count in CppKernelProxy, not those contained in it
                metrics.generated_kernel_count -= 1

                run(kernel)
                return kernel

        def run(kernel):
            vars, reduction_vars = kernel.set_ranges(group, reduction_group)
            in_suffix = False
            for fn, var_sizes in zip(fn_list, var_sizes_list):
                if var_sizes in [
                    (group, reduction_group),
                    (tuple(itertools.chain(group, reduction_group)), ()),
                ]:
                    assert not in_suffix
                    fn(vars, reduction_vars)
                else:
                    in_suffix = True
                    assert var_sizes == (
                        group,
                        (),
                    ), f"unexpected group: {var_sizes} != {group}, {reduction_group}"
                    # we can fuse in some extra pointwise into the suffix
                    with kernel.write_to_suffix():
                        fn(vars, ())

        scalar_kernel = codegen_kernel(CppKernel)
        V.graph.removed_buffers |= scalar_kernel.removed_buffers
        V.graph.inplaced_to_remove |= scalar_kernel.inplaced_to_remove
        self.loop_nest = LoopNest.build(scalar_kernel)

        if not self.picked_vec_isa or not self.itervars:
            self.kernels = [scalar_kernel]
            self.aggregate_reduction_buffers(False, None)
            self.loop_nest.set_kernel(self)
            return

        # Kernels share the same global contexts like V.graph.wrapper_code, V.kernel.args.
        # But the generated scalar kernel has updated these global contexts. Hence, the other kernels
        # should not do this again to avoid context conflict. By now, we only control the
        # config.inplace_buffers. In the future, we could maintain more contexts.
        with torch._inductor.config.patch(inplace_buffers=False):
            tiling_select = TilingSelect()
            tiling_factors, tiling_indices = tiling_select.select_tiling(
                fn_list, var_sizes_list
            )
            assert len(tiling_factors) == len(tiling_indices)
            # <TODO> This should be removed after full support for vectorization is implemented.
            could_masked_vec = True
            all_dtypes = _get_dtype_from_loopbodies(_get_loop_body(fn_list))
            if any(dtype not in MASKED_VECTORIZABLE_DTYPES for dtype in all_dtypes):
                # can be removed after masked vectorizable dtype are same with vectorizable dtype
                could_masked_vec = False

            _inner_loop_reduction_outer_not = False
            _outer_loop = None
            if tiling_indices:
                inner_loop_reduction = False
                outer_loop_level = tiling_indices[0]
                inner_loop_level = outer_loop_level + 1
                if len(self.loop_nest.loops) > inner_loop_level:
                    inner_loop_reduction = self.loop_nest.loops[
                        inner_loop_level
                    ].is_reduction
                    outer_loop_reduction = self.loop_nest.loops[
                        outer_loop_level
                    ].is_reduction
                    _inner_loop_reduction_outer_not = (
                        inner_loop_reduction and not outer_loop_reduction
                    )

            if len(tiling_indices) == 1:
                metrics.generated_cpp_vec_kernel_count += 1
                loop = self.loop_nest.tile(tiling_indices[0], factor=tiling_factors[0])
                vec_kernel = codegen_kernel(
                    CppVecKernel, tiling_factors[0], tiling_indices[0]
                )
                tail_size = loop.size - loop.tiled_size
                vec_kernel.active_ranges = {loop.var: (0, loop.tiled_size)}
                if config.cpp.enable_loop_tail_vec and could_masked_vec:
                    tail_kernel = codegen_kernel(
                        CppVecKernel,
                        tiling_factors[0],
                        tiling_indices[0],
                        tail_size,
                    )
                else:
                    tail_kernel = scalar_kernel
                    scalar_kernel.inner_itervars = [loop.var]
                tail_kernel.active_ranges = {loop.var: (loop.tiled_size, loop.size)}
                self.kernels = [vec_kernel, tail_kernel]
                _outer_loop = loop
            elif len(tiling_indices) == 2:
                assert (
                    tiling_indices[1] == len(self.itervars) - 1
                    and tiling_factors[0] == tiling_factors[1]
                )

                metrics.generated_cpp_vec_kernel_count += 2
                outer_loop = self.loop_nest.tile(
                    tiling_indices[0], factor=tiling_factors[0]
                )
                outer_ranges = {
                    "main": (0, outer_loop.tiled_size),
                    "tail": (outer_loop.tiled_size, outer_loop.size),
                }
                outer_tail_size = outer_loop.size - outer_loop.tiled_size
                inner_loop = self.loop_nest.tile(
                    tiling_indices[1], factor=tiling_factors[0]
                )
                inner_ranges = {
                    "main": (0, inner_loop.tiled_size),
                    "tail": (inner_loop.tiled_size, inner_loop.size),
                }
                inner_tail_size = inner_loop.size - inner_loop.tiled_size
                tile2d_kernel = codegen_kernel(
                    CppTile2DKernel,
                    tiling_factors[0],
                    tiling_indices,
                )
                tile2d_kernel.active_ranges = {
                    outer_loop.var: outer_ranges["main"],
                    inner_loop.var: inner_ranges["main"],
                }
                tail_kernel = []
                if config.cpp.enable_loop_tail_vec and could_masked_vec:
                    for outer_r, inner_r in (
                        ("main", "tail"),
                        ("tail", "main"),
                        ("tail", "tail"),
                    ):
                        _inner_tail_size = (
                            inner_tail_size if inner_r == "tail" else None
                        )
                        _outer_tail_size = (
                            outer_tail_size if outer_r == "tail" else None
                        )
                        kernel = codegen_kernel(
                            CppTile2DKernel,
                            tiling_factors[0],
                            tiling_indices,
                            _inner_tail_size,
                            _outer_tail_size,
                        )
                        kernel.active_ranges = {
                            outer_loop.var: outer_ranges[outer_r],
                            inner_loop.var: inner_ranges[inner_r],
                        }
                        tail_kernel.append(kernel)
                else:
                    vec_kernel = codegen_kernel(
                        CppVecKernel, tiling_factors[0], tiling_indices[0]
                    )
                    vec_kernel.active_ranges = {
                        outer_loop.var: outer_ranges["main"],
                        inner_loop.var: inner_ranges["tail"],
                    }
                    vec_kernel.inner_itervars = [inner_loop.var]
                    tail_kernel.append(vec_kernel)
                    scalar_kernel.active_ranges = {
                        outer_loop.var: outer_ranges["tail"],
                        inner_loop.var: (0, inner_loop.size),
                    }
                    scalar_kernel.inner_itervars = [inner_loop.var, outer_loop.var]
                    tail_kernel.append(scalar_kernel)
                self.kernels = [tile2d_kernel] + tail_kernel
                _outer_loop = outer_loop
            else:
                self.kernels = [scalar_kernel]
            self.aggregate_reduction_buffers(
                _inner_loop_reduction_outer_not, _outer_loop
            )
            self.loop_nest.set_kernel(self)

    def codegen_loop_bodies(self, loop_bodies, var_sizes_list):
        for body in loop_bodies:
            self.legalize_lowp_fp_dtype_loopbody(body)
            DataTypePropagation.propagate_loopbody(body)
        self.codegen_functions(loop_bodies, var_sizes_list)

    def codegen_nodes(self, nodes: list[SchedulerNode]):
        # Legalize BF16 node by adding to_dtype explicitly
        self.legalize_lowp_fp_dtype(nodes)
        self.data_type_propagation(nodes)
        assert len(nodes) >= 1

        def fn(node, *index_vars):
            node.decide_inplace_update()
            node.mark_run()
            if isinstance(V.kernel, NullKernelHandler):
                return node._body(*index_vars)
            else:
                return node.codegen(index_vars)

        fn_list = [functools.partial(fn, node) for node in nodes]

        if (
            isinstance(V.local_buffer_context, LocalBufferContext)
            and V.local_buffer_context.local_buffers
        ):

            def wrap_fn(fn):
                wrapped_fn = V.local_buffer_context.localize_function(
                    fn,
                )
                wrapped_fn.original_fn = fn
                return wrapped_fn

            fn_list = [wrap_fn(fn) for fn in fn_list]

        var_sizes_list = [node.group[1] for node in nodes]
        self.codegen_functions(fn_list, var_sizes_list)

    def codegen_loops(self, code, worksharing):
        self.codegen_loops_impl(self.loop_nest, code, worksharing)

    def update_stores_with_parallel_reduction(self):
        for kernel in self.kernels:
            kernel.update_stores_with_parallel_reduction()

    def gen_body(self, code: Optional[BracesBuffer] = None):
        assert code is not None
        if_prefix = "C10_LIKELY"
        for kernel in self.kernels:
            with contextlib.ExitStack() as stack:
                if kernel.codegen_conditions(code, if_prefix):
                    if_prefix = "C10_UNLIKELY"
                    stack.enter_context(code.indent())
                    code.splice(kernel.gen_body())

    def aggregate_reduction_buffers(
        self, inner_loop_reduction_outer_not: bool, outer_loop: Optional["LoopLevel"]
    ):
        # CppKernel/CppVecKernel/CppTile2dKernel have reduction buffers themselves.
        # Here, we decide how to aggregate them together and place new reduction buffers
        # under CppKernelProxy.
        def aggregate_reduction_prefix_suffix(outer_loop: "LoopLevel"):
            assert len(self.kernels) >= 2
            main_loop_kernel = self.kernels[0]
            tail_loop_kernel = self.kernels[-1]
            assert isinstance(main_loop_kernel, CppVecKernel)

            # Prefix
            if type(tail_loop_kernel) == CppKernel:
                # if tail loop kernel is a scalar kernel, we need to extend tmp_acc -> tmp_acc_arr[] to
                # hold the temporary inner loop acc result for outer tail loop
                tail_loop_kernel.finalize_reduction_prefix(
                    main_loop_kernel.tiling_factor
                )
                main_loop_kernel.finalize_reduction_prefix()
                self.reduction_prefix.splice(
                    tail_loop_kernel.reduction_prefix
                    + main_loop_kernel.reduction_prefix
                )
            else:
                main_loop_kernel.finalize_reduction_prefix()
                self.reduction_prefix.splice(main_loop_kernel.reduction_prefix)

            # Suffix
            suffix_buf = BracesBuffer()
            with contextlib.ExitStack() as stack:
                if main_loop_kernel.codegen_conditions(
                    suffix_buf, "C10_LIKELY", outer_loop.var
                ):
                    stack.enter_context(suffix_buf.indent())
                    suffix_buf.splice(main_loop_kernel.reduction_suffix)
            with contextlib.ExitStack() as stack:
                if tail_loop_kernel.codegen_conditions(
                    suffix_buf, "C10_UNLIKELY", outer_loop.var
                ):
                    stack.enter_context(suffix_buf.indent())
                    if type(tail_loop_kernel) == CppKernel:
                        reduction_vars = tail_loop_kernel.reduction_var_names
                        for name in reduction_vars:
                            new_name = f"{name}_arr[{outer_loop.var}_tail - {cexpr_index(outer_loop.tiled_size)}]"
                            replace_acc_name(tail_loop_kernel.stores, name, new_name)
                            replace_acc_name(
                                tail_loop_kernel.reduction_suffix, name, new_name
                            )
                        suffix_buf.splice(
                            move_code_under_inner_loop(
                                tail_loop_kernel.reduction_suffix,
                                outer_loop.var,
                                f"{outer_loop.var}_tail",
                                outer_loop.tiled_size,
                                outer_loop.size,
                            )
                        )
                    else:
                        suffix_buf.splice(tail_loop_kernel.reduction_suffix)
            self.reduction_suffix = suffix_buf

        main_kernel = self.kernels[0]
        if inner_loop_reduction_outer_not:
            assert outer_loop
            aggregate_reduction_prefix_suffix(outer_loop)
        else:
            main_kernel.finalize_reduction_prefix()
            self.reduction_prefix.splice(main_kernel.reduction_prefix)
            self.reduction_suffix.splice(main_kernel.reduction_suffix)
        self.parallel_reduction_prefix.splice(main_kernel.parallel_reduction_prefix)
        self.parallel_reduction_suffix.splice(main_kernel.parallel_reduction_suffix)
        self.local_reduction_init.splice(main_kernel.local_reduction_init)
        self.local_reduction_stores.splice(main_kernel.local_reduction_stores)
        self.non_parallel_reduction_prefix.splice(
            main_kernel.non_parallel_reduction_prefix
        )


class OuterLoopFusedKernel(CppKernel):
    def __init__(self, kernel_group):
        super().__init__(kernel_group.args, kernel_group.ws.num_threads)
        self.inner: list[LoopNest] = []

    def decide_parallel_depth(self, max_parallel_depth, threads) -> int:
        kernels_parallel_depth = []
        nested_kernels: list[CppKernel] = [
            loop_nest.get_kernel() for loop_nest in self.inner
        ]
        for kernel in nested_kernels:
            # For any ScalarKernel, VecKernel, or Tile2DKernel,
            # they should all have the same call_ranges
            call_ranges = kernel.call_ranges
            assert call_ranges is not None
            kernels_parallel_depth.append(
                kernel.decide_parallel_depth(len(call_ranges), threads)
            )
        return min(
            max_parallel_depth,
            max(kernels_parallel_depth),
        )


class ReasonFusedNodes(Enum):
    SAME_VARS_REDUCE = "same_vars_reduce"
    COMPATIBLE_REDUCTION = "compatible_reduction"
    COMPATIBLE_RANGES_NO_REDUCTION = "compatible_ranges_no_reduction"


class CppScheduling(BaseScheduling):
    # ctypes limits the number of args to 1024, refer to:
    # https://github.com/python/cpython/commit/a285af7e626d1b81cf09f8b2bf7656f100bc1237
    # We set a conservative threshold here.
    MAX_FUSED_KERNEL_ARGS_NUM = 500
    backend_features = OrderedSet(
        [
            BackendFeature.INPLACE_BUFFERS,
            BackendFeature.REDUCE_TO_SINGLE_ELEMENT,
        ]
    )

    @classmethod
    def get_backend_features(cls, device: torch.device) -> OrderedSet[BackendFeature]:
        return cls.backend_features

    def __init__(self, scheduler):
        super().__init__(scheduler)
        if scheduler:
            self.reset_kernel_group()
        self._ready_to_flush = False

    def _set_flush_status(self, status: bool):
        self._ready_to_flush = status

    def group_fn(self, sizes):
        return tuple(tuple(map(V.graph.sizevars.simplify, s)) for s in sizes)

    def reset_kernel_group(self):
        from .cpp_wrapper_cpu import CppWrapperCpu

        self.kernel_group: Union[CppWrapperKernelGroup, KernelGroup]
        if isinstance(V.graph.wrapper_code, CppWrapperCpu):
            self.kernel_group = CppWrapperKernelGroup()
        else:
            self.kernel_group = KernelGroup()

    def fuse(self, node1, node2):
        if node1.is_foreach() or node2.is_foreach():
            return ForeachKernelSchedulerNode.fuse(node1, node2)
        elif node1.is_template():
            assert not node2.is_template()
            return FusedSchedulerNode.fuse(node1, node2)
        else:
            if (
                self._why_fuse_nodes(node1, node2)
                == ReasonFusedNodes.COMPATIBLE_RANGES_NO_REDUCTION
            ):
                assert isinstance(node1, (SchedulerNode, FusedSchedulerNode))
                assert isinstance(node2, (SchedulerNode, FusedSchedulerNode))

                _, (vars1, reduce1) = node1.group
                _, (vars2, reduce2) = node2.group
                assert reduce1 == () and reduce2 == (), (reduce1, reduce2)

                def get_indexing_ranges_exprs(node):
                    if isinstance(node, FusedSchedulerNode):
                        assert len(node.snodes) > 0, node.snodes
                        var_ranges = None
                        indexing_exprs = OrderedSet[Any]()
                        for snode in node.snodes:
                            v, exprs = get_indexing_ranges_exprs(snode)
                            if var_ranges is None:
                                var_ranges = v
                            assert var_ranges == v, (var_ranges, v, node.snodes)
                            indexing_exprs.update(exprs)
                        return var_ranges, list(indexing_exprs)
                    else:
                        assert isinstance(node, SchedulerNode)
                        comp_buffer = node.node
                        assert isinstance(comp_buffer, ir.ComputedBuffer)
                        _, body, _ = comp_buffer.get_default_sizes_body()
                        return body.var_ranges, list(body.indexing_exprs.values())

                node_to_recomp = node1 if len(vars1) < len(vars2) else node2
                assert isinstance(node_to_recomp, SchedulerNode)

                ref_node = node2 if len(vars1) < len(vars2) else node1

                ref_indexing_constraints = get_indexing_ranges_exprs(ref_node)

                node_to_recomp.recompute_size_and_body(
                    extra_indexing_constraints=ref_indexing_constraints
                )

                _, (vars1, _) = node1.group
                _, (vars2, _) = node2.group

                if vars1 == vars2:
                    return FusedSchedulerNode.fuse(node1, node2)

                # recompute ref_node if its ranges are also changed
                node_to_recomp_indexing_constraints = get_indexing_ranges_exprs(
                    node_to_recomp
                )
                if isinstance(ref_node, SchedulerNode):
                    ref_node.recompute_size_and_body(
                        extra_indexing_constraints=node_to_recomp_indexing_constraints
                    )
                else:
                    assert isinstance(ref_node, FusedSchedulerNode)
                    for snode in ref_node.snodes:
                        assert isinstance(snode, SchedulerNode)
                        snode.recompute_size_and_body(
                            extra_indexing_constraints=node_to_recomp_indexing_constraints
                        )
                    ref_node = FusedSchedulerNode(ref_node.scheduler, ref_node.snodes)

                _, (vars1, _) = node1.group
                _, (vars2, _) = node2.group
                assert vars1 == vars2, (vars1, vars2)
                return FusedSchedulerNode.fuse(node1, node2)
            elif self.can_fuse_vertical_outer_loop(node1, node2):
                return OuterLoopFusedSchedulerNode.fuse(
                    node1, node2, self._get_outer_loop_fusion_depth(node1, node2)
                )
            else:
                return FusedSchedulerNode.fuse(node1, node2)

    def _why_fuse_nodes(self, node1, node2) -> Optional[ReasonFusedNodes]:
        _, (vars1, reduce1) = node1.group
        _, (vars2, reduce2) = node2.group

        if vars1 == vars2 and reduce1 == reduce2:
            return ReasonFusedNodes.SAME_VARS_REDUCE
        if reduce1 == () and vars1 == vars2 + reduce2:
            return ReasonFusedNodes.COMPATIBLE_REDUCTION
        if self._can_fuse_nodes_with_compatible_ranges(node1, node2):
            return ReasonFusedNodes.COMPATIBLE_RANGES_NO_REDUCTION
        # TODO(jansel): allow fusion pointwise (vars1, ()) suffix?
        return None

    def _can_fuse_nodes_with_compatible_ranges(self, node1, node2):
        # Here we try to fuse SchedulerNode/FusedSchedulerNode with compatible ranges
        # e.g. (s0, s1, s2) and (s0 * s1 * s2)
        _, (vars1, reduce1) = node1.group
        _, (vars2, reduce2) = node2.group

        c1 = reduce1 == () and reduce2 == ()
        c2 = math.prod(vars1) == math.prod(vars2)
        c3 = len(vars1) == 1 or len(vars2) == 1
        if not (c1 and c2 and c3):
            return False

        node_to_recomp = node1 if len(vars1) < len(vars2) else node2
        ref_node = node2 if len(vars1) < len(vars2) else node1

        # We can not recompute sizes and body for nodes other than SchedulerNode
        # TODO: we can extend fusion support with compatible ranges for FusedSchedulerNode
        if isinstance(node_to_recomp, FusedSchedulerNode):
            return False

        # It may happen that node1 and node2 compatible number of elements
        # but different original ranges, for example:
        # {d0: s0, d1: s1, d2: s2} vs {d0: s0*s1*s2}
        # See https://github.com/pytorch/pytorch/pull/120077/files#r1500427848 for more details
        # TODO: we can fix if it allows us to CSE at least one of the variables

        assert isinstance(node_to_recomp, SchedulerNode)
        if isinstance(node_to_recomp.node, ir.TemplateBuffer):
            return False
        assert isinstance(node_to_recomp.node, ir.ComputedBuffer)
        # node.data.get_size() is a cheaper version of node.get_read_writes().var_ranges
        # but without variable name
        ranges2 = node_to_recomp.node.data.get_size()
        ranges1 = None
        if isinstance(ref_node, FusedSchedulerNode):
            ranges_set = OrderedSet[tuple[Any, ...]]()
            for snode in ref_node.snodes:
                if isinstance(snode.node, ir.TemplateBuffer):
                    break
                assert isinstance(snode.node, ir.ComputedBuffer)
                ranges_set.add(tuple(snode.node.data.get_size()))

            if len(ranges_set) != 1:
                return False

            ranges1 = list(next(iter(ranges_set)))
        else:
            assert isinstance(ref_node, SchedulerNode)
            assert isinstance(ref_node.node, ir.ComputedBuffer)
            ranges1 = ref_node.node.data.get_size()  # type: ignore[assignment]

        if ranges1 != ranges2:
            return False

        return True

    def _can_fuse_horizontal_impl(self, node1, node2):
        assert isinstance(node1, (FusedSchedulerNode, SchedulerNode))
        assert isinstance(node2, (FusedSchedulerNode, SchedulerNode))
        if any(
            isinstance(node, OuterLoopFusedSchedulerNode) for node in (node1, node2)
        ):
            return False
        return self._why_fuse_nodes(node1, node2) is not None

    def can_fuse_horizontal(self, node1, node2):
        if node1.is_template() or node2.is_template():
            return False
        if (
            len(node1.get_nodes()) + len(node2.get_nodes())
            > config.cpp.max_horizontal_fusion_size
        ):
            return False

        return self._can_fuse_horizontal_impl(node1, node2)

    def can_fuse_multi_outputs_template(
        self, node1: BaseSchedulerNode, node2: BaseSchedulerNode
    ) -> bool:
        if template_buf := node1.get_template_node():
            return (
                isinstance(template_buf.layout, ir.MultiOutputLayout)
                and isinstance(node2.node, ir.MultiOutput)
                and len(node2.node.inputs) == 1
                and node2.node.inputs[0].get_name() == template_buf.name
            )
        return False

    def _get_outer_loop_fusion_depth(self, node1, node2):
        DISABLE_OUTER_LOOP_FUSION = 0
        if not all(
            type(node)
            in (OuterLoopFusedSchedulerNode, FusedSchedulerNode, SchedulerNode)
            for node in (node1, node2)
        ):
            return DISABLE_OUTER_LOOP_FUSION

        _node1 = (
            node1.get_outer_nodes()[-1]
            if isinstance(node1, OuterLoopFusedSchedulerNode)
            else node1
        )
        assert isinstance(_node1, (FusedSchedulerNode, SchedulerNode))
        _node2 = (
            node2.get_outer_nodes()[0]
            if isinstance(node2, OuterLoopFusedSchedulerNode)
            else node2
        )
        assert isinstance(_node2, (FusedSchedulerNode, SchedulerNode))

        _, (vars1, reduce1) = _node1.group
        _, (vars2, reduce2) = _node2.group
        if vars1 == () and vars2 == () and reduce1 != () and reduce2 != ():
            # Reduction only
            return DISABLE_OUTER_LOOP_FUSION
        if all(type(node) is OuterLoopFusedSchedulerNode for node in (node1, node2)):
            return (
                node1.outer_loop_fusion_depth
                if node1.outer_loop_fusion_depth == node2.outer_loop_fusion_depth
                else DISABLE_OUTER_LOOP_FUSION
            )
        outer_loop_fusion_depth = min(len(vars1), len(vars2))
        if (
            outer_loop_fusion_depth >= 1
            and vars1[:outer_loop_fusion_depth] == vars2[:outer_loop_fusion_depth]
        ):
            if any(
                type(node) is OuterLoopFusedSchedulerNode for node in (node1, node2)
            ):
                _compare_node = (
                    node1 if type(node1) is OuterLoopFusedSchedulerNode else node2
                )
                if _compare_node.outer_loop_fusion_depth == outer_loop_fusion_depth:
                    # Same outer loop fusion depth as prev nodes in OuterLoopFusedSchedulerNode
                    return outer_loop_fusion_depth
                else:
                    return DISABLE_OUTER_LOOP_FUSION
            else:
                # First 2 nodes to generate OuterLoopFusedSchedulerNode
                return outer_loop_fusion_depth
        return DISABLE_OUTER_LOOP_FUSION

    def can_fuse_vertical_outer_loop(self, node1, node2):
        return (
            not node1.is_template()
            and not node2.is_template()
            and node1.get_operation_names() & node2.ancestors
            and not (
                self._can_fuse_horizontal_impl(node1, node2)
                and not node1.is_reduction()
            )
            and self._get_outer_loop_fusion_depth(node1, node2) >= 1
        )

    def get_fusion_pair_priority(self, node1, node2):
        if self.can_fuse_vertical_outer_loop(node1, node2):
            # Outer loop fusion with lower priority
            return 1
        else:
            return 0

    def can_fuse_vertical(self, node1, node2):
        if node2.is_template():
            # TODO(jgong5): support pre-op fusion with template
            return False
        if node1.is_template():
            template_fusion_supported, _ = template_fusion_with_epilogues_supported(
                node1, [node2]
            )
            return not node2.is_reduction() and template_fusion_supported
        return (
            self._can_fuse_horizontal_impl(node1, node2) and not node1.is_reduction()
        ) or self.can_fuse_vertical_outer_loop(node1, node2)

    def try_loop_split(self, nodes: list[SchedulerNode]):
        """
        Apply loop split optimization.
        When one of the indexing_exprs contains a division, we eliminate the division by splitting the loop
        to avoid non-contiguous loads, subject to the following conditions:
            1. No reduction and no mudular index for all nodes.
            2. The indexing_exprs of all nodes contain only one (or more, but all the same) division,
               where the divisor is an integer and not too small (the divisor > 8), the dividend is
               one of the iter_vars, and this var, i.e. the dimension that needs to be split, is
               contiguous in all other indexing_exprs.

        For example, if the node's var_ranges: {z0: 2, z1: 9216, z2: 960} and indexing_exprs:
        {'index0': 8847360*z0 + 960*z1 + z2, 'index1': 32*z0 + (z2//30), 'index2': z2},
        we will split z2 -> 30*z2 + z3, then the node's var_ranges will be changed to
        {z0: 2, z1: 9216, z2: 32, z3: 30} and indexing_exprs will be changed to
        {'index0': 8847360*z0 + 960*z1 + 30*z2 + z3, 'index1': 32*z0 + z2, 'index2': 30*z2 + z3}.
        """

        # No reduction and no mudular
        if any(
            len(node.group[1][1]) != 0
            or any(
                expr.has(ModularIndexing) for expr in node._body.indexing_exprs.values()
            )
            for node in nodes
        ):
            return nodes

        split_var = None
        split_number = None
        num_div = 0
        div_expr_ = None
        match_div = False
        matched_node = None

        for node in nodes:
            assert isinstance(node.node, ir.ComputedBuffer)
            _, original_body, _ = node.node.get_default_sizes_body()
            for name, expr in original_body.indexing_exprs.items():
                for div_expr in expr.find(FloorDiv):
                    if (
                        any(div_expr.has(var) for var in original_body.iter_vars)
                        and div_expr != div_expr_
                    ):
                        div_expr_ = div_expr
                        num_div += 1
                    if num_div > 1:
                        return nodes
                    if (
                        isinstance(div_expr.args[1], sympy.core.numbers.Integer)
                        and div_expr.args[0] in original_body.iter_vars
                        and name is not None
                        and all(
                            stride_at_vec_range(expr_, div_expr.args[0]) in (0, 1)
                            for name_, expr_ in original_body.indexing_exprs.items()
                            if name_ != name
                        )
                        and div_expr.args[1] > 8
                    ):
                        split_var = div_expr.args[0]
                        split_number = div_expr.args[1]
                        match_div = True
                        matched_node = node

        # Only one node contains a division, and the split dimension is contiguous in all other indexing_exprs.
        if not match_div:
            return nodes

        extra_indexing_constraints = None

        def loop_split(sizes, body, vars):
            index_size, reduce_size = sizes
            index_vars, reduce_vars = vars
            split_idx = index_vars.index(split_var)
            new_index_size = index_size.copy()
            new_index_size[split_idx] = index_size[split_idx] // split_number
            new_index_size.insert(split_idx + 1, split_number)
            (new_index_vars, _), var_ranges = dependencies.index_vars_no_squeeze(
                new_index_size, reduce_size, prefix="y"
            )
            iter_vars = new_index_vars.copy()
            divisor_var = iter_vars.pop(split_idx + 1)
            iter_vars[split_idx] = split_number * iter_vars[split_idx] + divisor_var
            body = ir.LoopBody(
                body, [iter_vars, reduce_vars], var_ranges, new_index_vars, reduce_vars
            )
            nonlocal extra_indexing_constraints
            if not extra_indexing_constraints:
                extra_indexing_constraints = (
                    body.var_ranges,
                    list(body.indexing_exprs.values()),
                )
            return (
                (new_index_size, reduce_size),
                body,
                (new_index_vars, reduce_vars),
            )

        # Here decide the final loop order
        for node in nodes:
            if node == matched_node:
                node.recompute_size_and_body(recompute_sizes_body_func=loop_split)
        for node in nodes:
            if node != matched_node:
                node.recompute_size_and_body(
                    extra_indexing_constraints=extra_indexing_constraints,
                    recompute_sizes_body_func=loop_split,
                )

        return nodes

    def codegen_outer_loop_node(
        self,
        node: OuterLoopFusedSchedulerNode,
    ):
        """
        Generate the code for the outer loop fused scheduler node.
        1. Codegen with fused outer loop: depends on the analysis of
            the outer loop fused scheduler node, with or without the local buffer.
        2. If failed, fallback to standard codegen.
        """
        kernel_group = self.kernel_group
        generated_cpp_vec_kernel_count = metrics.generated_cpp_vec_kernel_count
        cpp_kernel_proxy_list: list[CppKernelProxy] = []
        nodes_list: list[list[SchedulerNode]] = []
        assert isinstance(node, OuterLoopFusedSchedulerNode)

        def try_outer_loop_fusion_with_local_buf(node: OuterLoopFusedSchedulerNode):
            """
            Codegen code with fused outer loop and local Buffer.
            """
            assert isinstance(node, OuterLoopFusedSchedulerNode)
            cpp_kernel_proxy_list.clear()
            nodes_list.clear()

            def get_call_ranges(node: BaseSchedulerNode):
                assert isinstance(node, (SchedulerNode, FusedSchedulerNode))
                nodes: list[SchedulerNode] = node.get_nodes()  # type: ignore[assignment]
                _, (group, reduction_group) = max(
                    nodes, key=lambda x: int(x.is_reduction())
                ).group
                call_ranges = tuple(group) + tuple(reduction_group)
                return call_ranges

            local_buffers: list[ir.Buffer] = []
            # Map local buffer name to a list of global buffers
            local_to_global_buffers: dict[str, list[ir.Buffer]] = {}
            if all(
                len(get_call_ranges(_node)) == node.outer_loop_fusion_depth + 1
                for _node in node.get_outer_nodes()
            ):
                # Ref to the typical case of local buffer
                # in https://github.com/pytorch/pytorch/blob/
                # 1115a25c36340554442f28f9570abd42f0aface2/aten/src/ATen/native/cpu/SoftMaxKernel.cpp#L159
                # where the buffer is with size of last dim and contiguous.
                # Only support this typical case at first.
                visited_scheduler_nodes = OrderedSet[str]()
                for scheduler_node in node.get_nodes():
                    # all users inside same OuterLoopFusedSchedulerNode
                    assert isinstance(scheduler_node, SchedulerNode)
                    visited_scheduler_nodes.add(scheduler_node.get_name())
                    if (
                        scheduler_node.is_reduction()
                        or len(scheduler_node.get_outputs()) != 1
                    ):
                        continue

                    scheduler_buffer = scheduler_node.get_outputs()[0]
                    if all(
                        user.node in node.get_nodes() for user in scheduler_buffer.users
                    ):
                        global_buffer = scheduler_buffer.node
                        assert isinstance(global_buffer, ir.ComputedBuffer)
                        global_buffer_layout = global_buffer.get_layout()
                        size_offset = node.outer_loop_fusion_depth - len(
                            get_call_ranges(scheduler_node)
                        )

                        def is_all_write_read_contiguous():
                            contiguous_index_expr = 0
                            stride = 1
                            for var, range in reversed(
                                scheduler_node._body.var_ranges.items()
                            ):
                                contiguous_index_expr += stride * var
                                stride *= range
                            write_index_expr = scheduler_node._body.get_write_expr(
                                scheduler_buffer.get_name()
                            )

                            def is_contiguous_index(x):
                                return x == contiguous_index_expr

                            return is_contiguous_index(write_index_expr) and all(
                                isinstance(user.node, SchedulerNode)
                                and is_contiguous_index(
                                    user.node._body.get_read_expr(
                                        scheduler_buffer.get_name()
                                    ),
                                )
                                for user in scheduler_buffer.users
                            )

                        if not (
                            global_buffer_layout.is_contiguous()
                            and is_all_write_read_contiguous()
                        ):
                            continue
                        # Local Buffer is a view of global buffer
                        local_buffer_layout = ir.FixedLayout(
                            global_buffer_layout.device,
                            global_buffer_layout.dtype,
                            global_buffer_layout.size[size_offset:],
                            global_buffer_layout.stride[size_offset:],
                        )

                        def try_share_local_buffer(local_buffer_layout, local_buffers):
                            for local_buf in local_buffers:
                                if local_buffer_layout == local_buf.layout and all(
                                    all(
                                        user.node.get_name() in visited_scheduler_nodes
                                        for user in V.graph.scheduler.name_to_buf[
                                            global_buffer.name
                                        ].users
                                    )
                                    for global_buffer in local_to_global_buffers[
                                        local_buf.name
                                    ]
                                    if global_buffer.name is not None
                                ):
                                    return local_buf
                            return None

                        local_buf_prefix = "local_buffer_data"
                        # Share existing local buffer
                        local_buffer_used = try_share_local_buffer(
                            local_buffer_layout, local_buffers
                        )
                        if not local_buffer_used:
                            # Create new local buffer
                            local_buffer_used = ir.Buffer(
                                name=f"{local_buf_prefix}_{len(local_buffers)}",
                                layout=local_buffer_layout,
                            )
                            local_buffers.append(local_buffer_used)
                            local_to_global_buffers[local_buffer_used.name] = []
                        local_to_global_buffers[local_buffer_used.name].append(
                            global_buffer,
                        )

            with LocalBufferContext(kernel_group.args) as scope:
                if len(local_buffers) > 0:
                    for local_buffer in local_buffers:
                        assert local_buffer.name is not None
                        scope.add_local_buffer(
                            local_buffer, local_to_global_buffers[local_buffer.name]
                        )
                for _node in node.get_outer_nodes():
                    assert isinstance(_node, (FusedSchedulerNode, SchedulerNode))
                    cpp_kernel_proxy = CppKernelProxy(kernel_group)
                    cpp_kernel_proxy.codegen_nodes(_node.get_nodes())  # type: ignore[arg-type]
                    cpp_kernel_proxy_list.append(cpp_kernel_proxy)
                    nodes_list.append(_node.get_nodes())  # type: ignore[arg-type]

                if not node.check_outer_fusion_loop_level_attr(
                    cpp_kernel_proxy_list, node.outer_loop_fusion_depth
                ):
                    for removed_buffer in scope.removed_buffers:
                        # Restore the removed buffers by this context before
                        # fallback to codegen without using Local Buffer
                        V.graph.removed_buffers.remove(removed_buffer)
                    return False
                metrics.cpp_outer_loop_fused_inner_counts.append(
                    metrics.CppOuterLoopFusedCount(
                        len(cpp_kernel_proxy_list),
                        local_buffer_number=len(scope.local_buffers),
                    )
                )
                outer_fusion_cpp_kernel_proxy = node.merge_outer_fusion_kernels(
                    cpp_kernel_proxy_list,
                )
                kernel_group.finalize_kernel(
                    outer_fusion_cpp_kernel_proxy,
                    [_node for _nodes in nodes_list for _node in _nodes],
                )

            return True

        if not try_outer_loop_fusion_with_local_buf(node):
            # Reset generated_cpp_vec_kernel_count to codegen again
            metrics.generated_cpp_vec_kernel_count = generated_cpp_vec_kernel_count
            cpp_kernel_proxy_list.clear()
            nodes_list.clear()
            # Similar as comment in
            # https://github.com/pytorch/pytorch/blob/469383755fe416eb1c41fa724762ad3eaecdff07/torch/_inductor/codegen/cpp.py#L3269-L3272
            # Kernels share the same global contexts like V.graph.wrapper_code, V.kernel.args.
            with torch._inductor.config.patch(inplace_buffers=False):
                for _node in node.get_outer_nodes():
                    assert isinstance(_node, (FusedSchedulerNode, SchedulerNode))
                    _nodes: list[SchedulerNode] = _node.get_nodes()  # type: ignore[assignment]
                    cpp_kernel_proxy = CppKernelProxy(kernel_group)
                    cpp_kernel_proxy.codegen_nodes(_nodes)
                    kernel_group.finalize_kernel(cpp_kernel_proxy, _nodes)

    def codegen_node(
        self,
        node: Union[OuterLoopFusedSchedulerNode, FusedSchedulerNode, SchedulerNode],
    ):
        """
        Turn an set of pre-fused nodes into a C++ kernel.
        """
        kernel_group = self.kernel_group

        if isinstance(node, OuterLoopFusedSchedulerNode):
            self.codegen_outer_loop_node(node)
        else:
            nodes: list[SchedulerNode] = node.get_nodes()  # type: ignore[assignment]
            nodes = self.try_loop_split(nodes)
            cpp_kernel_proxy = CppKernelProxy(kernel_group)
            cpp_kernel_proxy.codegen_nodes(nodes)
            kernel_group.finalize_kernel(cpp_kernel_proxy, nodes)

        args_num = self._get_scheduled_num_args()
        if args_num > CppScheduling.MAX_FUSED_KERNEL_ARGS_NUM:
            self._set_flush_status(True)

    def is_cpp_template(self, node: BaseSchedulerNode) -> bool:
        return isinstance(node, SchedulerNode) and isinstance(
            node.node, ir.CppTemplateBuffer
        )

    def codegen_template(
        self,
        template_node: BaseSchedulerNode,
        epilogue_nodes: Sequence[BaseSchedulerNode],
        prologue_nodes: Sequence[BaseSchedulerNode],
    ):
        """
        Codegen a CPP template, possibly with fused epilogues
        """
        assert not prologue_nodes

        # remove MultiOutput from epilogue_nodes
        epilogue_nodes = [
            epilogue_node
            for epilogue_node in epilogue_nodes
            if isinstance(epilogue_node, (SchedulerNode, FusedSchedulerNode))
        ]

        counters["inductor"]["cpp_epilogue_fusion_counter"] += len(epilogue_nodes)
        assert self.is_cpp_template(template_node), (
            "Template node passed to CppScheduler.codegen_template must be a SchedulerNode that wraps a CppTemplateBuffer"
        )
        template_node = cast(SchedulerNode, template_node)
        _, (_, rnumel) = template_node.group
        assert rnumel == ()
        ctb: ir.CppTemplateBuffer = cast(ir.CppTemplateBuffer, template_node.node)
        epilogue_ir_nodes: list[Optional[ir.Operation]] = [
            n.node for n in epilogue_nodes
        ]
        assert all(isinstance(n, ir.ComputedBuffer) for n in epilogue_ir_nodes), (
            "Epilogue nodes must all be instances of ir.ComputedBuffer"
        )

        def template_buffer_has_other_users(
            template_buffer, outputs_by_name, epilogue_nodes
        ):
            if not epilogue_nodes:
                return False

            assert template_buffer.get_name() in outputs_by_name
            users = outputs_by_name[template_buffer.get_name()].users
            return not all(
                isinstance(user.node, BaseSchedulerNode)
                and user.node.node in epilogue_nodes
                for user in users
            )

        flag_template_buffer_has_other_users = template_buffer_has_other_users(
            ctb, template_node.outputs_by_name, epilogue_ir_nodes
        )
        kernel, render = ctb.make_kernel_render(
            ctb,
            flag_template_buffer_has_other_users=flag_template_buffer_has_other_users,
            epilogue_nodes=epilogue_ir_nodes,
        )
        with kernel:
            if not is_multi_outputs_template(template_node.node):
                template_node.mark_run()  # type: ignore[attr-defined]
            for node in epilogue_nodes:
                node.mark_run()  # type: ignore[attr-defined]
            src_code = render()

        with V.set_kernel_handler(kernel):
            node_schedule = [template_node, *epilogue_nodes]
            kernel_name = self.define_kernel(src_code, node_schedule, kernel.args)

        if is_multi_outputs_template(template_node.node):
            # For multi outputs template, allocate buffers for each output after the epilogue
            # codegen to which determines if the buffer has been removed.
            assert (
                len(template_node.outputs) == 1
            ), "Multi outputs template should be with 1 output template buffer of MultiOutputLayout"
            for user in template_node.outputs[0].users:
                assert isinstance(
                    user.node, ExternKernelSchedulerNode
                ), "Multi outputs template should be with ExternKernelSchedulerNode"
                assert isinstance(
                    user.node.node, ir.MultiOutput
                ), "Multi outputs template has multi users with MultiOutput"
                user.node.mark_run()

        kernel.call_kernel(kernel_name, ctb)
        V.graph.removed_buffers |= kernel.removed_buffers
        self.free_buffers_in_scheduler()

    def _get_scheduled_num_args(self):
        return self.kernel_group.get_num_args()

    def ready_to_flush(self):
        return self._ready_to_flush

    def codegen_sync(self):
        pass

    def define_kernel(self, src_code, nodes, kernel_args=None):
        wrapper = V.graph.wrapper_code
        fused_name = (
            get_fused_kernel_name(nodes, config.cpp.descriptive_names)
            if config.cpp.descriptive_names
            else ""
        )
        kernel_name = "_".join(["cpp", fused_name, wrapper.next_kernel_suffix()])
        kernel_decl_name = kernel_name if V.graph.cpp_wrapper else "kernel"
        src_code = src_code.replace(str(Placeholder.KERNEL_NAME), kernel_decl_name)
        src_code = src_code.replace(str(Placeholder.DESCRIPTIVE_NAME), kernel_name)
        # TODO(voz): Ostensibly, we should not need this. But there are cases where C++ codegen does
        # not use BracesBuffer, so we have no good indicator of a C++ buffer atm.
        src_code = src_code.replace("#pragma CMT", "//")

        compile_wrapper = IndentedBuffer()
        args = self.kernel_group.args if kernel_args is None else kernel_args
        _, _, arg_types = args.cpp_argdefs()
        if not V.graph.cpp_wrapper:
            compile_wrapper.writeline(f"async_compile.cpp_pybinding({arg_types!r}, '''")
        compile_wrapper.splice(src_code, strip=True)
        if not V.graph.cpp_wrapper:
            compile_wrapper.writeline("''')")
        wrapper.define_kernel(kernel_name, compile_wrapper.getvalue(), gpu=False)
        return kernel_name

    def flush(self):
        src_code = self.kernel_group.codegen_group()
        if src_code:
            kernel_name = self.define_kernel(
                src_code, self.kernel_group.scheduled_nodes
            )
            self.kernel_group.call_kernel(V.graph.wrapper_code, kernel_name)
        self.reset_kernel_group()
        self._set_flush_status(False)


class KernelGroup:
    def __init__(self):
        super().__init__()
        self.args = KernelArgs()
        self.loops_code = BracesBuffer()
        self.ws = WorkSharing(self.loops_code)
        self.stack = contextlib.ExitStack()
        self.stack.enter_context(self.ws)
        self.scheduled_nodes = []

    def new_kernel(self, cls, *args):
        return cls(self.args, parallel_num_threads(), *args)

    def finalize_kernel(self, new_kernel, nodes):
        self.scheduled_nodes += nodes
        code = self.loops_code
        ws = self.ws
        new_kernel.codegen_loops(code, ws)

    def get_num_args(self):
        arg_defs, _call_args, _arg_types = self.args.cpp_argdefs()
        args_num = len(arg_defs)
        return args_num

    def codegen_group(self, name=None) -> str:
        self.stack.close()
        if not self.scheduled_nodes:
            return ""
        code = BracesBuffer()
        # 1. Include header files
        # TODO: support kernel profile on other platforms
        enable_kernel_profile = config.cpp.enable_kernel_profile and sys.platform in [
            "linux",
            "win32",
        ]
        if enable_kernel_profile:
            code.writelines(["#include <ATen/record_function.h>"])
        code.writeline(codecache.cpp_prefix())

        # 2. Function definition
        kernel_decl_name = str(Placeholder.KERNEL_NAME) if name is None else name
        kernel_name = str(Placeholder.DESCRIPTIVE_NAME) if name is None else name
        arg_defs, _, _ = self.args.cpp_argdefs()
        arg_defs = ",\n".ljust(25).join(arg_defs)
        func_export_decl = get_export_declaration()
        code.writeline(
            f'extern "C" {func_export_decl} void {kernel_decl_name}({arg_defs})'
        )

        # 3. Function body
        with code.indent():
            if enable_kernel_profile:
                graph_id = V.graph.graph_id
                prefix = "graph_" + str(graph_id) + "_" if graph_id is not None else ""
                code.writelines(
                    [
                        f'RECORD_FUNCTION("{prefix + kernel_name}", c10::ArrayRef<c10::IValue>({{}}));'
                    ]
                )
            for old, new in self.args.aliases():
                code.writeline(f"auto {old} = {new};")
            code.splice(self.loops_code)
        return code.getvalue()

    def call_kernel(self, wrapper, kernel_name):
        _, call_args, arg_types = self.args.cpp_argdefs()
        wrapper.generate_kernel_call(
            kernel_name, call_args, gpu=False, triton=False, arg_types=arg_types
        )


class CppWrapperKernelGroup(KernelGroup):
    pass


class WorkSharing:
    def __init__(self, code):
        self.code = code
        self.in_parallel = False
        self.num_threads = None
        self.stack = contextlib.ExitStack()

    def parallel(self, threads):
        if self.in_parallel and threads != self.num_threads:
            # wrong number of threads
            self.close()
        if not self.in_parallel:
            self.num_threads = threads
            self.in_parallel = True
            if config.cpp.dynamic_threads:
                self.code.writeline("#pragma omp parallel")
            else:
                self.code.writeline(f"#pragma omp parallel num_threads({threads})")
            self.stack.enter_context(self.code.indent())
            self.code.writeline(
                "int tid = omp_get_thread_num();",
            )

    def single(self):
        if self.in_parallel:
            self.code.writeline("#pragma omp single")
        return self.in_parallel

    def close(self):
        self.stack.close()
        self.in_parallel = False

    def __enter__(self):
        self.stack.__enter__()
        return self

    def __exit__(self, exc_type, exc_val, exc_tb):
        self.stack.__exit__(exc_type, exc_val, exc_tb)


@dataclasses.dataclass
class LoopLevel:
    var: Optional[sympy.Expr] = None
    size: Optional[sympy.Expr] = None
    offset: sympy.Expr = sympy.S.Zero
    # Note [tiled_size]
    # We may do loop-tiling at this loop level.
    # When var is in [offset, tiled_size), we will perform the vectorization kernel.
    # When var is in [tiled_size, size), we will perform the scalar or masked vectorization kernel.
    # for (var = offset; var < size; var += steps) {
    #     if (var >= offset && var < tiled_size) vec_loop_body();
    #     if (var >= tiled_size && var < size) scalar_or_maskvec_loop_body();
    # }
    tiled_size: sympy.Expr = sympy.S.Zero
    steps: sympy.Expr = sympy.S.One
    parallel: int = 0
    simd_omp: bool = False
    simd_vec: bool = False
    collapsed: bool = False
    is_reduction: bool = False

    def __post_init__(self):
        # Regarding the C++/OpenMP backend, `cpu_vec_isa.pick_vec_isa()` to check
        # vectorization ISA is a time-consuming and one-shot operation. It leads
        # to taking a longer time to import `codegen.cpp` package because the
        # `LoopLevel` of the package is decorated by `@dataclasses.dataclass` while
        # the decorator will invoke `cpu_vec_isa.pick_vec_isa()` to initialize the
        # `simd_nelements` of the `LoopLevel`. It might introduce additional compilation
        # overhead to the Triton backend. Therefore, we moved the `simd_nelements` to
        # `__post_init__`
        picked_vec_isa: cpu_vec_isa.VecISA = cpu_vec_isa.pick_vec_isa()
        self.simd_nelements: int = picked_vec_isa.nelements() if picked_vec_isa else 0

    def tile(self, factor):
        sympy_factor = sympy.Integer(factor)
        loop = LoopLevel(self.var, self.size)
        loop.steps = sympy_factor
        loop.simd_vec = True
        loop.tiled_size = FloorDiv(loop.size, sympy_factor) * sympy_factor
        loop.parallel = self.parallel
        loop.collapsed = False
        loop.is_reduction = self.is_reduction
        return loop

    def lines(self):
        offset_expr = cexpr_index(self.offset)
        size_expr = cexpr_index(self.size)
        if config.cpp.no_redundant_loops and offset_expr == size_expr:
            return None
        simd = (
            f"simd simdlen({self.simd_nelements}) "
            if self.simd_omp and self.simd_nelements > 1
            else ""
        )
        if self.parallel:
            # TODO(jansel): look into chunk size and other schedules
            line1 = "#pragma omp for"
            if self.parallel > 1:
                line1 += f" collapse({self.parallel})"
            if self.simd_omp:
                line1 = line1.replace(" for ", f" for {simd}")
        elif self.simd_vec:
            line1 = ""
        elif self.simd_omp:
            line1 = f"#pragma omp {simd}"
        elif not self.is_reduction and cpp_builder.is_gcc():
            line1 = "#pragma GCC ivdep"
        else:
            line1 = ""
        offset_str = f"{INDEX_TYPE} {self.var}={offset_expr}"
        size_str = f"{self.var}<{size_expr}"
        if self.steps.is_number:
            steps_str = f"{self.var}+={cexpr_index(self.steps)}"
        else:
            # If the step size is 0, change it to 1 because a step size of 0
            # will cause floating point exception (core dump) during parallelization.
            steps_str = (
                f"{self.var}+=({cexpr_index(self.steps)} == 0 ? "
                f"1 : {cexpr_index(self.steps)})"
            )
        line2 = f"for({offset_str}; {size_str}; {steps_str})"
        if self.collapsed or not line1:
            return [line2]
        return [line1, line2]


@dataclasses.dataclass
class LoopNest:
    """
    A loop-nest-like structure. It is built with the `build` method
    as a loop nest and then will perform loop-tiling at some depth.

    A typical case is for vectorization, where we typically do loop-tiling
    at the innermost loop level. A more complicated case is when we do
    2D tiling at both the innermost and outer levels.
    """

    loops: Optional[list[LoopLevel]] = None
    kernel: Optional[CppKernel] = None

    @staticmethod
    def build(kernel: CppKernel):
        """Build a LoopNest with the given `kernel` as the leaf"""
        itervars = kernel.itervars
        ranges = kernel.ranges
        reduction_depth = kernel.reduction_depth
        assert reduction_depth is not None

        loops: Optional[list[LoopLevel]] = None
        for loop_idx, (var, size) in enumerate(zip(itervars, ranges)):
            loop = LoopLevel(var, size)
            if not loops:
                loops = [loop]
            else:
                loops.append(loop)
            if loop_idx >= reduction_depth:
                loop.is_reduction = kernel.is_reduction

        loop_nest = LoopNest(loops)
        return loop_nest

    def __bool__(self):
        return bool(self.loops)

    @cache_on_self
    def max_parallel_depth(self):
        """
        Maximal allowed depth for parallelism:
        1) Levels without splitting and
        2) All reduction or non-reduction levels
        When the loop is split at the top level, the max depth is 1.
        """
        if self.loops is None:
            return 0

        max_depth = 0
        is_reduction = self.loops[0].is_reduction
        for loop in self.loops:
            if loop.is_reduction != is_reduction:
                break
            max_depth += 1
        return max_depth

    def is_reduction_only(self):
        """
        Whether all the loops are for reduction. Reduction loops
        are always the inner most ones.
        """
        return self.loops is not None and self.loops[0].is_reduction

    def mark_parallel(self, par_depth):
        assert par_depth <= self.max_parallel_depth(), (
            "Parallel depth cannot exceed the maximal allowed parallel depth"
        )
        assert self.loops is not None
        assert len(self.loops) >= par_depth
        loop = self.loops[0]
        loop.parallel = par_depth
        for i in range(1, par_depth):
            self.loops[i].collapsed = True

    def tile(self, depth, factor):
        """
        Do loop-tiling at the `depth` level with `factor`.
            for (x0 = 0; x0 < x0_end; x0++)
            ->
            for (x0 = 0; x0 < x0_end; x0 += factor)
        See details in Note [tiled_size].
        """
        assert self.loops
        self.loops[depth] = self.loops[depth].tile(factor)
        return self.loops[depth]

    def get_kernel(self) -> CppKernel:
        assert self.kernel
        return self.kernel

    def set_kernel(self, kernel):
        self.kernel = kernel

    def from_loop_level(self, level: int):
        assert self.loops
        assert len(self.loops) >= level
        loops = None if level == len(self.loops) else self.loops[level:]
        return LoopNest(loops, self.kernel)<|MERGE_RESOLUTION|>--- conflicted
+++ resolved
@@ -483,15 +483,9 @@
         outer_fused_nodes: list[Union[FusedSchedulerNode, SchedulerNode]],
         outer_loop_fusion_depth,
     ):
-<<<<<<< HEAD
-        self.outer_fused_nodes: List[Union[FusedSchedulerNode, SchedulerNode]] = (
+        self.outer_fused_nodes: list[Union[FusedSchedulerNode, SchedulerNode]] = (
             outer_fused_nodes
         )
-=======
-        self.outer_fused_nodes: list[
-            Union[FusedSchedulerNode, SchedulerNode]
-        ] = outer_fused_nodes
->>>>>>> d48eb58d
         self.outer_loop_fusion_depth = outer_loop_fusion_depth
         flatten_snodes = []
         for _node in self.outer_fused_nodes:
@@ -1131,15 +1125,7 @@
                 else:
                     # fallback to scalar ops
                     scalar_ops = super(CppVecOverrides, self)
-<<<<<<< HEAD
-                    scalar_func = getattr(
-                        scalar_ops,
-                        func.__name__,
-                        scalar_ops.__getattr__(func.__name__),  # type: ignore[attr-defined]
-                    )
-=======
                     scalar_func = getattr(scalar_ops, func.__name__)
->>>>>>> d48eb58d
                     assert scalar_func is not None
                     return scalar_func(*args, **kwargs)
 
@@ -1643,9 +1629,9 @@
                     assert isinstance(other_vec_var, CppCSEVariable), other_vec_var
                     body_vec_var.dtype = dtype
                     other_vec_var.dtype = dtype
-                    overrides: type[
-                        Union[CppOverrides, CppVecOverrides]
-                    ] = V.kernel.overrides  # type: ignore[has-type]
+                    overrides: type[Union[CppOverrides, CppVecOverrides]] = (
+                        V.kernel.overrides
+                    )  # type: ignore[has-type]
                     code.writeline(
                         f"return {overrides.where(new_mask, body_vec_var, other_vec_var)};"
                     )
@@ -5033,16 +5019,16 @@
         if is_multi_outputs_template(template_node.node):
             # For multi outputs template, allocate buffers for each output after the epilogue
             # codegen to which determines if the buffer has been removed.
-            assert (
-                len(template_node.outputs) == 1
-            ), "Multi outputs template should be with 1 output template buffer of MultiOutputLayout"
+            assert len(template_node.outputs) == 1, (
+                "Multi outputs template should be with 1 output template buffer of MultiOutputLayout"
+            )
             for user in template_node.outputs[0].users:
-                assert isinstance(
-                    user.node, ExternKernelSchedulerNode
-                ), "Multi outputs template should be with ExternKernelSchedulerNode"
-                assert isinstance(
-                    user.node.node, ir.MultiOutput
-                ), "Multi outputs template has multi users with MultiOutput"
+                assert isinstance(user.node, ExternKernelSchedulerNode), (
+                    "Multi outputs template should be with ExternKernelSchedulerNode"
+                )
+                assert isinstance(user.node.node, ir.MultiOutput), (
+                    "Multi outputs template has multi users with MultiOutput"
+                )
                 user.node.mark_run()
 
         kernel.call_kernel(kernel_name, ctb)
