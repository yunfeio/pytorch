# mypy: allow-untyped-defs
from typing import Callable, Optional

import sympy

import torch
import torch._inductor.async_compile  # noqa: F401 required to warm up AsyncCompile pools
import torch._ops

from .. import config, ir
from ..utils import sympy_product
from ..virtualized import V
from .cpp_utils import DTYPE_TO_CPP
from .cpp_wrapper_cpu import CppWrapperCpu
from .wrapper import (
    BufferLike,
    EnterSubgraphLine,
    ExitSubgraphLine,
    MemoryPlanningLine,
    MemoryPlanningState,
    PythonWrapperCodegen,
)


BufferName = str

# Default thread stack sizes vary by platform:
# - Linux: 8 MB
# - macOS: 512 KB
# - Windows: 1 MB
# Just pick something comfortably smaller than the smallest for now.
MAX_STACK_ALLOCATION_SIZE = 1024 * 100


class CppWrapperCpuArrayRef(CppWrapperCpu):
    """
    Generates cpp wrapper for running on CPU and calls cpp kernels

    This class is forked from CppWrapperCpu, with a difference that tensors may be
    represented as ArrayRef, see torch/csrc/inductor/aoti_runtime/arrayref_tensor.h
    """

    def __init__(self):
        super().__init__()
        assert self.device == "cpu", "ArrayRefTensor only supported on CPU!"
        self.allow_stack_allocation = config.aot_inductor.allow_stack_allocation
        self.stack_allocated_buffers: dict[BufferName, BufferLike] = {}

    @staticmethod
    def create(
        is_subgraph: bool,
        subgraph_name: Optional[str],
        parent_wrapper: Optional[PythonWrapperCodegen],
        partition_signatures: Optional[ir.GraphPartitionSignature] = None,
    ):
        # TODO - support subgraph codegen by lifting functions. Check the
        # comment at CppWrapperCpu `codegen_subgraph` function.
        return CppWrapperCpuArrayRef()

    @staticmethod
    def get_input_cpp_type(input):
        assert config.aot_inductor.use_minimal_arrayref_interface

        if isinstance(input, sympy.Expr):
            from ..graph import may_get_constant_buffer_dtype

            dtype = may_get_constant_buffer_dtype(input)
            assert dtype is not None, f"Failed to get the dtype of sympy.Expr: {input}"
            return DTYPE_TO_CPP[dtype]
        return f"ArrayRefTensor<{DTYPE_TO_CPP[input.get_dtype()]}>"

    @staticmethod
    def get_device_include_path(device: str) -> str:
        assert device == "cpu", "ArrayRef only supported on CPU!"
        if V.graph.aot_mode:
            return "#include <torch/csrc/inductor/aoti_include/array_ref.h>"
        return "#include <torch/csrc/inductor/cpp_wrapper/array_ref.h>"

    def codegen_input_numel_asserts(self):
        for name, buf in V.graph.graph_inputs.items():
            if isinstance(buf, sympy.Expr):
                continue

            # comparing strides for 0 size tensor is tricky. Ignore them for now.
            if sympy_product(buf.get_size()) == 0:
                continue
            numel = buf.get_numel()
            self.prefix.writeline(f"assert_numel({name}, {numel});")

    def generate_kernel_call(
        self,
        kernel_name: str,
        call_args,
        grid=None,
        device_index=None,
        gpu=False,
        triton=False,
        arg_types=None,
        raw_keys=None,
        raw_args=None,
        grid_fn: str = "grid",
        triton_meta=None,
<<<<<<< HEAD
        autotune_configs=None,
        grid_extra_kwargs="",
=======
        original_fxnode_name=None,
>>>>>>> 039ebdc1
    ):
        """
        Generates kernel call code.

        gpu: Defines whether the backend is GPU. Otherwise the backend is CPU.

        triton: Defines whether the GPU backend uses Triton for codegen.
                Otherwise it uses the CUDA language for codegen.
                Only valid when cuda == True.
        """
        assert not gpu, (
            "CppWrapperCpuArrayRef.generate_kernel_call does not support GPU"
        )
        assert arg_types is not None and len(call_args) == len(arg_types), (
            "Mismatch call_args and arg_types in generate_kernel_call"
        )
        new_args = []
        for idx, arg in enumerate(call_args):
            if "*" in arg_types[idx]:
                var_name = f"var_{next(self.arg_var_id)}"
                self.writeline(f"auto* {var_name} = get_data_ptr_wrapper({arg});")
                new_args.append(f"({arg_types[idx]})({var_name})")
            else:
                # arg is a scalar
                new_args.append(arg)
        # debug printer related logic for cpp kernel type.
        debug_printer_manager = V.graph.wrapper_code.debug_printer
        debug_printer_manager.set_printer_args(
            call_args,
            kernel_name,
            None,
            None,
            "cpp",
        )
        with debug_printer_manager:
            self.writeline(self.wrap_kernel_call(kernel_name, new_args))

    def write_wrapper_decl(self):
        inputs_len = len(V.graph.graph_inputs.keys())
        if V.graph.aot_mode:
            if (
                config.aot_inductor.use_minimal_arrayref_interface
                and not V.graph.is_const_graph
            ):
                input_cpp_types = ", ".join(
                    f"{CppWrapperCpuArrayRef.get_input_cpp_type(x)}"
                    for x in V.graph.graph_inputs.values()
                )
                output_arrayref_types = ", ".join(
                    f"ArrayRefTensor<{DTYPE_TO_CPP[x.get_dtype()]}>"
                    for x in V.graph.graph_outputs
                )

                self.prefix.splice(
                    f"""
                    using AOTInductorModelInputs = std::tuple<{input_cpp_types}>;
                    using AOTInductorModelOutputs = std::tuple<{output_arrayref_types}>;
                    """
                )

            if V.graph.const_module:
                self.header.splice(V.graph.const_module.wrapper_code.header)

                assert V.graph.const_wrapper_code is not None
                self.prefix.splice(V.graph.const_wrapper_code)

                assert V.graph.const_kernel_code is not None
                self.kernel_declarations.splice(V.graph.const_kernel_code)

            if V.graph.is_const_graph:
                self.prefix.splice(
                    """
                    void AOTInductorModel::_const_run_impl(
                        std::vector<AtenTensorHandle>& output_handles,
                        DeviceStreamType stream,
                        AOTIProxyExecutorHandle proxy_executor
                    ) {
                    """
                )
            else:
                if not config.aot_inductor.use_runtime_constant_folding:
                    # If we do not split the constant graph, we'll just create
                    # an empty implementation when wrapping the main module.
                    self.prefix.splice(
                        """
                        void AOTInductorModel::_const_run_impl(
                            std::vector<AtenTensorHandle>& output_handles,
                            DeviceStreamType stream,
                            AOTIProxyExecutorHandle proxy_executor
                        ) {}

                        """
                    )

                run_impl_proto = ""
                if config.aot_inductor.compile_wrapper_with_O0:
                    run_impl_proto += """
                    #ifdef __clang__
                    __attribute__((optnone))
                    #else
                    __attribute__((optimize("O0")))
                    #endif
                    """

                run_impl_proto += """
                    void AOTInductorModel::run_impl(
                        AtenTensorHandle*
                            input_handles, // array of input AtenTensorHandle; handles
                                            // are stolen; the array itself is borrowed
                        AtenTensorHandle*
                            output_handles, // array for writing output AtenTensorHandle; handles
                                            // will be stolen by the caller; the array itself is
                                            // borrowed
                        DeviceStreamType stream,
                        AOTIProxyExecutorHandle proxy_executor
                    ) {
                    """

                self.generate_input_output_runtime_checks()
                run_impl_proto += """
                    __check_inputs_outputs(input_handles, output_handles);
                """

                if config.aot_inductor.use_minimal_arrayref_interface:
                    self.prefix.splice(
                        """
                        template <>
                        AOTInductorModelOutputs AOTInductorModel::run_impl_minimal_arrayref_interface<
                          AOTInductorModelInputs, AOTInductorModelOutputs>(
                            const AOTInductorModelInputs& inputs,
                            DeviceStreamType stream,
                            AOTIProxyExecutorHandle proxy_executor
                        ) {
                        """
                    )
                    self.suffix.splice(run_impl_proto)
                    self.suffix.splice(
                        """
                            AOTInductorModelInputs inputs;
                            convert_handles_to_inputs(input_handles, inputs);
                            auto outputs = run_impl_minimal_arrayref_interface<AOTInductorModelInputs, AOTInductorModelOutputs>(
                                inputs, stream, proxy_executor);
                            // NOTE: outputs is full of ArrayRef to thread_local storage. If in the future we need this
                            // interface to perform well for a DSO using the minimal arrayref interface, all we need
                            // to do is provide ThreadLocalCachedTensor for each one!
                            convert_outputs_to_handles(outputs, output_handles);
                        }
                    """
                    )

                    self.suffix.splice(
                        """
                        extern "C" AOTIRuntimeError AOTInductorModelRunMinimalArrayrefInterface(
                            AOTInductorModelHandle model_handle,
                            const AOTInductorModelInputs& inputs,
                            AOTInductorModelOutputs& outputs) {
                          auto model = reinterpret_cast<torch::aot_inductor::AOTInductorModel*>(model_handle);
                          CONVERT_EXCEPTION_TO_ERROR_CODE({
                              outputs = model->run_impl_minimal_arrayref_interface<AOTInductorModelInputs, AOTInductorModelOutputs>(
                                  inputs,
                                  (torch::aot_inductor::DeviceStreamType)nullptr,
                                  nullptr);
                          })
                        }
                    """
                    )
                else:
                    self.prefix.splice(run_impl_proto)
        else:
            # cpp entry function for JIT with cpp wrapper
            self.prefix.splice(
                """
                void inductor_entry_impl(
                    AtenTensorHandle*
                        input_handles, // array of input AtenTensorHandle; handles
                                        // are stolen; the array itself is borrowed
                    AtenTensorHandle*
                        output_handles  // array for writing output AtenTensorHandle; handles
                                        // will be stolen by the caller; the array itself is
                                        // borrowed)
                ) {
                """
            )
        with self.prefix.indent():
            # assign inputs and outputs in both cases so the later codegen can be simplified
            if not config.aot_inductor.use_minimal_arrayref_interface:
                if not V.graph.is_const_graph:
                    if V.graph.aot_mode:
                        num_args = len(V.graph.graph_inputs)
                    else:
                        # Weights are promoted in the JIT mode
                        num_args = len(V.graph.graph_inputs) + len(V.graph.constants)
                        # release GIL to support multiple instances inference (in different threads of the same process)
                        self.prefix.splice("py::gil_scoped_release release;")

                    self.prefix.splice(
                        f"""
                            auto inputs = steal_from_raw_handles_to_raii_handles(input_handles, {num_args});
                        """
                    )

            if inputs_len != 0:
                for idx, input_key in enumerate(V.graph.graph_inputs.keys()):
                    if config.aot_inductor.use_minimal_arrayref_interface:
                        self.prefix.writeline(
                            f"auto {input_key} = std::get<{idx}>(inputs);"
                        )
                        continue
                    # unwrap input tensor back to scalar
                    if isinstance(V.graph.graph_inputs[input_key], sympy.Expr):
                        from ..graph import may_get_constant_buffer_dtype

                        dtype = may_get_constant_buffer_dtype(
                            V.graph.graph_inputs[input_key]  # type: ignore[arg-type]
                        )
                        assert dtype is not None, (
                            "Fails to get the dtype of the sympy.Expr"
                        )
                        self.codegen_tensor_item(
                            dtype, f"inputs[{idx}]", input_key, self.prefix
                        )
                    else:
                        self.prefix.writeline(
                            f"auto {input_key} = std::move(inputs[{idx}]);"
                        )

            assert all(
                isinstance(v, torch.Tensor) for v in list(V.graph.constants.values())
            ), "Expect all constants to be Tensor"
            for idx, constants_key in enumerate(V.graph.constants.keys()):
                if V.graph.aot_mode:
                    # Weights are stored in constants_ and owned by RAIIAtenTensorHandle there.
                    # Don't call std::move here because it will cause constants_ to lose the ownership.
                    self.prefix.writeline(
                        f"""auto {constants_key} = constants_->at({idx});"""
                    )
                else:
                    # Append constants as inputs to the graph
                    constants_idx = inputs_len + idx
                    self.prefix.writeline(
                        f"auto {constants_key} = std::move(inputs[{constants_idx}]);"
                    )

            self.codegen_inputs()

            if V.graph.aot_mode:
                if not V.graph.is_const_graph:
                    if config.aot_inductor.use_minimal_arrayref_interface:
                        # TODO: input shape checking for regular tensor interface as well?
                        self.codegen_input_numel_asserts()
                    else:
                        self.prefix.writeline("inputs.clear();")
                self.prefix.writeline(
                    "auto& kernels = static_cast<AOTInductorModelKernels&>(*this->kernels_.get());"
                )

    def generate_return(self, output_refs: list[str]):
        cst_names = V.graph.constants.keys()
        arr_iface = (
            not V.graph.is_const_graph
            and config.aot_inductor.use_minimal_arrayref_interface
        )  # For brevity.

        def use_thread_local_cached_output_tensor(idx, output):
            cached_output_name = f"cached_output_{next(self.cached_output_id)}"
            cache_type = "Array" if arr_iface else "Tensor"
            self.wrapper_call.writeline(
                f"thread_local ThreadLocalCachedOutput{cache_type}<std::decay_t<decltype({output})>> "
                f"{cached_output_name}({output});"
            )
            if arr_iface:
                self.wrapper_call.writeline(
                    f"{cached_output_name}.copy_data_from({output});"
                )
                output_entry = f"std::get<{idx}>(output_arrayref_tensors)"
                element_type = f"std::decay_t<decltype({output_entry}.data()[0])>"
                self.wrapper_call.writeline(
                    f"{output_entry} = {cached_output_name}.arrayref_tensor<{element_type}>();"
                )
            else:
                self.wrapper_call.writeline(
                    f"{cached_output_name}.copy_data_from({output});"
                )
                self.wrapper_call.writeline(
                    f"AOTI_TORCH_ERROR_CODE_CHECK(aoti_torch_new_uninitialized_tensor(&output_handles[{idx}]));"
                )
                self.wrapper_call.writeline(
                    f"AOTI_TORCH_ERROR_CODE_CHECK(aoti_torch_assign_tensors({cached_output_name}.tensor(), "
                    f"output_handles[{idx}]));"
                )

        if arr_iface:
            self.wrapper_call.writeline(
                "AOTInductorModelOutputs output_arrayref_tensors;"
            )

        output2idx: dict[str, int] = {}
        for idx, output in enumerate(output_refs):
            if output == "nullptr":
                continue

            is_constant_buffer = output in cst_names
            output_buffer = V.graph.graph_outputs[idx]
            if isinstance(output_buffer, ir.BaseView):
                output_storage = output_buffer.unwrap_view()
                if isinstance(output_storage.data, ir.ConstantBuffer):
                    is_constant_buffer = True

            if isinstance(output_buffer, ir.ShapeAsConstantBuffer):
                # Need to wrap scalar into tensor as the main function returns a vector of tensors
                output_tensor = self.codegen_scalar_to_tensor(output)
                self.wrapper_call.writeline(
                    f"output_handles[{idx}] = {output_tensor}.release();"
                )
                continue

            output_is_tensor_handle_expr = (
                f"std::is_same_v<std::decay_t<decltype({output})>,"
                "RAIIAtenTensorHandle> || "
                f"std::is_same_v<std::decay_t<decltype({output})>,"
                "AtenTensorHandle> || "
                f"std::is_same_v<std::decay_t<decltype({output})>,"
                "ConstantHandle>"
            )
            self.wrapper_call.writeline(
                f"if constexpr ({output_is_tensor_handle_expr}) {{"
            )
            with self.wrapper_call.indent():
                if arr_iface:
                    cached_output_name = f"cached_output_{next(self.cached_output_id)}"
                    self.wrapper_call.writeline(
                        f"thread_local RAIIAtenTensorHandle {cached_output_name};"
                    )
                    if is_constant_buffer:
                        # NOTE(return_constant): In some rare cases where we return
                        # a constant, we have to return a copy of this constant,
                        # because (1) constants are not owned by the Model instance
                        # (2) constants remain the same cross inference runs,
                        # assuming they are not updated at runtime Basically, we
                        # cannot release or transfer the ownership of any original
                        # constant to the user.
                        self.wrapper_call.writeline(
                            f"AtenTensorHandle {cached_output_name}_tmp;"
                        )
                        self.wrapper_call.writeline(
                            f"aoti_torch_clone({output}, &{cached_output_name}_tmp);"
                        )
                        self.wrapper_call.writeline(
                            f"{cached_output_name} = {cached_output_name}_tmp;"
                        )
                    else:
                        self.wrapper_call.writeline(
                            f"{cached_output_name} = {output}.release();"
                        )
                    self.wrapper_call.writeline(
                        f"convert_handle_to_arrayref_tensor({cached_output_name}, "
                        f"std::get<{idx}>(output_arrayref_tensors));"
                    )
                else:
                    if is_constant_buffer:
                        # See NOTE(return_constant) above.
                        self.wrapper_call.writeline(
                            f"aoti_torch_clone({output}, &output_handles[{idx}]);"
                        )
                    else:
                        if output in output2idx:
                            src_idx = output2idx[output]
                            self.wrapper_call.writeline(
                                f"output_handles[{idx}] = output_handles[{src_idx}];"
                            )
                        else:
                            self.wrapper_call.writeline(
                                f"output_handles[{idx}] = {output}.release();"
                            )
            self.wrapper_call.writeline("} else {")
            with self.wrapper_call.indent():
                use_thread_local_cached_output_tensor(idx, output)
            self.wrapper_call.writeline("}")

            if output not in output2idx:
                output2idx[output] = idx
        if arr_iface:
            self.wrapper_call.writeline("return output_arrayref_tensors;")

    def memory_plan(self):
        from .memory_planning import MemoryPlanner

        self.lines = MemoryPlanner(self).plan(self.lines)
        # TODO: integrate memory planning & stack allocation?
        self.allow_stack_allocation = False

    def memory_plan_reuse(self):
        out_names = V.graph.get_output_names()

        while (
            self.lines
            and isinstance(self.lines[-1], MemoryPlanningLine)
            # TODO: this seems legit, NullLine has no node
            and self.lines[-1].node.name not in out_names  # type: ignore[attr-defined]
        ):
            # these lines will be pointless
            self.lines.pop()

        # codegen allocations in two passes
        planning_states = [MemoryPlanningState()]
        past_planning_states = []
        for i in range(len(self.lines)):
            line = self.lines[i]
            if isinstance(line, MemoryPlanningLine):
                self.lines[i] = line.plan(planning_states[-1])
            elif isinstance(line, EnterSubgraphLine):
                planning_states.append(MemoryPlanningState())
            elif isinstance(line, ExitSubgraphLine):
                past_planning_states.append(planning_states.pop())
        past_planning_states.append(planning_states.pop())
        assert len(planning_states) == 0

        # conservatively use the sum of all allocated buffer sizes
        # in potentially nested scopes as the total allocated size
        total_allocated_buffer_size = sum(
            s.total_allocated_buffer_size for s in past_planning_states
        )

        self.allow_stack_allocation = (
            self.allow_stack_allocation is not False
            and config.aot_inductor.allow_stack_allocation
            and total_allocated_buffer_size <= MAX_STACK_ALLOCATION_SIZE
        )

    def can_stack_allocate_buffer(self, buffer):
        return (
            self.allow_stack_allocation
            and buffer.get_device().type == "cpu"
            and self.can_prove_buffer_has_static_shape(buffer)
            and ir.is_contiguous_strides_for_shape(
                buffer.get_stride(), buffer.get_size()
            )
        )

    def make_buffer_free(self, buffer):
        return (
            ""
            if isinstance(buffer.get_output_spec(), ir.MultiOutputLayout)
            or (V.graph.aot_mode and buffer.get_name() in self.stack_allocated_buffers)
            or (
                config.aot_inductor.use_minimal_arrayref_interface
                and V.graph.aot_mode
                and buffer.get_name() in V.graph.graph_inputs
            )
            else f"{buffer.get_name()}.reset();"
        )

    def make_buffer_allocation(self, buffer):
        return self.make_allocation(
            buffer.get_name(),
            buffer.get_device(),
            buffer.get_dtype(),
            buffer.get_size(),
            buffer.get_stride(),
            buffer if self.can_stack_allocate_buffer(buffer) else None,
        )

    def make_allocation(
        self, name, device, dtype, shape, stride, buffer_if_can_stack_allocate=None
    ):
        orig_stride = stride
        device_str = self.codegen_device(device)
        dtype_code = self.codegen_dtype(dtype)
        size = self.codegen_shape_tuple(shape)
        stride = self.codegen_shape_tuple(orig_stride)
        size_array_var = self.codegen_int_array_var(
            size,
            self.wrapper_call.writeline,
            known_statically=self.is_statically_known_list_of_ints(shape),
            graph=self.get_codegened_graph(),
        )
        stride_array_var = self.codegen_int_array_var(
            stride,
            self.wrapper_call.writeline,
            known_statically=self.is_statically_known_list_of_ints(orig_stride),
            graph=self.get_codegened_graph(),
        )
        device_type, device_id = device_str.split(",")
        device_idx = "this->device_idx_" if V.graph.aot_mode else device_id
        if buffer_if_can_stack_allocate is not None:
            self.stack_allocated_buffers[name] = buffer_if_can_stack_allocate
            cpp_type = DTYPE_TO_CPP[dtype]
            numel = buffer_if_can_stack_allocate.get_numel()
            # Note: we don't zero storage because empty_strided doesn't zero either.
            self.wrapper_call.writeline(f"{cpp_type} {name}_storage[{numel}];")
            args = [
                f"{name}_storage",
                size_array_var,
                stride_array_var,
                device_type,
                device_idx,
            ]
            return f"ArrayRefTensor<{cpp_type}> {name}({', '.join(args)});"

        args = [
            str(len(shape)),
            size_array_var,
            stride_array_var,
            dtype_code,
            device_type,
            device_idx,
            f"&{name}_handle",
        ]

        self.wrapper_call.writeline(f"AtenTensorHandle {name}_handle;")
        self.wrapper_call.writeline(
            f"AOTI_TORCH_ERROR_CODE_CHECK(aoti_torch_empty_strided({', '.join(args)}));"
        )

        return f"RAIIAtenTensorHandle {name}({name}_handle);"

    def make_buffer_reuse(self, old: BufferLike, new: BufferLike, delete_old: bool):
        assert old.get_dtype() == new.get_dtype()
        old_name = old.get_name()
        new_name = new.get_name()
        del_line = ";"
        if old_name not in V.graph.get_output_names() and delete_old:
            del_line = f"; {self.make_buffer_free(old)}"

        if old.get_size() == new.get_size() and old.get_stride() == new.get_stride():
            if old_name in self.stack_allocated_buffers:
                self.stack_allocated_buffers[new_name] = new
            return self.codegen_exact_buffer_reuse(old_name, new_name, del_line)

        reinterpret_view = self.codegen_reinterpret_view(
            old, new.get_size(), new.get_stride(), 0, self.wrapper_call.writeline
        )
        if reinterpret_view in self.stack_allocated_buffers:
            self.stack_allocated_buffers[new_name] = new
            # The only way to get into this case is via an exact buffer reuse, since all
            # other options result in a new tensor handle.
            return self.codegen_exact_buffer_reuse(old_name, new_name, del_line)
        return f"{self.declare}{new_name} = {reinterpret_view}{del_line}  // reuse"

    def _assert_safe_to_use_borrow_arrayref_tensor_as_tensor(self):
        # Borrowing arguments to shim functions is only safe because we know
        # that the arguments can't be stack-allocated. Otherwise, to be sure
        # we can't return a dangling pointer, we need to either 1) be
        # certain that the shim function cannot return an alias of a
        # borrowed argument, or 2) be certain that the returned Tensor from
        # the shim function cannot escape.
        assert self.is_safe_to_use_borrow_arrayref_tensor_as_tensor(), (
            "borrowing arguments to shim functions is unsafe with "
            "stack allocation on! (see comment above this assertion)"
        )

    def is_safe_to_use_borrow_arrayref_tensor_as_tensor(self):
        return not self.allow_stack_allocation and not self.stack_allocated_buffers

    def generate_c_shim_extern_kernel_call(
        self, kernel: str, args: list[str], device: str, **_
    ) -> None:
        # In the abi_compatible mode, we call fallback aten ops through a C shim layer
        # Setting self.allow_stack_allocation to False because the exchange between
        # ArrayRefTensor and at::Tensor is still fragile.
        self.allow_stack_allocation = False

        wrapped_args = []
        for arg in args:
            # We only really *need* borrow_arrayref_tensor_as_tensor for
            # ArrayRefTensors. The code flowing into here uses `0` for nullptr, which
            # borrow_arrayref_tensor_as_tensor would blindly coerce to int, so just
            # avoid wrapping integers.  Name matching is to find tensor is hacky, but
            # fixing all the ArrayRefTensor issues is not a priority for now.
            if isinstance(arg, str) and arg.startswith(
                ("buf", "arg", "wrap_with_raii_handle_if_needed")
            ):
                self._assert_safe_to_use_borrow_arrayref_tensor_as_tensor()
                arg = f"borrow_arrayref_tensor_as_tensor({arg})"
            wrapped_args.append(arg)

        super().generate_c_shim_extern_kernel_call(
            kernel, wrapped_args, device, debug_args=args
        )

    def generate_scatter_fallback(
        self,
        output,
        inputs,
        cpp_kernel_name,
        python_kernel_name,
        src_is_tensor,
        reduce,
        kwargs,
    ):
        # No stack allocation when there is a fallback op
        self.allow_stack_allocation = False

        # call the ABI shim function instead of the ATen one
        cpp_kernel_name = self.get_c_shim_func_name(cpp_kernel_name, self.device)
        # TODO: consider remove "_out" and add missing inplace variants to fallback_ops.py
        cpp_kernel_name = cpp_kernel_name.replace("__", "_") + "_out"
        self._assert_safe_to_use_borrow_arrayref_tensor_as_tensor()
        inputs_wrapped = [
            (f"borrow_arrayref_tensor_as_tensor({x})" if isinstance(x, str) else str(x))
            for x in inputs
        ]
        line = f"{cpp_kernel_name}(borrow_arrayref_tensor_as_tensor({output}), {','.join(inputs_wrapped)}"

        if python_kernel_name.startswith("aten.scatter_reduce"):
            line += f", {','.join(kwargs)}"
        else:
            if src_is_tensor:
                if reduce:
                    line += f", {V.graph.wrapper_code.val_to_arg_str(reduce)}"
            else:
                assert reduce is None, (
                    "Expect reduce to be None for aten.scatter_ with scalar src"
                )
        line += ");"
        self.writeline(line)

    def generate_index_put_fallback(self, kernel, x, indices, values, accumulate):
        # No stack allocation when there is a fallback op
        self.allow_stack_allocation = False

        self._assert_safe_to_use_borrow_arrayref_tensor_as_tensor()
        # TODO: update aoti_torch_index_put_out in ir.py to use autogen out version
        # See the comment in codegen_reinterpret_view about why having something like
        # RAIIAtenTensorHandle(tmp_tensor_handle_2) in a tmp array can cause the correponding
        # tensor prematurely deallocated, thus the temporary array trick here.
        indices_str = self._generate_temporary_array_pointer(
            "AtenTensorHandle",
            [f"borrow_arrayref_tensor_as_tensor({i})" for i in indices],
        )
        args = [
            f"borrow_arrayref_tensor_as_tensor({x})",
            indices_str,
            str(len(indices)),
            f"borrow_arrayref_tensor_as_tensor({values})",
            accumulate,
        ]
        args.insert(
            0, f"borrow_arrayref_tensor_as_tensor({x})"
        )  # set x as the output tensor, this fallback mutates x.
        self.writeline(self.wrap_kernel_call(kernel, args))

    def generate_fallback_kernel_with_runtime_lookup(
        self,
        buf_name: str,
        python_kernel_name: str,
        cpp_kernel_name: str,
        codegen_args: list[str],
        op_overload: Optional[torch._ops.OpOverload] = None,
        raw_args=None,
        outputs=None,
    ):
        # No stack allocation when there is a fallback op
        self.allow_stack_allocation = False

        def extract_output_name(out):
            if out is None:
                return None
            elif isinstance(out, (ir.MultiOutput, ir._CollectiveKernel)):
                return out.get_name()
            elif isinstance(out, (list, tuple)):
                return type(out)(extract_output_name(o) for o in out)
            else:
                raise AssertionError(f"Unexpected output: {type(out)}")

        # output_args has the same pytree structure as outputs
        output_args = None
        if outputs is None:
            # outputs is not specified, the default is to write to buf_name
            output_args = [buf_name]
        else:
            output_args = extract_output_name(outputs)
            if isinstance(output_args, str):
                output_args = [output_args]

        if V.graph.aot_mode:
            assert op_overload is not None
            assert raw_args is not None
            assert outputs is not None

            return self.generate_fallback_kernel_with_runtime_lookup_aot(
                op_overload,
                raw_args,
                output_args,
                outputs,
            )
        else:
            return self.generate_fallback_kernel_with_runtime_lookup_jit(
                buf_name,
                python_kernel_name,
                cpp_kernel_name,
                codegen_args,
                op_overload,
                raw_args,
                output_args,
                outputs,
            )

    def codegen_device_copy(self, src, dst, non_blocking: bool):
        # aoti_torch_tensor_copy_ takes AtenTensorHandle as input,
        # while stack-allocation results in ArrayRefTensor
        # so disable stack allocation here
        self.allow_stack_allocation = False
        self.writeline(
            f"AOTI_TORCH_ERROR_CODE_CHECK(aoti_torch_copy_(expensive_copy_to_tensor_if_needed({dst}), {src}, {non_blocking}));"
        )

    def codegen_reinterpret_view(
        self,
        data,
        size,
        stride,
        offset,
        writeline: Callable[..., None],
        dtype=None,
    ) -> str:
        """Returns a newly-created, temporary RAII tensor handle containing the
        reinterpreted tensor data.  Callers of this function are responsible for saving
        the handle if persistent access is needed."""
        dim = str(len(size))

        def create_reinterpret_call() -> str:
            args = [
                f"{data.get_name()}",
                dim,
                self.codegen_int_array_var(
                    self.codegen_shape_tuple(size),
                    writeline,
                    known_statically=self.is_statically_known_list_of_ints(size),
                    graph=self.get_codegened_graph(),
                ),
                self.codegen_int_array_var(
                    self.codegen_shape_tuple(stride),
                    writeline,
                    known_statically=self.is_statically_known_list_of_ints(stride),
                    graph=self.get_codegened_graph(),
                ),
                offset,
            ]
            return f"wrap_with_raii_handle_if_needed(reinterpret_tensor_wrapper({', '.join(args)}))"

        def create_new_tensor_handle() -> tuple[str, list[str]]:
            # Calling reset() on ArrayRefTensor does nothing, since the array is
            # const-allocated on the stack.  Thus, it's safe to return a reference to
            # the original array.
            if (name := data.get_name()) in self.stack_allocated_buffers:
                return name, []

            # TODO (benjaminglass1): uncomment this and remove  create_reinterpret_view
            # after the AOTI forwards compatibility window has passed.
            #
            # tmp_AtenTensorHandle = f"tmp_{name}_{next(self.tmp_tensor_id)}"
            # tmp_call_strs = [
            #     f"AtenTensorHandle {tmp_AtenTensorHandle};",
            #     f"AOTI_TORCH_ERROR_CODE_CHECK(aoti_torch_new_tensor_handle({data.get_name()}, &{tmp_AtenTensorHandle}));",
            # ]
            # return f"RAIIAtenTensorHandle({tmp_AtenTensorHandle})", tmp_call_strs
            return create_reinterpret_call(), []

        if (
            size == data.layout.size
            and stride == data.layout.stride
            and offset == data.layout.offset
            and (dtype is None or dtype == data.dtype)
        ):
            final_tensor_str, call_strs = create_new_tensor_handle()
            for line in call_strs:
                writeline(line)
            return final_tensor_str

        return super().codegen_reinterpret_view(
            data, size, stride, offset, writeline, dtype
        )

    def val_to_arg_str(self, val, type_=None) -> str:
        if (
            val is not None
            and isinstance(type_, torch.OptionalType)
            and isinstance(type_.getElementType(), torch.TensorType)
        ):
            # Handle optional tensors as a special case, as in the parent class.
            base_handle = self.val_to_arg_str(val, torch.TensorType)
            if config.aot_inductor.use_minimal_arrayref_interface:
                if self.is_safe_to_use_borrow_arrayref_tensor_as_tensor():
                    base_handle = f"borrow_arrayref_tensor_as_tensor({base_handle})"
                else:
                    base_handle = f"copy_arrayref_tensor_to_tensor({base_handle})"
            return f"&temporary_reference({base_handle}.get())"

        return super().val_to_arg_str(val, type_)

    def codegen_tensor_item(
        self, dtype: torch.dtype, tensor: str, scalar: str, indented_buffer=None
    ):
        dtype_str = str(dtype).split(".")[-1]
        writer = indented_buffer or self

        if dtype == torch.float16 or dtype == torch.bfloat16:
            scalar_tmp = f"{scalar}_tmp"
            writer.writeline(f"{DTYPE_TO_CPP[dtype]} {scalar_tmp};")

            # We know that item_ doesn't alias the input, so borrowing should be safe.
            tensor = f"borrow_arrayref_tensor_as_tensor({tensor})"

            writer.writeline(
                f"AOTI_TORCH_ERROR_CODE_CHECK(aoti_torch_item_{dtype_str}({tensor}, &{scalar_tmp}));"
            )
            writer.writeline(f"float {scalar} = float({scalar_tmp});")
        else:
            writer.writeline(f"{DTYPE_TO_CPP[dtype]} {scalar};")

            # We know that item_ doesn't alias the input, so borrowing should be safe.
            tensor = f"borrow_arrayref_tensor_as_tensor({tensor})"

            writer.writeline(
                f"AOTI_TORCH_ERROR_CODE_CHECK(aoti_torch_item_{dtype_str}({tensor}, &{scalar}));"
            )<|MERGE_RESOLUTION|>--- conflicted
+++ resolved
@@ -91,32 +91,23 @@
         self,
         kernel_name: str,
         call_args,
-        grid=None,
-        device_index=None,
-        gpu=False,
-        triton=False,
+        *,
+        device=None,
+        triton=True,
         arg_types=None,
         raw_keys=None,
         raw_args=None,
-        grid_fn: str = "grid",
         triton_meta=None,
-<<<<<<< HEAD
-        autotune_configs=None,
-        grid_extra_kwargs="",
-=======
         original_fxnode_name=None,
->>>>>>> 039ebdc1
     ):
         """
         Generates kernel call code.
-
-        gpu: Defines whether the backend is GPU. Otherwise the backend is CPU.
 
         triton: Defines whether the GPU backend uses Triton for codegen.
                 Otherwise it uses the CUDA language for codegen.
                 Only valid when cuda == True.
         """
-        assert not gpu, (
+        assert not triton, (
             "CppWrapperCpuArrayRef.generate_kernel_call does not support GPU"
         )
         assert arg_types is not None and len(call_args) == len(arg_types), (
@@ -200,17 +191,7 @@
                         """
                     )
 
-                run_impl_proto = ""
-                if config.aot_inductor.compile_wrapper_with_O0:
-                    run_impl_proto += """
-                    #ifdef __clang__
-                    __attribute__((optnone))
-                    #else
-                    __attribute__((optimize("O0")))
-                    #endif
-                    """
-
-                run_impl_proto += """
+                run_impl_proto = """
                     void AOTInductorModel::run_impl(
                         AtenTensorHandle*
                             input_handles, // array of input AtenTensorHandle; handles
