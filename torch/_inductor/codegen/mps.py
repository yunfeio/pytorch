# This is not a feature-complete compiler backend
# Just an early prototype that shows that one can compile elementwise ops into a Metal shader
from __future__ import annotations

import itertools
from typing import Any, Optional, TYPE_CHECKING

from sympy.printing.precedence import PRECEDENCE

import torch
from torch.utils._sympy.printers import ExprPrinter as ExprPrinter_
from torch.utils._sympy.value_ranges import ValueRanges

from ..utils import get_bounds_index_expr, get_kernel_metadata
from ..virtualized import ops, OpsWrapper, V
from .common import (
    CSEVariable,
    DeferredLine,
    DTYPE_TO_COMPUTATION_DTYPE,
    IndentedBuffer,
    OpOverrides,
    PythonPrinter,
)
from .simd import IterationRangesEntry, SIMDKernel, SIMDScheduling


if TYPE_CHECKING:
    from typing import Union

    import sympy

    from ..ops_handler import ReductionType, StoreMode
    from ..scheduler import Scheduler, SchedulerNode
    from .common import OpVarT


DTYPE_TO_METAL = {
    torch.bool: "bool",
    torch.int8: "char",
    torch.int16: "short",
    torch.int32: "int",
    torch.int64: "long",
    torch.uint8: "uchar",
    torch.float: "float",
    torch.half: "half",
    torch.bfloat16: "bfloat",
}


def value_to_metal(val: Union[float, int, bool, str, CSEVariable]) -> str:
    if isinstance(val, float):
        if val == torch.inf:
            return "HUGE_VALF"
        elif val == -torch.inf:
            return "-HUGE_VALF"
        elif val != val:  # Only float that not equal to self is nan
            return "NAN"
        return str(val)
    elif isinstance(val, bool):
        return "true" if val else "false"
    return str(val)


class MetalExprPrinter(ExprPrinter_):
    def _print_FloorDiv(self, expr: sympy.Expr) -> str:
        x, div = expr.args
        x = self.doprint(x)
        div = self.doprint(div)
        if expr.is_integer:
            return f"({x}) / ({div})"
        return f"metal::floor({x}) / ({div})"

    def _print_ModularIndexing(self, expr: sympy.Expr) -> str:
        x, div, mod = expr.args
        x = self.doprint(x)
        if div != 1:
            div = self.doprint(div)
            if expr.is_integer:
                x = f"({x}) / ({div})"
            else:
                x = f"metal::floor({x}) / ({div})"
        mod = self.doprint(mod)
        return f"({x}) % ({mod})"

    def _print_Min(self, expr: sympy.Expr) -> str:
        if len(expr.args) != 2:
            raise RuntimeError("metal::min only supported for 2 args")
        return f"metal::min({', '.join(map(self._print, expr.args))})"

    def _print_Max(self, expr: sympy.Expr) -> str:
        if len(expr.args) != 2:
            raise RuntimeError("metal::max only supported for 2 args")
        return f"metal::max({', '.join(map(self._print, expr.args))})"

    def _print_Abs(self, expr: sympy.Expr) -> str:
        assert len(expr.args) == 1
        return f"metal::abs({self._print(expr.args[0])})"

    def _print_RoundToInt(self, expr: sympy.Expr) -> str:
        assert len(expr.args) == 1
        return f"static_cast<long>(metal::rint({self._print(expr.args[0])}))"

    def _print_RoundDecimal(self, expr: sympy.Expr) -> str:
        assert len(expr.args) == 2
        number, ndigits = expr.args
        if number.is_integer:
            # ndigits < 0 should have been filtered by the sympy function
            assert ndigits < 0
            raise ValueError(
                f"For integer inputs, only non-negative ndigits are currently supported, but got {ndigits}."
            )
        number_str = self.parenthesize(number, PRECEDENCE["Mul"])
        return f"static_cast<float>(metal::rint(1e{ndigits} * {number_str}) * 1e{-ndigits})"

    def _print_IntTrueDiv(self, expr: sympy.Expr) -> str:
        lhs, rhs = expr.args
        # TODO: This is only accurate up to 2**23
        return f"static_cast<float>({self._print(lhs)}) / static_cast<float>({self._print(rhs)})"


class MetalOverrides(OpOverrides):
    @staticmethod
    def to_dtype(
        x: CSEVariable,
        dtype: torch.dtype,
        src_dtype: Optional[torch.dtype] = None,
        use_compute_types: bool = True,
    ) -> str:
        return f"static_cast<{DTYPE_TO_METAL[dtype]}>({x})"

    @staticmethod
    def to_dtype_bitcast(
        x: CSEVariable, dtype: torch.dtype, src_dtype: torch.dtype
    ) -> str:
        return f"*reinterpret_cast<thread {DTYPE_TO_METAL[dtype]}*>(&{x})"

    @staticmethod
    def constant(val: Union[bool, float, int], dtype: torch.dtype) -> str:
        return value_to_metal(val)

    @staticmethod
    def index_expr(expr: sympy.Expr, dtype: torch.dtype) -> str:
        idx_str = V.kernel.index_to_str(V.kernel.prepare_indexing(expr))
        var = V.kernel.cse.generate(
            V.kernel.compute, idx_str, bounds=get_bounds_index_expr(expr)
        )
        return ops.to_dtype(var, dtype)

    @staticmethod
    def masked(mask: CSEVariable, body: sympy.Expr, other: CSEVariable) -> str:
        # TODO: Type annotation for other is wrong, it's often float or int
        with V.kernel.mask_loads(mask, other) as new_mask:
            result = body()

        if result.bounds.is_bool:
            other = bool(other)  # type: ignore[assignment]

        return ops.where(new_mask, result, other)

    @staticmethod
    def where(a: OpVarT, b: OpVarT, c: OpVarT) -> str:
        return f"{a} ? {b} : {value_to_metal(c)}"

    @staticmethod
    def remainder(a: OpVarT, b: OpVarT) -> str:
        if (
            isinstance(b, CSEVariable)
            and b.dtype is not None
            and not b.dtype.is_floating_point
        ):
            return f"{a} % {b}"
        # Upcast to float otherwise results of remainder op are wrong for half
        float_a = (
            f"static_cast<float>({a})"
            if isinstance(a, CSEVariable) and a.dtype != torch.float
            else a
        )
        float_b = (
            f"static_cast<float>({b})"
            if isinstance(b, CSEVariable) and b.dtype != torch.float
            else b
        )
        return f"{float_a} - {float_b} * metal::floor({float_a} / {float_b})"

    @staticmethod
    def maximum(a: CSEVariable, b: CSEVariable) -> str:
        typecast_a = f"static_cast<decltype({a}+{b})>({a})"
        typecast_b = f"static_cast<decltype({a}+{b})>({b})"
        return f"c10::metal::max({typecast_a}, {typecast_b})"

    @staticmethod
    def minimum(a: CSEVariable, b: CSEVariable) -> str:
        typecast_a = f"static_cast<decltype({a}+{b})>({a})"
        typecast_b = f"static_cast<decltype({a}+{b})>({b})"
        return f"c10::metal::min({typecast_a}, {typecast_b})"

    @staticmethod
    def logical_or(a: CSEVariable, b: CSEVariable) -> str:
        return f"{a} || {b}"

    @staticmethod
    def logical_and(a: CSEVariable, b: CSEVariable) -> str:
        return f"{a} && {b}"

    @staticmethod
    def isnan(x: CSEVariable) -> str:
        return f"metal::isnan({x})"

    @staticmethod
    def isinf(x: CSEVariable) -> str:
        return f"metal::isinf({x})"

    @staticmethod
    def log(x: CSEVariable) -> str:
        return f"metal::log({x})"

    @staticmethod
    def exp(x: CSEVariable) -> str:
        return f"metal::exp({x})"

    @staticmethod
    def abs(x: CSEVariable) -> str:
        return f"metal::abs({x})"

    @staticmethod
    def signbit(x: CSEVariable) -> str:
        return f"metal::signbit({x})"

    @staticmethod
    def sin(x: CSEVariable) -> str:
        return f"metal::precise::sin({x})"

    @staticmethod
    def sinc(x: CSEVariable) -> str:
        return f"c10::metal::sinc({x})"

    @staticmethod
    def cos(x: CSEVariable) -> str:
        return f"metal::precise::cos({x})"

    @staticmethod
    def i0(x: CSEVariable) -> str:
        return f"c10::metal::i0({x})"

    @staticmethod
    def i1(x: CSEVariable) -> str:
        return f"c10::metal::i1({x})"

    @staticmethod
    def i1e(x: CSEVariable) -> str:
        return f"c10::metal::i1e({x})"

    @staticmethod
    def erf(x: CSEVariable) -> str:
        return f"c10::metal::erf({x})"

    @staticmethod
    def erfinv(x: CSEVariable) -> str:
        return f"c10::metal::erfinv({x})"

    @staticmethod
    def lgamma(x: CSEVariable) -> str:
        return f"c10::metal::log_gamma({x})"

    @staticmethod
    def polygamma(x: CSEVariable, y: CSEVariable) -> str:
        return f"c10::metal::polygamma({x}, {y})"

    @staticmethod
    def digamma(x: CSEVariable) -> str:
        return f"c10::metal::digamma({x})"

    @staticmethod
    def tan(x: CSEVariable) -> str:
        return f"metal::tan({x})"

    @staticmethod
    def asin(x: CSEVariable) -> str:
        return f"metal::asin({x})"

    @staticmethod
    def acos(x: CSEVariable) -> str:
        return f"metal::acos({x})"

    @staticmethod
    def atan(x: CSEVariable) -> str:
        return f"metal::atan({x})"

    @staticmethod
    def atan2(x: CSEVariable, y: CSEVariable) -> str:
        return f"::metal::atan2({x}, {y})"

    @staticmethod
    def sqrt(x: CSEVariable) -> str:
        return f"metal::sqrt({x})"

    @staticmethod
    def rsqrt(x: CSEVariable) -> str:
        return f"metal::rsqrt({x})"

    @staticmethod
    def tanh(x: CSEVariable) -> str:
        return f"metal::tanh({x})"

    @staticmethod
    def atanh(x: CSEVariable) -> str:
        return f"metal::atanh({x})"

    @staticmethod
    def floordiv(a: CSEVariable, b: CSEVariable) -> str:
        # a and b are integer type
        quot = f"{a} / {b}"
        rem = f"{a} % {b}"
        return f"(({a} < 0) != ({b} < 0) ? ({rem} != 0 ? {quot} - 1 : {quot}) : {quot})"

    @staticmethod
    def floor(x: CSEVariable) -> str:
        return f"metal::floor({x})"

    @staticmethod
    def sign(x: CSEVariable) -> str:
        return f"metal::sign({x})"

    @staticmethod
    def fmod(a: CSEVariable, b: CSEVariable) -> str:
        typecast_a = f"static_cast<decltype({a}+{b})>({a})"
        typecast_b = f"static_cast<decltype({a}+{b})>({b})"
        return f"metal::fmod({typecast_a}, {typecast_b})"

    @staticmethod
    def trunc(x: CSEVariable) -> str:
        return f"metal::trunc({x})"

    @staticmethod
    def truncdiv(a: CSEVariable, b: CSEVariable) -> str:
        # Upcast to float otherwise the generated code doesn't typecheck.
        # TODO (dcci): remove this workaround
        float_a = f"static_cast<float>({a})" if a.dtype != torch.float else a
        float_b = f"static_cast<float>({b})" if b.dtype != torch.float else b
        return f"metal::trunc({float_a}/{float_b})"

    @staticmethod
    def ceil(x: CSEVariable) -> str:
        return f"metal::ceil({x})"

    @staticmethod
    def rand(seed: CSEVariable, offset: CSEVariable) -> str:
        return f"c10::metal::rand({seed}, {offset})"

    @staticmethod
    def randn(seed: CSEVariable, offset: CSEVariable) -> str:
        return f"c10::metal::randn({seed}, {offset})"

    @staticmethod
    def randint64(
        seed: CSEVariable, offset: CSEVariable, low: CSEVariable, high: CSEVariable
    ) -> str:
        return f"c10::metal::randint64({seed}, {offset}, {low}, {high})"

    @staticmethod
    def round(x: CSEVariable) -> str:
        return f"metal::round({x})"

    @staticmethod
    def pow(a: CSEVariable, b: CSEVariable) -> str:
        cast_a = f"static_cast<decltype({a}+{b})>({a})"
        cast_b = f"static_cast<decltype({a}+{b})>({b})"
        return f"metal::pow({cast_a}, {cast_b})"

    @staticmethod
    def zeta(a: CSEVariable, b: CSEVariable) -> str:
        return f"c10::metal::zeta({a}, {b})"

    @staticmethod
    def spherical_bessel_j0(x: CSEVariable) -> str:
        return f"c10::metal::spherical_bessel_j0({x})"

    @staticmethod
    def xlog1py(x: CSEVariable) -> str:
        return f"c10::metal::xlog1py({x})"

    @staticmethod
    def entr(x: CSEVariable) -> str:
        return f"c10::metal::entr({x})"

<<<<<<< HEAD
=======
    @staticmethod
    def bessel_j0(x: CSEVariable) -> str:
        return f"c10::metal::bessel_j0_forward({x})"

    @staticmethod
    def bessel_j1(x: CSEVariable) -> str:
        return f"c10::metal::bessel_j1_forward({x})"

    @staticmethod
    def bessel_y0(x: CSEVariable) -> str:
        return f"c10::metal::bessel_y0_forward({x})"

    @staticmethod
    def bessel_y1(x: CSEVariable) -> str:
        return f"c10::metal::bessel_y1_forward({x})"

    @staticmethod
    def modified_bessel_i0(x: CSEVariable) -> str:
        return f"c10::metal::modified_bessel_i0_forward({x})"

    @staticmethod
    def modified_bessel_i1(x: CSEVariable) -> str:
        return f"c10::metal::modified_bessel_i1_forward({x})"

    @staticmethod
    def modified_bessel_k0(x: CSEVariable) -> str:
        return f"c10::metal::modified_bessel_k0_forward({x})"

    @staticmethod
    def modified_bessel_k1(x: CSEVariable) -> str:
        return f"c10::metal::modified_bessel_k1_forward({x})"

>>>>>>> 27370998

MetalOverrides._initialize_pointwise_overrides("mps")


class MetalKernel(SIMDKernel):
    overrides = MetalOverrides  # type: ignore[assignment]
    suffix = ";"
    newvar_prefix = "auto "
    pexpr = PythonPrinter().doprint
    sexpr = MetalExprPrinter().doprint
    kexpr = sexpr

    def __init__(
        self,
        tiling: dict[str, sympy.Expr],
        **kwargs: Any,
    ) -> None:
        super().__init__(tiling, **kwargs)
        self.compute = self.body
        self.acc_var_ids = itertools.count()

    def dtype_to_str(self, dtype: torch.dtype) -> str:
        return DTYPE_TO_METAL[dtype]

    def load(self, name: str, index: sympy.Expr) -> CSEVariable:
        """Codegen a load from an InputBuffer"""
        var = self.args.input(name)
        index = self.prepare_indexing(index)
        line = f"{var}[{self.index_to_str(index)}]"
        return self.cse.generate(self.loads, line, dtype=V.graph.get_dtype(name))

    def store(
        self, name: str, index: sympy.Expr, value: CSEVariable, mode: StoreMode = None
    ) -> None:
        var = self.args.output(name)
        index = self.prepare_indexing(index)
        dtype_str = self.dtype_to_str(V.graph.get_dtype(name))
        line = f"{var}[{self.index_to_str(index)}] = static_cast<{dtype_str}>({value});"
        self.stores.writeline(DeferredLine(name, line))

    def _new_accvar(
        self,
        dtype: torch.dtype,
        elem_count: Optional[int] = None,
        bounds: ValueRanges[Any] = ValueRanges.unknown(),
    ) -> CSEVariable:
        var_name = f"tmp_acc_{next(self.acc_var_ids)}"
        var = V.kernel.create_cse_var(var_name, bounds, dtype)
        if elem_count:
            self.loads.writeline(
                f"threadgroup {self.dtype_to_str(dtype)} {var_name}[{elem_count}];"
            )
        else:
            self.loads.writeline(f"threadgroup {self.dtype_to_str(dtype)} {var_name};")
        return var

    def reduction(
        self,
        dtype: torch.dtype,
        src_dtype: torch.dtype,
        reduction_type: ReductionType,
        value: Union[CSEVariable, tuple[CSEVariable, ...]],
    ) -> Union[CSEVariable, tuple[CSEVariable, ...]]:
        """Codegen a reduction operation"""
        reduction_dim = next(t for t in self.range_trees if t.is_reduction)
        if reduction_type == "any":
            acc = self._new_accvar(dtype)
            self.loads.writeline(f"{acc} = false;")
            self.body.splice(
                f"""
                if ({value}) {{
                    {acc} = true;
                }}
            """
            )
            return acc
        if reduction_type in ["prod", "sum"]:
            acc_buf = self._new_accvar(src_dtype, reduction_dim.numel)
            self.body.splice(f"{acc_buf}[{reduction_dim.name}] = {value};")
            return self.cse.generate(
                self.body,
                f"c10::metal::threadgroup_{reduction_type}({acc_buf}, {reduction_dim.numel})",
                dtype=DTYPE_TO_COMPUTATION_DTYPE[dtype],
            )
        if reduction_type in ["max", "min", "argmax", "argmin"]:
            acc_buf = self._new_accvar(src_dtype, reduction_dim.numel)
            self.body.splice(
                f"{acc_buf}[{reduction_dim.name}] = static_cast<{DTYPE_TO_METAL[src_dtype]}>({value});"
            )
            return self.cse.generate(
                self.body,
                f"c10::metal::threadgroup_{reduction_type}({acc_buf}, {reduction_dim.numel})",
                dtype=dtype,
            )
        if reduction_type == "welford_reduce":
            acc_buf = self._new_accvar(src_dtype, reduction_dim.numel)
            self.body.splice(f"{acc_buf}[{reduction_dim.name}] = {value};")
            wf_res = self.cse.generate(
                self.body,
                f"c10::metal::threadgroup_{reduction_type}({acc_buf}, {reduction_dim.numel})",
            )
            return OpsWrapper._unwrap(
                (f"{wf_res}.x", f"{wf_res}.y", self.features.reduction_numel)
            )
        raise NotImplementedError(reduction_type)

    def codegen_iteration_ranges_entry(self, entry: IterationRangesEntry) -> None:
        index_expr = self.rename_indexing(entry.expr)
        index_str = self.sexpr(index_expr)  # type: ignore[misc]
        self.loads.writeline(f"{self.index_dtype} {entry.name} = {index_str};")

    def codegen_kernel(self, name: Optional[str] = None) -> str:
        """Called at the end to generate a final kernel string"""
        code = IndentedBuffer()
        code.writeline('compile_mps_shader("""')
        idx_var_names = [v.name for v in self.active_range_trees()]
        with code.indent():
            code.splice(
                """
            #include <c10/metal/random.h>
            #include <c10/metal/special_math.h>
            #include <c10/metal/utils.h>
            """,
                strip=True,
            )
            if self.inside_reduction:
                code.writeline("#include <c10/metal/reduction_utils.h>")
            code.writeline("kernel void generated_kernel(")
            with code.indent():
                for outer, inner in self.args.output_buffers.items():
                    if outer in self.removed_buffers:
                        continue
                    dtype_str = self.dtype_to_str(V.graph.get_dtype(outer))
                    code.writeline(f"device {dtype_str}* {inner},")
                for outer, inner in self.args.input_buffers.items():
                    dtype_str = self.dtype_to_str(V.graph.get_dtype(outer))
                    code.writeline(f"constant {dtype_str}* {inner},")
                for outer, inner in self.args.sizevars.items():
                    code.writeline(f"constant long& {inner},")
                assert len(idx_var_names) < 4, "Up to 3 index variables are supported"
                thread_pos_dtype = (
                    f"uint{len(idx_var_names)}" if len(idx_var_names) > 1 else "uint"
                )
                thread_pos_var_name = (
                    idx_var_names[0] if len(idx_var_names) == 1 else "thread_pos"
                )
                thread_pos_suffix = "," if self.inside_reduction else ""
                code.writeline(
                    f"{thread_pos_dtype} {thread_pos_var_name} [[thread_position_in_grid]]{thread_pos_suffix}"
                )
                if self.inside_reduction:
                    code.writeline(
                        f"{thread_pos_dtype} group_pos [[thread_position_in_threadgroup]]"
                    )
            code.writeline(") {")
            with code.indent():
                if len(idx_var_names) > 1:
                    for idx, name in enumerate(idx_var_names):
                        code.writeline(f"auto {name} = thread_pos.{chr(120 + idx)};")
                code.splice(self.loads)
                if self.inside_reduction:
                    code.writeline(
                        "threadgroup_barrier(metal::mem_flags::mem_threadgroup);"
                    )
                code.splice(self.body)
                if self.inside_reduction:
                    code.writeline(
                        "threadgroup_barrier(metal::mem_flags::mem_threadgroup);"
                    )
                code.splice(self.stores)
            code.writeline("}")
        code.writeline('""")')

        return code.getvalue()

    def call_kernel(self, name: str, node: Any = None) -> None:
        """Codegen a call to this kernel"""
        wrapper = V.graph.wrapper_code
        args = [*self.args.output_buffers.keys(), *self.args.input_buffers.keys()]
        args = [arg for arg in args if arg not in self.removed_buffers]
        args += [str(v) for v in self.args.sizevars.keys()]
        if len(self.active_range_trees()) > 0:
            threads = [self.pexpr(v.numel) for v in self.active_range_trees()]  # type: ignore[misc]
            args += [f"threads=[{', '.join(threads)}]"]
        if self.inside_reduction:
            threads = [
                self.pexpr(v.numel) if v.is_reduction else "1"  # type: ignore[misc]
                for v in self.active_range_trees()
            ]
            args += [f"group_size=[{', '.join(threads)}]"]

        wrapper.generate_kernel_call(
            name,
            args,
            gpu=False,  # TODO: Fix me, MPS does not expose streams now
            triton=False,
        )

    def check_bounds(
        self, expr: sympy.Expr, size: sympy.Expr, lower: bool, upper: bool
    ) -> None:
        if not (lower or upper):
            return
        # TODO(malfet): support asserts
        # See https://github.com/pytorch/pytorch/issues/144634
        expr_str = self.index_to_str(expr)
        lower_expr = f"{expr_str} < 0" if lower else ""
        upper_expr = f"{expr_str} >= {self.index_to_str(size)}" if upper else ""
        if lower and upper:
            line = f"if (({lower_expr}) && ({upper_expr})) return"
        else:
            line = f"if ({lower_expr}{upper_expr}) return"
        self.cse.generate(self.body, line, assignment=False)


class MetalScheduling(SIMDScheduling):
    kernel_type = MetalKernel  # type: ignore[assignment]

    def __init__(self, scheduler: Optional[Scheduler]) -> None:
        super().__init__(scheduler)
        wrapper = V.graph.wrapper_code
        if wrapper is not None:
            wrapper.header.splice(
                "from torch._inductor.runtime.runtime_utils import compile_mps_shader"
            )

    def define_kernel(
        self, src_code: str, node_schedule: list[SchedulerNode], kernel: MetalKernel
    ) -> str:
        wrapper = V.graph.wrapper_code
        if src_code in wrapper.src_to_kernel:
            kernel_name = wrapper.src_to_kernel[src_code]
        else:
            # TODO: Merge multiple kernels into a single library
            # Either using MultiKernel concept or overriding SIMDScheduling.codegen_node_scheduling
            mps_lib_name = f"mps_lib_{wrapper.next_kernel_suffix()}"
            kernel_name = f"{mps_lib_name}.generated_kernel"
            wrapper.src_to_kernel[src_code] = kernel_name
            origins, detailed_origins = get_kernel_metadata(node_schedule, wrapper)
            metadata_comment = f"{origins}\n{detailed_origins}"
            wrapper.define_kernel(mps_lib_name, src_code, metadata_comment)

        return kernel_name<|MERGE_RESOLUTION|>--- conflicted
+++ resolved
@@ -5,6 +5,7 @@
 import itertools
 from typing import Any, Optional, TYPE_CHECKING
 
+import sympy
 from sympy.printing.precedence import PRECEDENCE
 
 import torch
@@ -26,8 +27,6 @@
 
 if TYPE_CHECKING:
     from typing import Union
-
-    import sympy
 
     from ..ops_handler import ReductionType, StoreMode
     from ..scheduler import Scheduler, SchedulerNode
@@ -243,6 +242,10 @@
         return f"c10::metal::i0({x})"
 
     @staticmethod
+    def i0e(x: CSEVariable) -> str:
+        return f"c10::metal::i0e({x})"
+
+    @staticmethod
     def i1(x: CSEVariable) -> str:
         return f"c10::metal::i1({x})"
 
@@ -383,8 +386,6 @@
     def entr(x: CSEVariable) -> str:
         return f"c10::metal::entr({x})"
 
-<<<<<<< HEAD
-=======
     @staticmethod
     def bessel_j0(x: CSEVariable) -> str:
         return f"c10::metal::bessel_j0_forward({x})"
@@ -417,7 +418,6 @@
     def modified_bessel_k1(x: CSEVariable) -> str:
         return f"c10::metal::modified_bessel_k1_forward({x})"
 
->>>>>>> 27370998
 
 MetalOverrides._initialize_pointwise_overrides("mps")
 
@@ -426,6 +426,7 @@
     overrides = MetalOverrides  # type: ignore[assignment]
     suffix = ";"
     newvar_prefix = "auto "
+    max_threadgroup_size = 1024
     pexpr = PythonPrinter().doprint
     sexpr = MetalExprPrinter().doprint
     kexpr = sexpr
@@ -436,8 +437,8 @@
         **kwargs: Any,
     ) -> None:
         super().__init__(tiling, **kwargs)
-        self.compute = self.body
         self.acc_var_ids = itertools.count()
+        self.multistage_reduction = False
 
     def dtype_to_str(self, dtype: torch.dtype) -> str:
         return DTYPE_TO_METAL[dtype]
@@ -456,7 +457,10 @@
         index = self.prepare_indexing(index)
         dtype_str = self.dtype_to_str(V.graph.get_dtype(name))
         line = f"{var}[{self.index_to_str(index)}] = static_cast<{dtype_str}>({value});"
-        self.stores.writeline(DeferredLine(name, line))
+        if self.inside_reduction:
+            self.compute.writeline(DeferredLine(name, line))
+        else:
+            self.stores.writeline(DeferredLine(name, line))
 
     def _new_accvar(
         self,
@@ -467,11 +471,13 @@
         var_name = f"tmp_acc_{next(self.acc_var_ids)}"
         var = V.kernel.create_cse_var(var_name, bounds, dtype)
         if elem_count:
-            self.loads.writeline(
+            self.indexing_code.writeline(
                 f"threadgroup {self.dtype_to_str(dtype)} {var_name}[{elem_count}];"
             )
         else:
-            self.loads.writeline(f"threadgroup {self.dtype_to_str(dtype)} {var_name};")
+            self.indexing_code.writeline(
+                f"threadgroup {self.dtype_to_str(dtype)} {var_name};"
+            )
         return var
 
     def reduction(
@@ -483,41 +489,96 @@
     ) -> Union[CSEVariable, tuple[CSEVariable, ...]]:
         """Codegen a reduction operation"""
         reduction_dim = next(t for t in self.range_trees if t.is_reduction)
+        acc_buf_size = min(reduction_dim.numel, self.max_threadgroup_size)
         if reduction_type == "any":
             acc = self._new_accvar(dtype)
-            self.loads.writeline(f"{acc} = false;")
-            self.body.splice(
+            self.indexing_code.writeline(f"{acc} = false;")
+            self.indexing_code.writeline(
+                "threadgroup_barrier(metal::mem_flags::mem_threadgroup);"
+            )
+            self.compute.splice(
                 f"""
                 if ({value}) {{
                     {acc} = true;
                 }}
             """
             )
+            self.stores.writeline(
+                "threadgroup_barrier(metal::mem_flags::mem_threadgroup);"
+            )
             return acc
         if reduction_type in ["prod", "sum"]:
-            acc_buf = self._new_accvar(src_dtype, reduction_dim.numel)
-            self.body.splice(f"{acc_buf}[{reduction_dim.name}] = {value};")
+            acc_buf = self._new_accvar(src_dtype, acc_buf_size)
+            if self.multistage_reduction:
+                default_val, reduction_op = (
+                    (0, "+") if reduction_type == "sum" else (1, "*")
+                )
+                self.indexing_code.writeline(
+                    f"{acc_buf}[{reduction_dim.name}] = {default_val};"
+                )
+                self.compute.splice(
+                    f"{acc_buf}[{reduction_dim.name}] {reduction_op}= {value};"
+                )
+            else:
+                self.compute.splice(f"{acc_buf}[{reduction_dim.name}] = {value};")
             return self.cse.generate(
-                self.body,
-                f"c10::metal::threadgroup_{reduction_type}({acc_buf}, {reduction_dim.numel})",
+                self.stores,
+                f"c10::metal::threadgroup_{reduction_type}({acc_buf}, {acc_buf_size})",
                 dtype=DTYPE_TO_COMPUTATION_DTYPE[dtype],
             )
-        if reduction_type in ["max", "min", "argmax", "argmin"]:
-            acc_buf = self._new_accvar(src_dtype, reduction_dim.numel)
-            self.body.splice(
-                f"{acc_buf}[{reduction_dim.name}] = static_cast<{DTYPE_TO_METAL[src_dtype]}>({value});"
+        if reduction_type in ["max", "min", "argmin", "argmax"]:
+            acc_buf = self._new_accvar(src_dtype, acc_buf_size)
+            acc_thread_var = f"{acc_buf}[{reduction_dim.name}]"
+            src_metal_type = DTYPE_TO_METAL[src_dtype]
+            if not self.multistage_reduction:
+                self.compute.splice(
+                    f"{acc_thread_var} = static_cast<{src_metal_type}>({value});"
+                )
+                return self.cse.generate(
+                    self.stores,
+                    f"c10::metal::threadgroup_{reduction_type}({acc_buf}, {acc_buf_size})",
+                    dtype=dtype,
+                )
+            lim_fn = "lowest" if reduction_type.endswith("max") else "max"
+            self.indexing_code.writeline(
+                f"{acc_thread_var} = ::metal::numeric_limits<{src_metal_type}>::{lim_fn}();"
+            )
+            if reduction_type.startswith("arg"):
+                idx_var = next(
+                    t for t in self.range_tree_nodes.values() if t.is_reduction
+                )
+                idx_acc_buf = self._new_accvar(torch.long, acc_buf_size)
+                cmp_op = ">" if reduction_type == "argmax" else "<"
+                idx_thread_var = f"{idx_acc_buf}[{reduction_dim.name}]"
+                self.indexing_code.splice(f"{idx_thread_var} = -1;")
+                self.compute.splice(f"""
+                if ({value} {cmp_op} {acc_thread_var}) {{
+                    {acc_thread_var} = {value};
+                    {idx_thread_var} = {idx_var.name};
+                }}
+                """)
+                return self.cse.generate(
+                    self.stores,
+                    f"{idx_acc_buf}[c10::metal::threadgroup_{reduction_type}({acc_buf}, {acc_buf_size})]",
+                    dtype=dtype,
+                )
+            self.compute.writeline(
+                f"{acc_thread_var} = ::c10::metal::{reduction_type}({acc_thread_var}, {value});"
             )
             return self.cse.generate(
-                self.body,
-                f"c10::metal::threadgroup_{reduction_type}({acc_buf}, {reduction_dim.numel})",
+                self.stores,
+                f"c10::metal::threadgroup_{reduction_type}({acc_buf}, {acc_buf_size})",
                 dtype=dtype,
             )
         if reduction_type == "welford_reduce":
-            acc_buf = self._new_accvar(src_dtype, reduction_dim.numel)
-            self.body.splice(f"{acc_buf}[{reduction_dim.name}] = {value};")
+            assert not self.multistage_reduction, (
+                f"Multistage reduction not yet supported for {reduction_type}"
+            )
+            acc_buf = self._new_accvar(src_dtype, acc_buf_size)
+            self.compute.splice(f"{acc_buf}[{reduction_dim.name}] = {value};")
             wf_res = self.cse.generate(
-                self.body,
-                f"c10::metal::threadgroup_{reduction_type}({acc_buf}, {reduction_dim.numel})",
+                self.compute,
+                f"c10::metal::threadgroup_{reduction_type}({acc_buf}, {acc_buf_size})",
             )
             return OpsWrapper._unwrap(
                 (f"{wf_res}.x", f"{wf_res}.y", self.features.reduction_numel)
@@ -527,13 +588,60 @@
     def codegen_iteration_ranges_entry(self, entry: IterationRangesEntry) -> None:
         index_expr = self.rename_indexing(entry.expr)
         index_str = self.sexpr(index_expr)  # type: ignore[misc]
-        self.loads.writeline(f"{self.index_dtype} {entry.name} = {index_str};")
+        if entry.is_reduction:
+            self.multistage_reduction = entry.root.numel > self.max_threadgroup_size
+        if not entry.is_reduction or not self.multistage_reduction:
+            self.indexing_code.writeline(
+                f"{self.index_dtype} {entry.name} = {index_str};"
+            )
+            return
+        # When reducing the thensor whose size exceeds max threadgroup size
+        # loop over extra indices per reduction thread and perform part of the operation
+        # using values in the shared memory
+        loop_size = (
+            entry.root.numel + self.max_threadgroup_size - 1
+        ) // self.max_threadgroup_size
+        self.body.writeline(
+            f"for(auto {entry.name}_cnt = 0; {entry.name}_cnt < {loop_size}; ++{entry.name}_cnt) {{"
+        )
+        with self.body.indent():
+            self.body.writeline(
+                f"{self.index_dtype} {entry.name} = {loop_size} * {index_str} + {entry.name}_cnt;"
+            )
+            # Check that reduction is performed only within tensor boundary
+            if loop_size * self.max_threadgroup_size != entry.root.numel:
+                self.body.writeline(f"if ({entry.name} >= {entry.root.numel}) break;")
+
+    def codegen_body(self) -> None:
+        """
+        Concat output code from index_code, loads, compute, stores,
+        suffix into self.body.
+
+        For pointwise kernels, this is called just once at the end.
+
+        For reduction kernels, this generates a loop over the reduction
+        axis.
+        """
+        if self.multistage_reduction:
+            with self.body.indent():
+                self.body.splice(self.loads)
+                self.body.splice(self.compute)
+            self.body.writeline("}")
+            self.multistage_reduction = False
+        else:
+            self.body.splice(self.loads)
+            self.body.splice(self.compute)
+        self.body.splice(self.stores)
+        self.loads.clear()
+        self.compute.clear()
+        self.stores.clear()
 
     def codegen_kernel(self, name: Optional[str] = None) -> str:
         """Called at the end to generate a final kernel string"""
+        self.codegen_body()
         code = IndentedBuffer()
         code.writeline('compile_mps_shader("""')
-        idx_var_names = [v.name for v in self.active_range_trees()]
+        idx_vars = self.active_range_trees()
         with code.indent():
             code.splice(
                 """
@@ -557,12 +665,12 @@
                     code.writeline(f"constant {dtype_str}* {inner},")
                 for outer, inner in self.args.sizevars.items():
                     code.writeline(f"constant long& {inner},")
-                assert len(idx_var_names) < 4, "Up to 3 index variables are supported"
+                assert len(idx_vars) < 4, "Up to 3 index variables are supported"
                 thread_pos_dtype = (
-                    f"uint{len(idx_var_names)}" if len(idx_var_names) > 1 else "uint"
+                    f"uint{len(idx_vars)}" if len(idx_vars) > 1 else "uint"
                 )
                 thread_pos_var_name = (
-                    idx_var_names[0] if len(idx_var_names) == 1 else "thread_pos"
+                    idx_vars[0].name if len(idx_vars) == 1 else "thread_pos"
                 )
                 thread_pos_suffix = "," if self.inside_reduction else ""
                 code.writeline(
@@ -574,20 +682,13 @@
                     )
             code.writeline(") {")
             with code.indent():
-                if len(idx_var_names) > 1:
-                    for idx, name in enumerate(idx_var_names):
-                        code.writeline(f"auto {name} = thread_pos.{chr(120 + idx)};")
-                code.splice(self.loads)
-                if self.inside_reduction:
-                    code.writeline(
-                        "threadgroup_barrier(metal::mem_flags::mem_threadgroup);"
-                    )
+                if len(idx_vars) > 1:
+                    for idx, var in enumerate(idx_vars):
+                        code.writeline(
+                            f"auto {var.name} = thread_pos.{chr(120 + idx)};"
+                        )
+                code.splice(self.indexing_code)
                 code.splice(self.body)
-                if self.inside_reduction:
-                    code.writeline(
-                        "threadgroup_barrier(metal::mem_flags::mem_threadgroup);"
-                    )
-                code.splice(self.stores)
             code.writeline("}")
         code.writeline('""")')
 
@@ -599,12 +700,23 @@
         args = [*self.args.output_buffers.keys(), *self.args.input_buffers.keys()]
         args = [arg for arg in args if arg not in self.removed_buffers]
         args += [str(v) for v in self.args.sizevars.keys()]
+        # For reduction kernels, limit the maximum size over reduction dimentions to
+        # a maximum threadgroup size
         if len(self.active_range_trees()) > 0:
-            threads = [self.pexpr(v.numel) for v in self.active_range_trees()]  # type: ignore[misc]
+            threads = [
+                self.pexpr(
+                    sympy.Min(v.numel, self.max_threadgroup_size)  # type: ignore[misc]
+                    if v.is_reduction
+                    else v.numel
+                )
+                for v in self.active_range_trees()
+            ]
             args += [f"threads=[{', '.join(threads)}]"]
         if self.inside_reduction:
             threads = [
-                self.pexpr(v.numel) if v.is_reduction else "1"  # type: ignore[misc]
+                self.pexpr(sympy.Min(v.numel, self.max_threadgroup_size))  # type: ignore[misc]
+                if v.is_reduction
+                else "1"
                 for v in self.active_range_trees()
             ]
             args += [f"group_size=[{', '.join(threads)}]"]
@@ -612,7 +724,7 @@
         wrapper.generate_kernel_call(
             name,
             args,
-            gpu=False,  # TODO: Fix me, MPS does not expose streams now
+            device=torch.device("cpu"),  # TODO: Fix me, MPS does not expose streams now
             triton=False,
         )
 
@@ -625,12 +737,13 @@
         # See https://github.com/pytorch/pytorch/issues/144634
         expr_str = self.index_to_str(expr)
         lower_expr = f"{expr_str} < 0" if lower else ""
-        upper_expr = f"{expr_str} >= {self.index_to_str(size)}" if upper else ""
+        # TODO(malfet): Is upper bound inclusive or exclusive?
+        upper_expr = f"{expr_str} > {self.index_to_str(size)}" if upper else ""
         if lower and upper:
             line = f"if (({lower_expr}) && ({upper_expr})) return"
         else:
             line = f"if ({lower_expr}{upper_expr}) return"
-        self.cse.generate(self.body, line, assignment=False)
+        self.cse.generate(self.compute, line, assignment=False)
 
 
 class MetalScheduling(SIMDScheduling):
