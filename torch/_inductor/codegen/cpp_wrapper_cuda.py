# mypy: allow-untyped-defs
import functools
import os
from itertools import chain, count
from typing import Any, Callable, List, Optional, TYPE_CHECKING

import sympy

from torch import dtype as torch_dtype
from torch._inductor.codecache import get_cpp_wrapper_cubin_path_name
from torch._inductor.runtime.triton_heuristics import grid as default_grid

from .. import config
from ..codecache import CudaKernelParamCache
from ..virtualized import V
from .aoti_hipify_utils import maybe_hipify_code_wrapper
from .codegen_device_driver import cuda_kernel_driver, cuda_kernel_header
from .cpp_utils import DTYPE_TO_CPP
from .cpp_wrapper_cpu import CppWrapperCpu
from .wrapper import SymbolicCallArg


if TYPE_CHECKING:
    from ..graph import GraphLowering


class CppWrapperCuda(CppWrapperCpu):
    """
    Generates cpp wrapper for running on GPU and calls CUDA kernels
    """

    def __init__(self) -> None:
        self.device = "cuda"
        super().__init__()
        self.grid_id = count()
        self.cuda = True

    def write_header(self):
        if V.graph.is_const_graph:
            # We do not write header for constant graph, it will be written by main module.
            return

        super().write_header()

        self.header.splice("#include <filesystem>")
        if config.abi_compatible:
            self.header.splice(
                "#include <torch/csrc/inductor/aoti_runtime/utils_cuda.h>"
            )
        else:
            self.header.splice(maybe_hipify_code_wrapper(cuda_kernel_header()))
        self.header.splice(maybe_hipify_code_wrapper(cuda_kernel_driver()))

    def write_get_raw_stream(self, index, graph=None):
        name = f"stream{index}"
        self.writeline(maybe_hipify_code_wrapper(f"cudaStream_t {name};"))
        self.writeline(
            f"AOTI_TORCH_ERROR_CODE_CHECK(aoti_torch_get_current_cuda_stream({index}, (void**)&{name}));"
        )
        return name

    def define_kernel(
        self, name: str, kernel: str, metadata: Optional[str] = None, cuda=True
    ):
        if not cuda:
            return super().define_kernel(name, kernel, metadata, cuda)

    def generate(self, is_inference):
        self.prefix.writeline("\n")
        if not V.graph.aot_mode:
            for kernel in chain(
                sorted(self.src_to_kernel.values()),
                sorted([entry[0] for entry in self.user_defined_kernel_cache.values()]),
            ):
                self.prefix.writeline(
                    maybe_hipify_code_wrapper(f"static CUfunction {kernel} = nullptr;")
                )
            self.prefix.writeline("\n")
        return super().generate(is_inference)

    def generate_user_defined_triton_kernel(
<<<<<<< HEAD
        self, kernel_name, grid, configs, args, triton_meta, raw_args, node_name=None
=======
        self, kernel_name, raw_args, grid, configs, triton_meta, constexprs
>>>>>>> f31404ba
    ):
        # in C++ wrapper, we don't pass constexpr args, as they don't
        # get added as parameters to the PTX code compiled from the
        # user-defined Triton kernel (only non-constexpr args do)
        raw_args = [
            raw_arg for i, raw_arg in enumerate(raw_args) if i not in constexprs
        ]

        assert len(grid) != 0
        if len(grid) == 1:
            grid_decision = grid[0]
        else:
            meta = CudaKernelParamCache.get(kernel_name)
            assert meta is not None
            grid_decision = None
            for i, c in enumerate(configs):
                if all(arg == meta["meta"][key] for key, arg in c.kwargs.items()):
                    grid_decision = grid[i]
                    break
            assert grid_decision is not None

        args = [self.val_to_arg_str(v) for v in raw_args]
        arg_types = [
            arg.get_dtype() if hasattr(arg, "get_dtype") else type(arg)
            for arg in raw_args
        ]
        self.generate_kernel_call(
            kernel_name,
            args,
            arg_types=arg_types,
            grid=grid_decision,
            cuda=True,
            triton=True,
            triton_meta=triton_meta,
            node_name=node_name
        )

    @functools.lru_cache(None)  # noqa: B019
    def generate_load_kernel_once(
        self,
        name: str,
        mangled_name: str,
        cubin_path: str,
        shared_mem: int,
        graph: "GraphLowering",  # for per-graph caching
    ):
        if V.graph.aot_mode:
            self.writeline(f"if (kernels.{name} == nullptr) {{")
            self.writeline(
                f"""    kernels.{name} = loadKernel("{cubin_path}", "{mangled_name}", {shared_mem}, this->cubin_dir_);"""
            )
            self.writeline("}")
        else:
            self.writeline(f"if ({name} == nullptr) {{")
            self.writeline(
                f"""    {name} = loadKernel("{cubin_path}", "{mangled_name}", {shared_mem});"""
            )
            self.writeline("}")

    def generate_args_decl(self, call_args, arg_types):
        new_args = []
        for arg, arg_type in zip(call_args, arg_types):
            var_name = f"var_{next(self.arg_var_id)}"
            if isinstance(arg_type, torch_dtype):
                if arg.endswith(".item()"):
                    # Need to declare a scalar in this case
                    ctype = DTYPE_TO_CPP[arg_type]
                    arg = arg[:-7]
                    if config.abi_compatible:
                        self.codegen_tensor_item(
                            arg_type,
                            arg,
                            var_name,
                        )
                    else:
                        from torch import bfloat16, float16

                        if arg_type in (float16, bfloat16):
                            var_name_tmp = f"{var_name}_tmp"
                            self.writeline(
                                f"{ctype} {var_name_tmp} = {arg}.item<{ctype}>();"
                            )
                            self.writeline(f"float {var_name} = float({var_name_tmp});")
                        else:
                            self.writeline(
                                f"{ctype} {var_name} = {arg}.item<{ctype}>();"
                            )
                else:
                    if config.abi_compatible:
                        self.writeline(
                            maybe_hipify_code_wrapper(f"CUdeviceptr {var_name};")
                        )
                        self.writeline(
                            f"AOTI_TORCH_ERROR_CODE_CHECK(aoti_torch_get_data_ptr({arg}, reinterpret_cast<void**>(&{var_name})));"
                        )
                    else:
                        self.writeline(
                            maybe_hipify_code_wrapper(
                                f"CUdeviceptr {var_name} = reinterpret_cast<CUdeviceptr>({arg}.data_ptr());"
                            )
                        )
            elif arg_type in (sympy.Integer, int):
                self.writeline(f"int {var_name} = {self.expr_printer(arg)};")
            elif arg_type in (sympy.Float, float):
                self.writeline(f"float {var_name} = {self.expr_printer(arg)};")
            else:
                self.writeline(f"auto {var_name} = {self.expr_printer(arg)};")
            new_args.append(f"&{var_name}")

        return ", ".join(new_args)

    def generate_default_grid(
        self,
        name: str,
        grid: List[Any],
        cuda: bool = True,
        grid_callable: Optional[Callable[..., Any]] = None,
        **grid_extra_kwargs,
    ):
        """
        Generate grid configs for launching a CUDA kernel using the grid
        function from triton_heuristics.
        """
        if not cuda:
            return grid
        assert isinstance(grid, (list, tuple)), f"expected {grid=} to be a list"
        grid = [e.inner_expr if isinstance(e, SymbolicCallArg) else e for e in grid]
        grid_callable = grid_callable or default_grid
        if not grid_extra_kwargs:
            grid_fn = grid_callable(*grid)
        else:
            grid_fn = grid_callable(*grid, **grid_extra_kwargs)
        params = CudaKernelParamCache.get(name)
        assert (
            params is not None
        ), f"cuda kernel parameters for {name} should already exist at this moment, only found {CudaKernelParamCache.get_keys()}"
        block_cfg = {
            "XBLOCK": params["x_block"],
            "YBLOCK": params["y_block"],
            "ZBLOCK": params["z_block"],
        }
        return grid_fn(block_cfg)

    def generate_kernel_call(
        self,
        name,
        call_args,
        grid=None,
        device_index=None,
        cuda=True,
        triton=True,
        arg_types=None,
        raw_args=None,
        grid_fn: str = "grid",
        triton_meta=None,
<<<<<<< HEAD
        node_name=None,
=======
        grid_extra_kwargs="",
>>>>>>> f31404ba
    ):
        assert arg_types is not None and len(call_args) == len(
            arg_types
        ), "call_args and arg_types do not match"

        if not cuda:
            # Even in CppWrapperCuda, we may see cpp kernels
            return super().generate_kernel_call(
                name, call_args, grid, device_index, cuda, triton, arg_types
            )

        device_index, call_args = self.prepare_triton_kernel_call(
            device_index, call_args
        )
        params = CudaKernelParamCache.get(name)
        assert (
            params is not None
        ), f"cuda kernel parameters for {name} should already exist at this moment"
        mangled_name = params.get("mangled_name", None)
        assert mangled_name is not None, "missing mangled_name"
        cubin_path = params.get(get_cpp_wrapper_cubin_path_name(), None)
        assert cubin_path is not None and os.path.exists(
            cubin_path
        ), f"cubin file should already exist at this moment: {cubin_path}"
        shared_mem = params.get("shared_mem", 0)

        self.generate_load_kernel_once(
            name, mangled_name, cubin_path, shared_mem, V.graph
        )

        # args with value 1 are added into equal_to_1 and constants
        # in triton_meta (in the Python codegen) which makes them
        # inlined in the PTX and compiled CUBIN
        if (
            triton_meta is not None
            and "configs" in triton_meta
            and triton_meta["configs"]
        ):
            equal_to_1 = triton_meta["configs"][0].equal_to_1
            call_args = [arg for i, arg in enumerate(call_args) if i not in equal_to_1]
            arg_types = [t for i, t in enumerate(arg_types) if i not in equal_to_1]

        call_args = self.generate_args_decl(call_args, arg_types)
        kernel_args_var = f"kernel_args_var_{next(self.kernel_callsite_id)}"
        self.writeline(f"void* {kernel_args_var}[] = {{{call_args}}};")
        stream = (
            "stream"
            if V.graph.aot_mode
            else self.write_get_raw_stream(device_index, V.graph)
        )
        grid_name = f"{name}_grid_{next(self.grid_id)}"
        assert isinstance(
            grid, (list, tuple)
        ), f"expected grid to be a list or tuple but got: {grid=}"

        grid = [V.graph.sizevars.simplify(item) for item in grid]
        grid_uses_symbolic_shapes = any(item.free_symbols for item in grid)
        grid_args = [self.expr_printer(item) for item in grid]
        grid_args_str = ", ".join(grid_args)
        self.writeline(f"Grid {grid_name} = Grid({grid_args_str});")

        if grid_uses_symbolic_shapes:
            self.writeline(f"if ({grid_name}.is_non_zero()) {{")
        kernel_var_name = f"kernels.{name}" if V.graph.aot_mode else name
        launch_kernel_call = """launchKernel({}, {}, {}, {}, {}, {}, {}, {});""".format(
            kernel_var_name,
            f"{grid_name}.grid_x",
            f"{grid_name}.grid_y",
            f"{grid_name}.grid_z",
            params["num_warps"],
            params["shared_mem"],
            kernel_args_var,
            stream,
        )
        if grid_uses_symbolic_shapes:
            # TODO: Use codegen `do_indent()` to properly generate the indentation.
            # This works in this case as there's only one `if` condition.
            self.writeline("    " + launch_kernel_call)
            self.writeline("}")
        else:
            self.writeline(launch_kernel_call)<|MERGE_RESOLUTION|>--- conflicted
+++ resolved
@@ -79,11 +79,7 @@
         return super().generate(is_inference)
 
     def generate_user_defined_triton_kernel(
-<<<<<<< HEAD
-        self, kernel_name, grid, configs, args, triton_meta, raw_args, node_name=None
-=======
-        self, kernel_name, raw_args, grid, configs, triton_meta, constexprs
->>>>>>> f31404ba
+        self, kernel_name, raw_args, grid, configs, triton_meta, constexprs, node_name=None
     ):
         # in C++ wrapper, we don't pass constexpr args, as they don't
         # get added as parameters to the PTX code compiled from the
@@ -239,11 +235,8 @@
         raw_args=None,
         grid_fn: str = "grid",
         triton_meta=None,
-<<<<<<< HEAD
+        grid_extra_kwargs="",
         node_name=None,
-=======
-        grid_extra_kwargs="",
->>>>>>> f31404ba
     ):
         assert arg_types is not None and len(call_args) == len(
             arg_types
