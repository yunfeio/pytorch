--- conflicted
+++ resolved
@@ -106,8 +106,6 @@
 
     _T = TypeVar("_T")
 
-    _T = TypeVar("_T")
-
 log = logging.getLogger(__name__)
 perf_hint_log = torch._logging.getArtifactLogger(__name__, "perf_hints")
 schedule_log = torch._logging.getArtifactLogger(__name__, "schedule")
@@ -2473,7 +2471,7 @@
                     self.compute, where_cond(value, default), dtype=value.dtype
                 )
 
-            masked_value: Union[CSEVariable, Sequence[CSEVariable]] = []
+            masked_value: Union[CSEVariable, Sequence[CSEVariable]]
             if isinstance(value, tuple):
                 masked_value = [_mask_value(v, d) for v, d in zip(value, default)]
             else:
@@ -2579,6 +2577,7 @@
                     )
 
         if self.cooperative_reduction:
+            default = ir.Reduction.default_accumulator(reduction_type, src_dtype)
             exit_stack = contextlib.ExitStack()
             for buf in (self.post_loop_combine, self.post_loop_store):
                 # only do cooperative reduction combines if we have more than one thread block
@@ -2590,23 +2589,23 @@
                     f"{result_var}_bval = {self.reduction_resize(f'{result_var}_val')}"
                 )
                 peer_val = self.codegen_cooperative_reduction_peer_combine(
-                    f"{result_var}_bval", src_dtype
+                    f"{result_var}_bval", src_dtype, default
                 )
                 peer_idx = self.codegen_cooperative_reduction_peer_combine(
-                    result_var, dtype
+                    result_var, dtype, 0
                 )
                 final_argreduce(self.post_loop_store, result_var, peer_val, peer_idx)
             elif is_welford_reduction(reduction_type):
                 assert reduction_type == "welford_reduce"
                 result_mean, result_m2, result_weight = result_var
                 peer_mean = self.codegen_cooperative_reduction_peer_combine(
-                    result_mean, upcast_acc_dtype(src_dtype)
+                    result_mean, upcast_acc_dtype(src_dtype), default[0]
                 )
                 peer_m2 = self.codegen_cooperative_reduction_peer_combine(
-                    result_m2, upcast_acc_dtype(src_dtype)
+                    result_m2, upcast_acc_dtype(src_dtype), default[1]
                 )
                 peer_weight = self.codegen_cooperative_reduction_peer_combine(
-                    result_weight, upcast_acc_dtype(src_dtype)
+                    result_weight, upcast_acc_dtype(src_dtype), default[2]
                 )
                 self.welford_reduce_final_reduction(
                     self.post_loop_store,
@@ -2621,7 +2620,7 @@
                 )
             else:
                 peers = self.codegen_cooperative_reduction_peer_combine(
-                    result_var, upcast_acc_dtype(src_dtype)
+                    result_var, upcast_acc_dtype(src_dtype), default
                 )
                 final_reduction_define(
                     self.post_loop_store, str(result_var), peers, None
@@ -2758,7 +2757,9 @@
             return self.fixed_config["RSPLIT"]
         return TRITON_MAX_RSPLIT
 
-    def codegen_cooperative_reduction_peer_combine(self, result_var, dtype):
+    def codegen_cooperative_reduction_peer_combine(
+        self, result_var, dtype, default_val
+    ):
         """
         Generate code to save a [XBLOCK, RSPLIT] temporary workspace, where each thread block writes a different
         column.  After the barrier, every thread block loads the completed value so that it can compute the final
@@ -2766,10 +2767,6 @@
         """
         xnumel = self.numels["x"]
         mask = "xindex < xnumel" if not self._has_constant_xmask() else None
-<<<<<<< HEAD
-=======
-        expand = "" if self.no_x_dim else "[None,:]"
->>>>>>> 87a63a98
 
         nbytes = xnumel * dtype.itemsize * self.max_rsplit()
         ws_name, ws_offset = self.cooperative_reduction_workspace_cache.allocate(nbytes)
@@ -2783,7 +2780,7 @@
         )
         self.post_loop_store.writeline(
             f"{result_var}_peers = tl.load({result_var}_ws + (xindex * RSPLIT + rsplit_arange), "
-            f"rsplit_mask, eviction_policy='evict_first', other=triton_helpers.zero_other({result_var}_ws, rsplit_mask))"
+            f"rsplit_mask, eviction_policy='evict_first', other=triton_helpers.if_mask(rsplit_mask, {constant_repr(default_val)}))"
         )
         return f"{result_var}_peers"
 
