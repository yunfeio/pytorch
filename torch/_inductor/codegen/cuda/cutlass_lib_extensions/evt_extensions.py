--- conflicted
+++ resolved
@@ -38,13 +38,8 @@
         cuda_arch = int(cuda_env.get_cuda_arch())  # type: ignore[arg-type]
         assert cuda_arch >= 90, "Only SM90+ is supported for EVT"
         epilogue_functor = _trace(fn_src, example_tensors, **kwargs)
-<<<<<<< HEAD
-        visitor = EpilogueFunctorVisitor(90, epilogue_functor)
-        fusion_callbacks = FusionCallbacks(visitor.graph, 90, emit_CD=False)
-=======
         visitor = EpilogueFunctorVisitor(cuda_arch, epilogue_functor)
         fusion_callbacks = FusionCallbacks(visitor.graph, cuda_arch, emit_CD=False)
->>>>>>> d8db7b82
         collective_epilogue = CollectiveEpilogue(
             tile_description,
             epilogue_schedule,
@@ -52,11 +47,7 @@
             output_type,
             fusion_callbacks,
         )
-<<<<<<< HEAD
-        return collective_epilogue.emit()
-=======
         return "".join(collective_epilogue.emit())
->>>>>>> d8db7b82
 
     # Based off of
     # https://github.com/NVIDIA/cutlass/blob/df18f5e4f5de76bed8be1de8e4c245f2f5ec3020/python/cutlass/epilogue/epilogue.py#L117
