--- conflicted
+++ resolved
@@ -1397,13 +1397,9 @@
         return self._lookup("out_ptr", self.output_buffers, name)
 
     def make_inplace(self, input_name: str, output_name: str) -> None:
-<<<<<<< HEAD
-        assert output_name not in self.inplace_buffers, output_name
-=======
         if input_name in V.graph.unaligned_buffers:
             V.graph.unaligned_buffers.add(output_name)
-        assert output_name not in self.inplace_buffers
->>>>>>> 45147703
+        assert output_name not in self.inplace_buffers, output_name
         if input_name in self.inplace_buffers:
             buf = self.inplace_buffers[input_name]
             assert not isinstance(buf, RemovedArg)
