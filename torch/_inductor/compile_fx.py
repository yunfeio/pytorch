--- conflicted
+++ resolved
@@ -16,6 +16,7 @@
 from contextlib import AbstractContextManager
 from inspect import currentframe
 from itertools import count
+from operator import attrgetter
 from typing import Any, Callable, Optional, TYPE_CHECKING, TypeVar, Union
 from typing_extensions import Never, override, ParamSpec, Protocol, TypedDict, Unpack
 from unittest import mock
@@ -81,6 +82,7 @@
     should_use_remote_fx_graph_cache,
     tensor_is_aligned,
 )
+from torch._library.fake_class_registry import FakeScriptObject
 from torch._logging import trace_structured
 from torch._utils_internal import compile_time_strobelight_meta
 from torch.fx import GraphModule
@@ -246,8 +248,6 @@
         )
 
 
-<<<<<<< HEAD
-=======
 def _resolve_name_collision(mod: GraphModule, gm: GraphModule) -> None:
     """
     In aot_export_module (make_fx), we create get_attr nodes with name prefix
@@ -314,11 +314,12 @@
             existing_keys.add(new_target_name)
 
 
->>>>>>> 6efc5722
 def _unlift_graph(
     mod: GraphModule, gm: GraphModule, graph_signature: GraphSignature
 ) -> GraphModule:
     from torch.export.unflatten import _assign_attr, _AttrKind
+
+    _resolve_name_collision(mod, gm)
 
     state_dict: dict[str, Union[torch.nn.parameter.Parameter, torch.Tensor]] = {}
     for name, param in mod.named_parameters(remove_duplicate=False):
@@ -391,7 +392,12 @@
     return unlifted_gm
 
 
-def _get_subgraph_names(gm: GraphModule) -> Generator[str, None, None]:
+def _get_subgraph_names(
+    gm: GraphModule, skip_invoke_subgraph: bool = False
+) -> Generator[str, None, None]:
+    # invoke_subgraph can call the same subgraph multiple times, so this set
+    # ensures that we don't run redundant passes.
+    seen_invoke_subgraph_names: OrderedSet[str] = OrderedSet()
     for node in sorted(
         itertools.chain(
             gm.graph.find_nodes(op="call_function", target=torch.ops.higher_order.cond),
@@ -399,6 +405,9 @@
                 op="call_function", target=torch.ops.higher_order.while_loop
             ),
             gm.graph.find_nodes(op="call_function", target=torch.ops.higher_order.scan),
+            gm.graph.find_nodes(
+                op="call_function", target=torch.ops.higher_order.invoke_subgraph
+            ),
         )
     ):
         if node.target == torch.ops.higher_order.cond:
@@ -414,6 +423,16 @@
         elif node.target == torch.ops.higher_order.scan:
             combine_subgraph_name = node.args[0].name
             yield combine_subgraph_name
+        elif (
+            not skip_invoke_subgraph
+            and node.target == torch.ops.higher_order.invoke_subgraph
+        ):
+            get_attr_node = node.args[0]
+            assert get_attr_node.op == "get_attr"
+            subgraph_name = get_attr_node.target
+            if subgraph_name not in seen_invoke_subgraph_names:
+                seen_invoke_subgraph_names.add(subgraph_name)
+                yield subgraph_name
 
 
 def _recursive_pre_grad_passes(
@@ -441,7 +460,13 @@
         log_pt2_compile_event=True,
         dynamo_compile_column_us="joint_graph_pass_time_us",
     ):
-        for subgraph_name in _get_subgraph_names(gm):
+        # invoke_subgraph already runs the _recursive_joint_graph_passes.  In
+        # AOTAutograd, `run_joint_graph_passes_on_hops` partitions the
+        # invoke_subgraph HOP before calling the partitioner on the outer graph.
+        # AOTAutograd has access to partition_fn, which internally calls the
+        # `_recursive_joint_graph_passes` for the subgraph. So, skip recursing
+        # skip_invoke_subgraph.
+        for subgraph_name in _get_subgraph_names(gm, skip_invoke_subgraph=True):
             subgraph = getattr(gm, subgraph_name)
             _recursive_joint_graph_passes(subgraph)
         joint_graph_passes(gm)
@@ -1053,12 +1078,11 @@
                 f"graph {graph_id}",
             )
 
-            def log_graph_runnable() -> str:
-                fd = io.StringIO()
-                torch._dynamo.repro.after_aot.save_graph_repro(
-                    fd, gm, example_inputs, "inductor", save_dir=None
-                )
-                return fd.getvalue()
+            fd = io.StringIO()
+            torch._dynamo.repro.after_aot.save_graph_repro(
+                fd, gm, example_inputs, "inductor", save_dir=None
+            )
+            runnable_graph_str = fd.getvalue()
 
             trace_structured(
                 "artifact",
@@ -1066,7 +1090,7 @@
                     "name": "fx_graph_runnable",
                     "encoding": "string",
                 },
-                payload_fn=lambda: log_graph_runnable(),
+                payload_fn=lambda: runnable_graph_str,
             )
 
             V.debug.fx_graph(gm, example_inputs)
@@ -1123,11 +1147,12 @@
                         colored=True,
                     ),
                 )
+                inductor_post_grad_graph_str = gm.print_readable(
+                    print_output=False, include_stride=True, include_device=True
+                )
                 trace_structured(
                     "inductor_post_grad_graph",
-                    payload_fn=lambda: gm.print_readable(
-                        print_output=False, include_stride=True, include_device=True
-                    ),
+                    payload_fn=lambda: inductor_post_grad_graph_str,
                 )
                 if config.trace.enabled:
                     provenance_tracking_json = (
@@ -1162,7 +1187,7 @@
                                 "pt2_configs": str(get_patched_config_dict())
                             }
                         )
-                    except ValueError:
+                    except Exception:
                         # TODO(T216453900): need to work around for now to support vllm
                         # See details in vllm/compilation/pass_manager.py.
                         log.warning("failed to log pt2_configs")
@@ -1180,13 +1205,14 @@
                 if aot_mode and config.aot_inductor.use_runtime_constant_folding:
                     # torchbind objects have name that starts with _torchbind_obj
                     # See caffe2/torch/fx/_symbolic_trace.py?lines=406
-                    # We don't use node.meta["val"] because we don't typically
-                    # attach meta["val"] for get_attr nodes.
                     const_gm, const_output_index = split_const_gm(
                         gm,
                         skip_folding_node_fn=lambda node: node.op == "get_attr"
                         and isinstance(node.target, str)
-                        and node.target.startswith("_torchbind_obj"),
+                        and (
+                            node.target.startswith("_torchbind_obj")
+                            or isinstance(node.meta.get("val", None), FakeScriptObject)
+                        ),
                     )
 
                     const_graph = GraphLowering(
@@ -1388,6 +1414,8 @@
                         static_input_idxs,
                         graph_kwargs,
                         inputs_to_check,
+                        runnable_graph_str,
+                        inductor_post_grad_graph_str,
                         recursively_apply_fns,
                     )
 
@@ -2200,11 +2228,19 @@
                 # this will go away.
                 for node in gm.graph.nodes:
                     if node.op == "get_attr" and "val" not in node.meta:
-                        target = getattr(gm, node.target)
+                        target = attrgetter(node.target)(gm)
                         if isinstance(target, torch.Tensor):
                             node.meta["val"] = fake_mode.from_tensor(
                                 target, static_shapes=True
                             )
+                        elif isinstance(target, torch.ScriptObject):
+                            node.meta["val"] = (
+                                torch._library.fake_class_registry.maybe_to_fake_obj(
+                                    fake_mode, target
+                                )
+                            )
+                        elif isinstance(target, FakeScriptObject):
+                            node.meta["val"] = target
 
             unlifted_gm = _unlift_graph(model_, gm, graph_signature)
             if "dynamo_flat_name_to_original_fqn" in model_.meta:
