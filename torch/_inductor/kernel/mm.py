--- conflicted
+++ resolved
@@ -222,11 +222,8 @@
     {{store_output(("idx_m", "idx_n"), "acc", "mask")}}
 """
     ),
-<<<<<<< HEAD
+    cache_codegen=True,
     all_inputs_loaded=True,
-=======
-    cache_codegen=True,
->>>>>>> 130dd7fe
 )
 
 persistent_tma_mm_template = TritonTemplate(
