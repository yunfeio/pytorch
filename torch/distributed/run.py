--- conflicted
+++ resolved
@@ -363,12 +363,8 @@
   if __name__ == "__main__":
       main()
 
-<<<<<<< HEAD
-"""
-
-=======
 """  # noqa: E501
->>>>>>> d48eb58d
+
 import os
 import sys
 import uuid
