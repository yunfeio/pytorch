#define PYBIND11_DETAILED_ERROR_MESSAGES

#include <ATen/ATen.h>
#include <pybind11/pytypes.h>
#include <torch/csrc/Generator.h>
#include <torch/csrc/THP.h>
#include <torch/csrc/python_headers.h>
#include <torch/csrc/utils/device_lazy_init.h>
#include <torch/csrc/utils/pybind.h>
#include <torch/csrc/utils/python_numbers.h>
#include <torch/csrc/utils/python_strings.h>
#include <memory>

#ifdef USE_MPS
#include <ATen/mps/MPSProfiler.h>
#include <ATen/native/mps/MetalShaderLibrary.h>
#endif

namespace torch::mps {

<<<<<<< HEAD
=======
namespace {
// True for children forked after mps init
static bool in_bad_fork = false;

// Called in the forked child if mps has already been initialized
static void forked_mps_child() {
  in_bad_fork = true;
}

// Should be called before the first mps call.
static void track_bad_mps_fork() {
#ifndef WIN32
  static auto result [[maybe_unused]] =
      pthread_atfork(nullptr, nullptr, forked_mps_child);
#endif
}
} // namespace

>>>>>>> 9c9a934e
static PyObject* MPSModule_isInBadFork(PyObject* self, PyObject* noargs) {
  HANDLE_TH_ERRORS
  return PyBool_FromLong(torch::utils::is_device_in_bad_fork(at::kMPS));
  END_HANDLE_TH_ERRORS
}

static PyObject* MPSModule_getDefaultMPSGenerator(
    PyObject* _unused,
    PyObject* noargs) {
  HANDLE_TH_ERRORS
  torch::utils::register_fork_handler_for_device_init(at::kMPS);
  return THPGenerator_initDefaultGenerator(
      at::detail::getMPSHooks().getDefaultGenerator());
  END_HANDLE_TH_ERRORS
}

static PyObject* MPSModule_isAvailable(PyObject* _unused, PyObject* noargs) {
  HANDLE_TH_ERRORS
  if (at::detail::getMPSHooks().hasMPS()) {
    torch::utils::register_fork_handler_for_device_init(at::kMPS);
    Py_RETURN_TRUE;
  } else {
    Py_RETURN_FALSE;
  }
  END_HANDLE_TH_ERRORS
}

static PyObject* MPSModule_isMacOSorNewer(PyObject* _unused, PyObject* args) {
  HANDLE_TH_ERRORS
  size_t major = 0;
  size_t minor = 0;
  if (!PyArg_ParseTuple(args, "LL", &major, &minor)) {
    return nullptr;
  }
  if (at::detail::getMPSHooks().isOnMacOSorNewer(major, minor)) {
    Py_RETURN_TRUE;
  } else {
    Py_RETURN_FALSE;
  }
  END_HANDLE_TH_ERRORS
}

static PyObject* MPSModule_deviceSynchronize(
    PyObject* _unused,
    PyObject* noargs) {
  HANDLE_TH_ERRORS
  at::detail::getMPSHooks().deviceSynchronize();
  Py_RETURN_NONE;
  END_HANDLE_TH_ERRORS
}

static PyObject* MPSModule_emptyCache(PyObject* _unused, PyObject* noargs) {
  HANDLE_TH_ERRORS
  at::detail::getMPSHooks().emptyCache();
  Py_RETURN_NONE;
  END_HANDLE_TH_ERRORS
}

static PyObject* MPSModule_setMemoryFraction(
    PyObject* _unused,
    PyObject* args) {
  HANDLE_TH_ERRORS
  TORCH_CHECK(
      THPUtils_checkDouble(args), "invalid argument to setMemoryFraction()");
  double fraction = THPUtils_unpackDouble(args);
  at::detail::getMPSHooks().setMemoryFraction(fraction);
  Py_RETURN_NONE;
  END_HANDLE_TH_ERRORS
}

static PyObject* MPSModule_currentAllocatedMemory(
    PyObject* _unused,
    PyObject* noargs) {
  HANDLE_TH_ERRORS
  return THPUtils_packUInt64(
      at::detail::getMPSHooks().getCurrentAllocatedMemory());
  END_HANDLE_TH_ERRORS
}

static PyObject* MPSModule_driverAllocatedMemory(
    PyObject* _unused,
    PyObject* noargs) {
  HANDLE_TH_ERRORS
  return THPUtils_packUInt64(
      at::detail::getMPSHooks().getDriverAllocatedMemory());
  END_HANDLE_TH_ERRORS
}

static PyObject* MPSModule_recommendedMaxMemory(
    PyObject* _unused,
    PyObject* noargs) {
  HANDLE_TH_ERRORS
  return THPUtils_packUInt64(
      at::detail::getMPSHooks().getRecommendedMaxMemory());
  END_HANDLE_TH_ERRORS
}

static PyObject* MPSModule_profilerStartTrace(
    PyObject* _unused,
    PyObject* args) {
  HANDLE_TH_ERRORS
  PyObject* mode_string_o = nullptr;
  PyObject* wait_until_completed_string_o = nullptr;
  if (!PyArg_ParseTuple(
          args, "OO", &mode_string_o, &wait_until_completed_string_o)) {
    return nullptr;
  }
  const std::string mode = THPUtils_unpackString(mode_string_o);
  const bool waitUntilCompleted =
      THPUtils_unpackBool(wait_until_completed_string_o);
  at::detail::getMPSHooks().profilerStartTrace(mode, waitUntilCompleted);
  Py_RETURN_NONE;
  END_HANDLE_TH_ERRORS
}

static PyObject* MPSModule_profilerStopTrace(
    PyObject* _unused,
    PyObject* noargs) {
  HANDLE_TH_ERRORS
  at::detail::getMPSHooks().profilerStopTrace();
  Py_RETURN_NONE;
  END_HANDLE_TH_ERRORS
}

static PyObject* MPSModule_acquireEvent(PyObject* _unused, PyObject* args) {
  HANDLE_TH_ERRORS
  const bool enable_timing = THPUtils_unpackBool(args);
  return THPUtils_packUInt32(
      at::detail::getMPSHooks().acquireEvent(enable_timing));
  END_HANDLE_TH_ERRORS
}

static PyObject* MPSModule_releaseEvent(PyObject* _unused, PyObject* args) {
  HANDLE_TH_ERRORS
  const uint32_t event_id = THPUtils_unpackUInt32(args);
  at::detail::getMPSHooks().releaseEvent(event_id);
  Py_RETURN_NONE;
  END_HANDLE_TH_ERRORS
}

static PyObject* MPSModule_recordEvent(PyObject* _unused, PyObject* args) {
  HANDLE_TH_ERRORS
  const uint32_t event_id = THPUtils_unpackUInt32(args);
  at::detail::getMPSHooks().recordEvent(event_id);
  Py_RETURN_NONE;
  END_HANDLE_TH_ERRORS
}

static PyObject* MPSModule_waitForEvent(PyObject* _unused, PyObject* args) {
  HANDLE_TH_ERRORS
  const uint32_t event_id = THPUtils_unpackUInt32(args);
  at::detail::getMPSHooks().waitForEvent(event_id);
  Py_RETURN_NONE;
  END_HANDLE_TH_ERRORS
}

static PyObject* MPSModule_synchronizeEvent(PyObject* _unused, PyObject* args) {
  HANDLE_TH_ERRORS
  const uint32_t event_id = THPUtils_unpackUInt32(args);
  at::detail::getMPSHooks().synchronizeEvent(event_id);
  Py_RETURN_NONE;
  END_HANDLE_TH_ERRORS
}

static PyObject* MPSModule_queryEvent(PyObject* _unused, PyObject* args) {
  HANDLE_TH_ERRORS
  const uint32_t event_id = THPUtils_unpackUInt32(args);

  if (at::detail::getMPSHooks().queryEvent(event_id)) {
    Py_RETURN_TRUE;
  } else {
    Py_RETURN_FALSE;
  }
  END_HANDLE_TH_ERRORS
}

static PyObject* MPSModule_elapsedTimeOfEvents(
    PyObject* _unused,
    PyObject* args) {
  HANDLE_TH_ERRORS
  PyObject* start_event_o = nullptr;
  PyObject* end_event_o = nullptr;
  if (!PyArg_ParseTuple(args, "OO", &start_event_o, &end_event_o)) {
    return nullptr;
  }
  const uint32_t start_event_id = THPUtils_unpackUInt32(start_event_o);
  const uint32_t end_event_id = THPUtils_unpackUInt32(end_event_o);
  return PyFloat_FromDouble(at::detail::getMPSHooks().elapsedTimeOfEvents(
      start_event_id, end_event_id));
  END_HANDLE_TH_ERRORS
}

// NOLINTNEXTLINE(*-c-arrays, *-global-variables)
static struct PyMethodDef _MPSModule_methods[] = {
    {"_mps_deviceSynchronize",
     MPSModule_deviceSynchronize,
     METH_NOARGS,
     nullptr},
    {"_mps_is_in_bad_fork", MPSModule_isInBadFork, METH_NOARGS, nullptr},
    {"_mps_is_available", MPSModule_isAvailable, METH_NOARGS, nullptr},
    {"_mps_is_on_macos_or_newer",
     MPSModule_isMacOSorNewer,
     METH_VARARGS,
     nullptr},
    {"_mps_get_default_generator",
     MPSModule_getDefaultMPSGenerator,
     METH_NOARGS,
     nullptr},
    {"_mps_emptyCache", MPSModule_emptyCache, METH_NOARGS, nullptr},
    {"_mps_setMemoryFraction", MPSModule_setMemoryFraction, METH_O, nullptr},
    {"_mps_currentAllocatedMemory",
     MPSModule_currentAllocatedMemory,
     METH_NOARGS,
     nullptr},
    {"_mps_driverAllocatedMemory",
     MPSModule_driverAllocatedMemory,
     METH_NOARGS,
     nullptr},
    {"_mps_recommendedMaxMemory",
     MPSModule_recommendedMaxMemory,
     METH_NOARGS,
     nullptr},
    {"_mps_profilerStartTrace",
     MPSModule_profilerStartTrace,
     METH_VARARGS,
     nullptr},
    {"_mps_profilerStopTrace",
     MPSModule_profilerStopTrace,
     METH_NOARGS,
     nullptr},
    {"_mps_acquireEvent", MPSModule_acquireEvent, METH_O, nullptr},
    {"_mps_releaseEvent", MPSModule_releaseEvent, METH_O, nullptr},
    {"_mps_recordEvent", MPSModule_recordEvent, METH_O, nullptr},
    {"_mps_waitForEvent", MPSModule_waitForEvent, METH_O, nullptr},
    {"_mps_synchronizeEvent", MPSModule_synchronizeEvent, METH_O, nullptr},
    {"_mps_queryEvent", MPSModule_queryEvent, METH_O, nullptr},
    {"_mps_elapsedTimeOfEvents",
     MPSModule_elapsedTimeOfEvents,
     METH_VARARGS,
     nullptr},
    {nullptr}};

PyMethodDef* python_functions() {
  return _MPSModule_methods;
}

#ifdef USE_MPS
namespace {
template <typename T = uint64_t>
std::optional<std::vector<T>> optional_vec_from_pyobject(
    const py::object& py_value) {
  if (py_value.is_none()) {
    return std::nullopt;
  }
  if (py::isinstance<py::int_>(py_value)) {
    return std::vector({py_value.cast<T>()});
  }
  auto vec = py_value.cast<std::vector<T>>();
  TORCH_CHECK(vec.size() > 0 && vec.size() < 4);
  return vec;
}

struct OptionalArgCaster {
 public:
  OptionalArgCaster(const py::object& arg) {
    if (arg.is_none()) {
    } else if (py::isinstance<py::str>(arg)) {
      default_cast = arg.cast<std::string>();
    } else if (py::isinstance<py::dict>(arg)) {
      cast_map = arg.cast<std::unordered_map<unsigned, std::string>>();
    } else {
      TORCH_CHECK(
          false,
          "Unexpected caster arg type ",
          arg.attr("__class__").attr("__name__").cast<const std::string>());
    }
  }
  template <typename T>
  void setValue(
      ::at::native::mps::MetalKernelFunction& f,
      unsigned idx,
      const std::vector<T>& values) {
    auto cast_str =
        cast_map.find(idx) != cast_map.end() ? cast_map[idx] : default_cast;
    if (cast_str.size() == 0) {
      f.setArg(idx, values);
    } else if (cast_str == "fp16") {
      std::vector<c10::Half> cast_values(values.begin(), values.end());
      f.setArg(idx, cast_values);
    } else if (cast_str == "bf16") {
      std::vector<c10::BFloat16> cast_values(values.begin(), values.end());
      f.setArg(idx, cast_values);
    } else if (cast_str == "int32") {
      std::vector<int32_t> cast_values(values.begin(), values.end());
      f.setArg(idx, cast_values);
    } else if (cast_str == "int16") {
      std::vector<int16_t> cast_values(values.begin(), values.end());
      f.setArg(idx, cast_values);
    } else if (cast_str == "int8") {
      std::vector<int8_t> cast_values(values.begin(), values.end());
      f.setArg(idx, cast_values);
    } else if (cast_str == "uint8") {
      std::vector<uint8_t> cast_values(values.begin(), values.end());
      f.setArg(idx, cast_values);
    } else {
      TORCH_CHECK(false, "Unsupported cast instruction ", default_cast);
    }
  }

  template <
      typename T,
      typename = std::enable_if_t<
          std::is_same_v<float, T> || std::is_same_v<int64_t, T>>>
  void setValue(
      ::at::native::mps::MetalKernelFunction& f,
      unsigned idx,
      const T& value) {
    auto cast_str =
        cast_map.find(idx) != cast_map.end() ? cast_map[idx] : default_cast;
    if (cast_str.size() == 0) {
      f.setArg(idx, value);
    } else if (cast_str == "fp16") {
      f.setArg(idx, static_cast<c10::Half>(value));
    } else if (cast_str == "bf16") {
      f.setArg(idx, static_cast<c10::BFloat16>(value));
    } else if (cast_str == "int32") {
      f.setArg(idx, static_cast<int32_t>(value));
    } else if (cast_str == "int16") {
      f.setArg(idx, static_cast<int16_t>(value));
    } else if (cast_str == "int8") {
      f.setArg(idx, static_cast<int8_t>(value));
    } else if (cast_str == "uint8") {
      f.setArg(idx, static_cast<uint8_t>(value));
    } else {
      TORCH_CHECK(false, "Unsupported cast instruction ", default_cast);
    }
  }

  void setValue(
      ::at::native::mps::MetalKernelFunction& f,
      unsigned idx,
      const py::object& arg) {
    if (py::isinstance<py::tuple>(arg) || py::isinstance<py::list>(arg)) {
      auto len = arg.attr("__len__")().cast<uint64_t>();
      TORCH_CHECK(
          len > 0, "Empty list/tuple can not be an argument to metal kernel")
      auto element = arg.attr("__getitem__")(0);
      if (py::isinstance<py::int_>(element)) {
        auto values = arg.cast<std::vector<int64_t>>();
        setValue(f, idx, values);
      } else if (py::isinstance<py::float_>(element)) {
        auto values = arg.cast<std::vector<float>>();
        setValue(f, idx, values);
      } else {
        TORCH_CHECK(false, "Unexpected argument types");
      }
    } else if (py::isinstance<py::float_>(arg)) {
      auto value = arg.cast<float>();
      setValue(f, idx, value);
    } else if (py::isinstance<py::int_>(arg)) {
      auto value = arg.cast<int64_t>();
      setValue(f, idx, value);
    } else {
      TORCH_CHECK(false, "Unsupported argument type");
    }
  }

 private:
  std::string default_cast;
  std::unordered_map<unsigned, std::string> cast_map;
};

} // namespace

void initModule(PyObject* module) {
  using namespace at::native::mps;
  auto m = py::handle(module).cast<py::module>();
  py::class_<
      DynamicMetalShaderLibrary,
      std::shared_ptr<DynamicMetalShaderLibrary>>(m, "_mps_ShaderLibrary")
      .def(
          "__getattr__",
          [](DynamicMetalShaderLibrary& self, const std::string& name) {
            return self.getKernelFunction(name);
          })
      .def("__dir__", [](DynamicMetalShaderLibrary& self) {
        return self.getFunctionNames();
      });
  py::class_<MetalKernelFunction, std::shared_ptr<MetalKernelFunction>>(
      m, "_mps_MetalKernel")
      .def(
          "__call__",
          [](MetalKernelFunction& self,
             const py::args& args,
             const py::object& py_threads,
             const py::object& py_group_size,
             const py::object& arg_casts) {
            auto threads = optional_vec_from_pyobject(py_threads);
            auto group_size = optional_vec_from_pyobject(py_group_size);
            OptionalArgCaster caster(arg_casts);
            self.runCommandBlock([&] {
              self.startEncoding();
              for (auto idx : c10::irange(args.size())) {
                if (THPVariable_Check(args[idx].ptr())) {
                  auto t = THPVariable_Unpack(args[idx].ptr());
                  self.setArg(idx, t);
                  if (!threads) {
                    threads = {static_cast<uint64_t>(t.numel())};
                  }
                  continue;
                }
                caster.setValue(self, idx, args[idx]);
              }
              TORCH_CHECK(
                  threads.has_value() && threads->size() < 4,
                  "Number of threads is undefined or has wrong dimention");
              TORCH_CHECK(
                  !group_size.has_value() ||
                  threads->size() == group_size->size());
              if (threads->size() == 1) {
                if (group_size.has_value()) {
                  self.dispatch(threads->at(0), group_size->at(0));
                } else {
                  self.dispatch(threads->at(0));
                }
              } else if (threads->size() == 2) {
                if (group_size.has_value()) {
                  self.dispatch(
                      {threads->at(0), threads->at(1)},
                      {group_size->at(0), group_size->at(1)});
                } else {
                  self.dispatch({threads->at(0), threads->at(1)});
                }
              } else {
                if (group_size.has_value()) {
                  self.dispatch(
                      {threads->at(0), threads->at(1), threads->at(2)},
                      {group_size->at(0),
                       group_size->at(1),
                       group_size->at(2)});
                } else {
                  self.dispatch(
                      {threads->at(0), threads->at(1), threads->at(2)});
                }
              }
            });
          },
          py::kw_only(),
          py::arg("threads") = py::none(),
          py::arg("group_size") = py::none(),
          py::arg("arg_casts") = py::none())
      .def_property_readonly(
          "max_threads_per_threadgroup",
          &MetalKernelFunction::getMaxThreadsPerThreadgroup)
      .def_property_readonly(
          "thread_execution_width",
          &MetalKernelFunction::getThreadExecutionWidth)
      .def_property_readonly(
          "static_thread_group_memory_length",
          &MetalKernelFunction::getStaticThreadGroupMemoryLength);
  m.def("_mps_compileShader", [](const std::string& source) {
    return std::make_shared<DynamicMetalShaderLibrary>(source);
  });
  m.def("_mps_isCaptureEnabled", []() {
    return at::mps::getMPSProfiler().isCaptureEnabled();
  });
  m.def("_mps_isCapturing", []() {
    return at::mps::getMPSProfiler().isCapturing();
  });
  m.def("_mps_startCapture", [](const std::string& fileName) {
    at::mps::getMPSProfiler().startCapture(fileName);
  });
  m.def("_mps_stopCapture", []() { at::mps::getMPSProfiler().stopCapture(); });
}
#endif /* USE_MPS */

} // namespace torch::mps<|MERGE_RESOLUTION|>--- conflicted
+++ resolved
@@ -18,27 +18,6 @@
 
 namespace torch::mps {
 
-<<<<<<< HEAD
-=======
-namespace {
-// True for children forked after mps init
-static bool in_bad_fork = false;
-
-// Called in the forked child if mps has already been initialized
-static void forked_mps_child() {
-  in_bad_fork = true;
-}
-
-// Should be called before the first mps call.
-static void track_bad_mps_fork() {
-#ifndef WIN32
-  static auto result [[maybe_unused]] =
-      pthread_atfork(nullptr, nullptr, forked_mps_child);
-#endif
-}
-} // namespace
-
->>>>>>> 9c9a934e
 static PyObject* MPSModule_isInBadFork(PyObject* self, PyObject* noargs) {
   HANDLE_TH_ERRORS
   return PyBool_FromLong(torch::utils::is_device_in_bad_fork(at::kMPS));
