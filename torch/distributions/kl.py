--- conflicted
+++ resolved
@@ -37,20 +37,11 @@
 from .uniform import Uniform
 from .utils import _sum_rightmost, euler_constant as _euler_gamma
 
-<<<<<<< HEAD
+
 # Source of truth mapping a few general (type, type) pairs to functions.
 _KL_REGISTRY: Dict[Tuple[Type, Type], Callable] = {}
 # Memoized version mapping many specific (type, type) pairs to functions.
 _KL_MEMOIZE: Dict[Tuple[Type, Type], Callable] = {}
-=======
-
-_KL_REGISTRY: Dict[
-    Tuple[Type, Type], Callable
-] = {}  # Source of truth mapping a few general (type, type) pairs to functions.
-_KL_MEMOIZE: Dict[
-    Tuple[Type, Type], Callable
-] = {}  # Memoized version mapping many specific (type, type) pairs to functions.
->>>>>>> 0eea2b39
 
 __all__ = ["register_kl", "kl_divergence"]
 
