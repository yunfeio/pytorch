--- conflicted
+++ resolved
@@ -875,8 +875,6 @@
     if not isinstance(source, GlobalSource):
         return None
     return source.global_name
-<<<<<<< HEAD
-=======
 
 
 def is_from_nonlocal_source(source: Source):
@@ -887,7 +885,6 @@
         and source.is_derefed_cell_contents
         and not source.is_input
     )
->>>>>>> 81c4369d
 
 
 def is_from_source(source: Source, target: Source):
