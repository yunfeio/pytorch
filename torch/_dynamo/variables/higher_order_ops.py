# mypy: ignore-errors

import contextlib
import copy
import functools
import inspect
import itertools
import logging
import types
import warnings
from typing import Dict, List, Optional, Tuple, TYPE_CHECKING

import torch._C
import torch.fx
import torch.nn
from torch._dispatch.python import enable_python_dispatcher
from torch._dynamo.utils import get_fake_value
from torch._dynamo.variables import ConstantVariable
from torch._dynamo.variables.builtin import BuiltinVariable
from torch._dynamo.variables.functions import UserFunctionVariable
from torch._dynamo.variables.tensor import SymNodeVariable
from torch._guards import Source
from torch._ops import HigherOrderOperator
from torch.fx.node import map_arg
from torch.fx.passes.shape_prop import _extract_tensor_metadata
from torch.utils import _pytree as pytree

from .. import variables
from ..exc import (
    IncorrectUsage,
    UncapturedHigherOrderOpError,
    unimplemented,
    Unsupported,
)
from ..source import AttrSource
from ..utils import proxy_args_kwargs
from .base import VariableTracker
from .dicts import ConstDictVariable
from .lazy import LazyVariableTracker
from .lists import ListVariable, TupleVariable


if TYPE_CHECKING:
    from torch._dynamo.symbolic_convert import InstructionTranslator


log = logging.getLogger(__name__)


def raise_hard_error_if_graph_break(reason):
    def deco(fn):
        @functools.wraps(fn)
        def graph_break_as_hard_error(*args, **kwargs):
            try:
                return fn(*args, **kwargs)
            except Unsupported as e:
                msg = " Scroll up to find out what causes the graph break."
                raise UncapturedHigherOrderOpError(reason + msg) from e

        return graph_break_as_hard_error

    return deco


# This function is a syntax sugar for creating a dummy new subtracer so that
# newly added nodes are added to a separate subgraph in this subtracer instead of affecting
# the main graph. This is useful for creating sample inputs for tracing the subgraph.
# For example, in FlexAttentionHigherOrderVariable, we want to create several scalars
# to trace the score_mod function but we don't want the operators that creates the scalar to
# show up in the graph, we could this function to discard the graph changes.
# Example usage:
# with discard_graph_changes():
#   sample_input= create_sample_inputs()
# speculate_subgraph(tx, f, sample_inputs, {})
@contextlib.contextmanager
def discard_graph_changes(tx):
    ctx = tx.output.subtracer("subgraph_wrapper", None)
    try:
        ctx.__enter__()
        yield
    finally:
        ctx.__exit__(None, None, None)


def check_meta_consistency_vt(
    vars1: List[VariableTracker], vars2: List[VariableTracker]
) -> str:
    from torch._higher_order_ops.while_loop import check_meta_consistency

    from . import TensorVariable

    def _unwrap_var(var):
        if isinstance(var, TensorVariable):
            return var.proxy.node.meta["example_value"]
        elif isinstance(var, SymNodeVariable):
            return var.sym_num
        elif isinstance(var, ConstantVariable):
            return var.as_python_constant()
        else:
            unimplemented(f"Cannot unwrap var {var}")

    unwrapped1 = [_unwrap_var(var) for var in vars1]
    unwrapped2 = [_unwrap_var(var) for var in vars2]

    return check_meta_consistency(unwrapped1, unwrapped2)


@contextlib.contextmanager
def dynamo_enable_grad(tx: "InstructionTranslator", enable=True):
    from . import GradModeVariable

    org_value = torch.is_grad_enabled()
    try:
        GradModeVariable.create(tx, enable, initialized=True)
        yield
    finally:
        GradModeVariable.create(tx, org_value, initialized=True)


@contextlib.contextmanager
def dynamo_under_activation_checkpoint(tx: "InstructionTranslator"):
    orig_val = tx.output.current_tracer.under_activation_checkpoint
    try:
        tx.output.current_tracer.under_activation_checkpoint = True
        yield
    finally:
        tx.output.current_tracer.under_activation_checkpoint = orig_val


def find_mismatched_vars(var, types, allow_none=False):
    """
    Recursively finds variables whose type is not an instance of the specified types.
    Args:
        var: The variable to check.
        types: A tuple of allowed types.
        allow_none (bool): Whether to allow None values. Defaults to False.
    Returns:
        A set of variables whose type is not an instance of the specified types.
    """
    mismatched_vars = set()
    if isinstance(var, (TupleVariable, ListVariable)):
        for item in var.items:
            mismatched_vars.update(find_mismatched_vars(item, types, allow_none))
    elif isinstance(var, ConstDictVariable):
        for value in var.items.values():
            mismatched_vars.update(find_mismatched_vars(value, types, allow_none))
    else:

        def _is_none(var):
            return var.is_python_constant() and var.as_python_constant() is None

        if not isinstance(var, types) and not (allow_none and _is_none(var)):
            mismatched_vars.add(var)
    return mismatched_vars


def only_consist_of(var, types, allow_none=False):
    mismatch_vars = find_mismatched_vars(var, types, allow_none=allow_none)
    return len(mismatch_vars) == 0


# A more read-able syntax sugar for creating a UserFunctionVariable for f
# and run call_function on it. Make it return a function to preserve the calling
# convention of the original f.
def _make_inlined(tx: "InstructionTranslator", f):
    assert callable(f), "Expect f to be a python callable."

    def inline_call(*args, **kwargs):
        return UserFunctionVariable(f).call_function(tx, args, kwargs)

    return inline_call


def _call_function_and_unflatten_output(
    tx, fn, args, kwargs, flat_example_value, ret_treespec
):
    from .builder import wrap_fx_proxy

    # Store the invocation as a call
    flat_variable = wrap_fx_proxy(
        tx=tx,
        proxy=tx.output.create_proxy(
            "call_function",
            fn,
            args=args,
            kwargs=kwargs,
        ),
        example_value=flat_example_value,
    )

    # Transform variable back into a list (previously made into a tuple by
    # speculate_subgraph function) so as to respect the pytree API typing.
    flat_list_variable = BuiltinVariable(list).call_function(tx, [flat_variable], {})
    return (
        _make_inlined(tx, pytree.tree_unflatten)(flat_list_variable, ret_treespec)
        if ret_treespec
        else flat_variable
    )


def _assert_tensors_nonaliasing(inputs, outputs):
    input_tensor_ids = {
        id(t) for t in pytree.tree_leaves(inputs) if isinstance(t, torch.Tensor)
    }
    output_tensor_ids = {
        id(t) for t in pytree.tree_leaves(outputs) if isinstance(t, torch.Tensor)
    }
    assert input_tensor_ids.isdisjoint(
        output_tensor_ids
    ), "inputs to function body cannot alias outputs"


def _check_supported_callable_arg(
    tx: "InstructionTranslator", func_var: VariableTracker, arg_name
):
    is_callable = (
        BuiltinVariable(callable).call_function(tx, [func_var], {}).as_python_constant()
    )
    if not is_callable:
        unimplemented(f"{arg_name} is of unsupported callable type {str(func_var)}.")


def validate_args_and_maybe_create_graph_inputs(
    sub_args,
    tracer,
    tx,
    set_subgraph_inputs,
    description,
    sub_args_names=None,
):
    from . import AutogradFunctionContextVariable
    from .builder import wrap_fx_proxy_cls

    assert tracer.parent is not None

    if set_subgraph_inputs == "flatten_manual":
        flat_args, tree_spec = _make_inlined(tx, pytree.tree_flatten)(
            ListVariable(sub_args)
        ).unpack_var_sequence(tx)

        flat_inputs = validate_args_and_maybe_create_graph_inputs(
            flat_args.unpack_var_sequence(tx),
            tracer,
            tx,
            set_subgraph_inputs="manual",
            description=description,
        )

        return _make_inlined(tx, pytree.tree_unflatten)(
            ListVariable(flat_inputs), tree_spec
        ).unpack_var_sequence(tx)
    else:
        if sub_args_names is not None:
            # Can be greater if user passes some args as kwargs
            assert len(sub_args_names) >= len(sub_args)
        args = []
        for idx, a in enumerate(sub_args):
            assert isinstance(a, VariableTracker)
            if set_subgraph_inputs == "automatic":
                args.append(a)
                continue
            elif set_subgraph_inputs == "semi_automatic":
                if isinstance(a, AutogradFunctionContextVariable):
                    example_value = a.as_proxy().node.meta["example_value"]
                    arg_name = (
                        a.as_proxy().node.name
                        if sub_args_names is None
                        else sub_args_names[idx]
                    )
                    tracer.create_graph_input(arg_name, a.python_type(), example_value)
                elif a.maybe_fx_node() is not None:
                    node = a.maybe_fx_node()
                    example_value = node.meta["example_value"]
                    arg_name = (
                        a.as_proxy().node.name
                        if sub_args_names is None
                        else sub_args_names[idx]
                    )
                    new_proxy = tracer.create_graph_input(
                        arg_name, a.python_type(), example_value
                    )
                    example_value = (
                        node.meta["example_value"]
                        if "example_value" in node.meta
                        else None
                    )
                    a = wrap_fx_proxy_cls(
                        target_cls=type(a),
                        tx=tx,
                        proxy=new_proxy,
                        example_value=example_value,
                    )
                args.append(a)
                continue

            if a.is_python_constant():
                # This arg is not used in the body of the higher order op.
                # Currently, this new input is added to make the calls
                # happy, which expect a fixed number of arguments. In
                # future, we can clean this up.
                arg_name = (
                    "const_unused"
                    if sub_args_names is None
                    else f"const_unused_{sub_args_names[idx]}"
                )
                tracer.create_graph_input(
                    arg_name, a.python_type(), a.as_python_constant()
                )
                new_arg = a
            # Weird special case, we probably want to delete it or fold it
            # into the next case (of `a` being placeable into a graph)
            elif isinstance(a, AutogradFunctionContextVariable):
                example_value = a.as_proxy().node.meta["example_value"]
                arg_name = (
                    a.as_proxy().node.name
                    if sub_args_names is None
                    else sub_args_names[idx]
                )
                tracer.create_graph_input(arg_name, a.python_type(), example_value)
                new_arg = a
            # If `a` can be put into a graph
            elif a.maybe_fx_node() is not None:
                node = a.maybe_fx_node()
                example_value = (
                    node.meta["example_value"] if "example_value" in node.meta else None
                )
                arg_name = node.name if sub_args_names is None else sub_args_names[idx]
                new_proxy = tracer.create_graph_input(
                    arg_name, a.python_type(), example_value
                )
                new_arg = wrap_fx_proxy_cls(
                    target_cls=type(a),
                    tx=tx,
                    proxy=new_proxy,
                    example_value=example_value,
                )
            # If `a` cannot be put into a graph
            else:
                # HOPs work much better if they use speculate_subgraph(set_subgraph_inputs="automatic").
                unimplemented(
                    f"{description} with body that accepts non-Tensors as input. "
                    f"Got: {a.python_type()}"
                )
            args.append(new_arg)
        return args


# This helper function is used to make sure two graphs share the same input signature. For example,
# in torch.cond, two branches might lift different set of tensors as inputs. This function helps to
# dedup the inputs and modify the graphs to take the same set of inputs.
def _merge_graph_inputs(
    l_graph, l_lifted_freevars, l_name, r_graph, r_lifted_freevars, r_name
):
    def dedup_and_sort_lifted_freevars(l_lifted_freevars, r_lifted_freevars):
        # The nn module attributes are guaranteed to be registered into the top-level graph module during
        # higher order op speculation. Therefore, get_attr nodes in two branches with the same
        # target refer to the same attribute and we can safely deduplicate them with their target.
        #
        # Note: ideally, dynamo should just create a single proxy for the same attribute of a nn module. But
        # true_branch and false_branch belong to two separate tracing contexts, they may register the same
        # attribute to top level seperately. This creates two get_attr proxies for the same attribute
        # that have different meta data such as stack_trace (one stack trace for the true_branch,
        # and the other for false_branch). It seems better to discard the proxy explicitly in cond
        # than make dynamo create a single proxy for the same get_attr target.
        def shared_getattrs(l_lifted_proxies, r_lifted_proxies):
            true_targets = {
                proxy.node.target: proxy
                for proxy in l_lifted_proxies
                if proxy.node.op == "get_attr"
            }
            l_shared_getattrs = {}
            r_shared_getattrs = {}

            for false_proxy in r_lifted_proxies:
                if (
                    false_proxy.node.op == "get_attr"
                    and false_proxy.node.target in true_targets
                ):
                    true_proxy = true_targets[false_proxy.node.target]
                    l_shared_getattrs[true_proxy] = true_proxy
                    r_shared_getattrs[false_proxy] = true_proxy
            return l_shared_getattrs, r_shared_getattrs

        l_shared_getattrs, r_shared_getattrs = shared_getattrs(
            l_lifted_freevars.keys(), r_lifted_freevars.keys()
        )

        l_shared_freevars = (l_lifted_freevars.keys() & r_lifted_freevars.keys()).union(
            l_shared_getattrs.keys()
        )
        r_shared_freevars = (l_lifted_freevars.keys() & r_lifted_freevars.keys()).union(
            r_shared_getattrs.keys()
        )
        unique_l_freevars = l_lifted_freevars.keys() - l_shared_freevars
        unique_r_freevars = r_lifted_freevars.keys() - r_shared_freevars

        def _sort_by_name(vars):
            return sorted(vars, key=lambda var: var.node.name)

        return (
            list(_sort_by_name(list(l_shared_freevars))),
            list(_sort_by_name(list(r_shared_freevars))),
            list(_sort_by_name(list(unique_l_freevars))),
            list(_sort_by_name(list(unique_r_freevars))),
        )

    (l_shared, r_shared, unique_l, unique_r) = dedup_and_sort_lifted_freevars(
        l_lifted_freevars, r_lifted_freevars
    )

    # Let's say we capture cond(pred, true_fn, false_fn, (x,))
    # With set_graph_input set to automatic,
    # true_fn has lifted variables x, a, b, c
    # false_fn has lifted variables x, a, b, d
    # Then fixup_branch_inps make sure both branches have the same signature, i.e.:
    # - true_fn(x, a, b, c_true_branch, d_false_branch)
    # - false_fn(x, a, b, c_true_branch, d_false_branch)
    #
    # More formally, the signature has three parts in the following order:
    # 1. used in both branches: x, a, b
    # 2. only used in true branches: c, suffixed with _true_branch
    # 3. only used in false branches: d, suffixed with _false_branch
    # Within each part, we re-order the nodes by name to have a derterministic ordering for testing.
    def fixup_branch_inps(graph, lifted_freevars, shared, unique_l, unique_r):
        def _insert_or_replace_phs(new_args, name_suffix):
            for arg in new_args:
                new_ph = graph.placeholder(arg.node.name + name_suffix)
                # Override with new_ph if there exists a old placeholder.
                if arg in lifted_freevars:
                    old_ph = lifted_freevars[arg].node
                    old_ph.replace_all_uses_with(new_ph)
                    # replace_all_uses_with doesn't clean users. Clean it mannually so that we could erase it.
                    old_ph.users = {}
                    graph.erase_node(old_ph)

        first_not_ph_node = next(
            node for node in graph.nodes if node.op != "placeholder"
        )
        with graph.inserting_before(first_not_ph_node):
            _insert_or_replace_phs(shared, "")
            _insert_or_replace_phs(unique_l, "_" + l_name)
            _insert_or_replace_phs(unique_r, "_" + r_name)

    fixup_branch_inps(l_graph, l_lifted_freevars, l_shared, unique_l, unique_r)
    fixup_branch_inps(r_graph, r_lifted_freevars, r_shared, unique_l, unique_r)
    return l_graph, r_graph, l_shared, r_shared, unique_l, unique_r


# See NOTE [HigherOrderOperator tracing design] for details of the design
def speculate_subgraph(
    tx,
    f,
    sub_args,
    sub_kwargs,
    description,
    *,
    # source_target is the .value of HigherOrderOpVariable and is the
    # target of the proxy that we created for the higherOrderOperator.
    source_target=None,
    always_restore=False,
    enable_grad=None,
    # NOTE [argument `set_subgraph_inputs`]
    # set_subgraph_inputs controls what how to construct subgraphs' placeholders from sub_args.
    # 1. if your HOP supports arbitrary inputs, use set_subgraph_inputs="automatic" (most recommended).
    # 2. if your HOP supports only Tensor and symnode inputs, use set_subgraph_inputs="flatten_manual" (recommended).
    # If sub_args contain Pytree structure (e.g. dict/list/tuple/set), the sub_args will be flattened first.
    # Then the flattened args are manually set as subgraph's placeholders.
    # 3. if your HOP must preserve inputs that are not tensor or symnode as placeholders e.g. AutogradFunctionContextVariable
    # use set_subgraph_inputs="manual" (not recommended). We do not recommend it in general because it has the
    # restriction that user need to manually control how to create placeholders and VariableTrackers for the args.
    set_subgraph_inputs="automatic",
    restore_side_effects=True,
    should_flatten_outputs=False,
    under_activation_checkpoint=False,
    # Pass in an originating tracer - this is needed for preserving context
    # across fwd-bwd for autograd.Function
    tracer=None,
):
    if sub_kwargs is None:
        sub_kwargs = {}

    assert set_subgraph_inputs in {
        "automatic",
        "semi_automatic",
        "flatten_manual",
        "manual",
    }, "Please use one of the supported set_subgraph_inputs options."

    # See NOTE [Temporary argument `set_subgraph_inputs`]
    if sub_kwargs and set_subgraph_inputs != "automatic":
        unimplemented("Use `set_subgraph_inputs=automatic` when passing `sub_kwargs`.")

    try:
        # ensure guards on args get installed in parent subgraph
        f, sub_args, sub_kwargs = LazyVariableTracker.realize_all(
            (f, sub_args, sub_kwargs),
        )

        with tx.output.subtracer(source_target, tracer) as subtracer:
            sub_args_names = maybe_positional_arg_names(f)
            # User mismatch in the number of args. Will eventually lead to an error.
            if sub_args_names is not None and len(sub_args_names) < len(sub_args):
                sub_args_names = None
            args = validate_args_and_maybe_create_graph_inputs(
                sub_args,
                subtracer,
                tx,
                set_subgraph_inputs,
                description,
                sub_args_names,
            )

            validate_args_and_maybe_create_graph_inputs(
                sub_kwargs.values(),
                subtracer,
                tx,
                set_subgraph_inputs="automatic",
                description=description,
            )

            autograd_ctx = (
                dynamo_enable_grad(tx, enable_grad)
                if enable_grad is not None
                else contextlib.nullcontext()
            )
            checkpoint_ctx = (
                dynamo_under_activation_checkpoint(tx)
                if under_activation_checkpoint
                else contextlib.nullcontext()
            )

            # For handling side effects, we can make an argument that we don't
            # have to do anything here. The side effects infra does a good job
            # of graph breaking if we mutate any nonlocal or global variable
            # while subtracing. As a result if tracing succeeds, side effects
            # data structure will only contain read-only data structures that
            # are put there for tracking purposes.
            # But on the other hand, there is an argument that if we ever write
            # a new side effect in Dynamo which does not go through the side
            # effect infra, we can end up in bad state.
            # Therefore we restore the side effects after tracing. The catch is
            # that we have to special handle tensor variables. If we have seen a
            # nonlocal variable tensor during subtracing, we want to keep a
            # track of that tensor, so that later subtracing or the root tracer
            # itself does not create a new proxy for the already observed tensor
            # variable.
            if restore_side_effects:
                prev_side_effects = tx.output.side_effects.clone()

            with autograd_ctx, checkpoint_ctx:
                output = f.call_function(tx, args, sub_kwargs)

            if restore_side_effects:
                new_side_effects = tx.output.side_effects.clone()
                prev_side_effects.track_tensor_variables_from_runahead_side_effects(
                    new_side_effects
                )
                tx.output.side_effects = prev_side_effects

            treespec = None
            if should_flatten_outputs:
                # Flatten the speculated subgraph output.
                output, treespec = _make_inlined(tx, pytree.tree_flatten)(
                    output
                ).unpack_var_sequence(tx)
                # Actually, transform the list (returned by flatten) into a tuple
                # for dynamo consistency.
                output = BuiltinVariable(tuple).call_function(tx, [output], {})

            # Register output to graph
            # Modeled off of compile_and_call_fx_graph
            # TODO: support pytree output
            # We check always_restore because we dont use the output or side effects of always_restore code,
            # like bwd.
            if always_restore:
                # Nothing left to do here
                return (output, treespec), tx.output.graph, subtracer.lifted_freevars
            else:
                validate_subgraph_output_types(output)

                # The output proxies might not belong to this SubgraphTracer
                # (if they are free variables that were never lifted)
                # so lift them here.
                output_proxies = output.as_proxy()
                output_proxies = pytree.tree_map(
                    subtracer.maybe_lift_tracked_freevar_to_input, output_proxies
                )

                tx.output.create_node(
                    "output",
                    "output",
                    (subtracer.create_arg((output_proxies,))),
                    {},
                )
                graph = tx.output.graph
                graph.lint()
                lifted_freevars = subtracer.lifted_freevars

                # NOTE: [HigherOrderOperator subgraph input ordering]
                # The input ordering of the higher order ops is determined by the order of
                # the creatation of the placehoder.
                # Mannually created inputs are created in validate_args_and_maybe_create_graph_inputs before
                # speculating subgraph.
                # During subgraph speculation, we may lift closured tensors and free symbols as inputs,
                # their ordering is determined by the time they are lifted: earlier lifted ones precede later
                # lifted ones.
                #
                # Suppose the placeholders are
                # O1, O2, X1, O3, O4, X2, X3, O5 where Xs are lifted phs
                # The following code re-order the placeholders to
                # O1, O2, O3, O4, O5, X1, X2, X3
                def move_lifted_freevars_phs_to_end(
                    graph: torch.fx.Graph, lifted_freevars: Tuple[torch.fx.Node]
                ):
                    lifted_ph_set = {
                        child_p.node for child_p in lifted_freevars.values()
                    }

                    prev_phs = [n for n in graph.nodes if n.op == "placeholder"]

                    # No need to reorder when graph doesn't have args or doesn't
                    # have lifted freevars or all inputs are lifted freevars.
                    if (
                        len(prev_phs) == 0
                        or len(lifted_ph_set) == 0
                        or len(prev_phs) == len(lifted_ph_set)
                    ):
                        return

                    # Step 1: find first X1
                    for x1 in prev_phs:
                        if x1 in lifted_ph_set:
                            break

                    assert x1 is not None and x1.op == "placeholder"
                    # Step 2: starting from the X1, skip Xs and prepend Os before X1.
                    cand_x = x1.next
                    while cand_x is not None and cand_x.op == "placeholder":
                        if cand_x in lifted_ph_set:
                            cand_x = cand_x.next
                        else:
                            nxt = cand_x.next
                            cand_x._remove_from_list()
                            x1.prepend(cand_x)
                            cand_x = nxt

                    # Step 3: assert that all placeholders are in the correct order as .
                    # in lifted_freevars
                    after_phs = [
                        node for node in graph.nodes if node.op == "placeholder"
                    ][-len(lifted_freevars) :]
                    assert len(after_phs) == len(lifted_freevars)
                    for child_proxy, ph in zip(lifted_freevars.values(), after_phs):
                        assert (
                            child_proxy.node is ph
                        ), "The order of placeholders is different from the order of lifted_freevars"

                    graph.lint()

                if len(lifted_freevars) > 0:
                    move_lifted_freevars_phs_to_end(graph, lifted_freevars)

                return (
                    (output, treespec),
                    graph,
                    lifted_freevars,
                )

    except Unsupported as ex:
        f_name = f"{type(f).__name__}"
        if isinstance(f, UserFunctionVariable):
            f_name = f.get_name()
        msg = (
            f"speculate_subgraph: while introspecting {description}, we were unable "
            f"to trace function `{f_name}` into a single graph. This means "
            f"that Dynamo was unable to prove safety for this API and will "
            f"fall back to eager-mode PyTorch, which could lead to a slowdown."
        )
        log.info(msg)
        log.info(ex)
        raise ex


def make_attr(tx: "InstructionTranslator", name):
    node = tx.output.create_proxy(
        "get_attr",
        name,
        (),
        {},
    )
    return node


class TorchHigherOrderOperatorVariable(VariableTracker):
    def __init__(
        self, value: HigherOrderOperator, source: Optional[Source] = None, **kwargs
    ) -> None:
        super().__init__(**kwargs)
        self.value = value
        self.source = source

    @staticmethod
    def make(value, source=None, **kwargs):
        from torch._higher_order_ops import PrimHOPBase

        if value.__name__ == "cond":
            return CondHigherOrderVariable(value, source, **kwargs)
        elif value.__name__ == "while_loop":
            return WhileLoopHigherOrderVariable(value, source, **kwargs)
        elif value.__name__ in ("map", "map_impl"):
            return MapHigherOrderVariable(value, source, **kwargs)
        elif value.__name__ == "executorch_call_delegate":
            return ExecutorchCallDelegateHigherOrderVariable(value, source, **kwargs)
        elif value.__name__ == "out_dtype":
            return OutDtypeHigherOrderVariable(value, source, **kwargs)
        elif value.__name__ == "wrap":
            return WrapHigherOrderVariable(value, source, **kwargs)
        elif value.__name__ == "hints_wrapper":
            return HintsWrapperHigherOrderVariable(value, source, **kwargs)
        elif value.__name__ == "flex_attention":
            return FlexAttentionHigherOrderVariable(value, source, **kwargs)
        elif value.__name__ in (
            "wrap_activation_checkpoint",
            "tag_activation_checkpoint",
        ):
            return CheckpointHigherOrderVariable(value, source, **kwargs)
        elif value.__name__ == "_export_tracepoint":
            return ExportTracepointHigherOrderVariable(value, source, **kwargs)
        elif value.__name__ == "trace_wrapped":
            return TraceWrappedHigherOrderOperatorVariable(value, source, **kwargs)
        elif value.__name__ == "strict_mode":
            return StrictModeHigherOrderVariable(value, source, **kwargs)
        elif value.__name__ == "run_with_rng_state":
            return RunWithRNGStateHigherOrderVariable(value, source, **kwargs)
        elif value.__name__ == "associative_scan":
            return AssociativeScanHigherOrderVariable(value, source, **kwargs)
        elif value.__name__ == "scan":
            return ScanHigherOrderVariable(value, source, **kwargs)
        elif value.__name__ == "call_torchbind":
            return CallTorchbindHigherOrderVariable(value, source, **kwargs)
        elif value.__name__ == "wrap_with_set_grad_enabled":
            return WrapWithSetGradEnabledHigherOrderVariable(value, source, **kwargs)
        elif value.__name__ == "wrap_with_autocast":
            return WrapWithAutocastHigherOrderVariable(value, source, **kwargs)
        elif (
            value.__name__ == "auto_functionalized"
            or value.__name__ == "auto_functionalized_v2"
        ):
            return AutoFunctionalizeHigherOrderVariable(value, source, **kwargs)
        elif value.__name__ == "invoke_subgraph":
            return InvokeSubgraphHigherOrderVariable(value, source, **kwargs)
        elif isinstance(value, PrimHOPBase):
            return PrimHOPBaseVariable(value, source, **kwargs)
        else:
            unimplemented(f"HigherOrderOperator {value.__name__}")

    def call_function(
        self,
        tx: "InstructionTranslator",
        args: List[VariableTracker],
        kwargs: Dict[str, VariableTracker],
    ) -> VariableTracker:
        unimplemented(f"HigherOrderOperator {self.value.__name__}")


class CondHigherOrderVariable(TorchHigherOrderOperatorVariable):
    @raise_hard_error_if_graph_break(
        reason="Cond doesn't work unless it is captured completely with torch.compile."
    )
    def call_function(
        self,
        tx: "InstructionTranslator",
        args: "List[VariableTracker]",
        kwargs: "Dict[str, VariableTracker]",
    ) -> "VariableTracker":
        from . import ListVariable, TensorVariable

        args, kwargs = LazyVariableTracker.realize_all((args, kwargs))

        for i, k in enumerate(["pred", "true_fn", "false_fn", "operands"]):
            if v := kwargs.pop(k, None):
                assert i == len(
                    args
                ), "did not provide the right number of non-keyword args"
                args.append(v)

        if kwargs:
            unimplemented(f"torch.cond: Got unexpected kwargs: {list(kwargs.keys())}")

        # TODO(voz): Support fake tensor dispatch for recursive
        # ops - see torch/dispatch/_dispatcher.py
        if len(args) != 4:
            unimplemented(
                f"Expected 4 arguments but got {len(args)}.\n"
                f"Usage: cond(pred, true_fn, false_fn, operands)",
            )

        # Specialize into one of the branches since pred is constant
        pred, true_fn, false_fn, operands = args
        if type(args[0]) is ConstantVariable:
            warnings.warn(
                "Pred is a Python constant. When used with torch.cond, it specializes on one of the branches."
                " If you want torch.cond to preserve two branches, please make the predicate a boolean tensor or a SymBool.",
                UserWarning,
            )
            if pred.as_python_constant():
                return true_fn.call_function(tx, operands.unpack_var_sequence(tx), {})
            else:
                return false_fn.call_function(tx, operands.unpack_var_sequence(tx), {})

        # predicate
        if type(pred) not in (ConstantVariable, TensorVariable, SymNodeVariable):
            unimplemented(
                f"Expected pred to be bool or a boolean tensor with single "
                f"item but got {str(type(pred))} "
                f"with original python type {str(pred.python_type())}.",
            )

        # operands
        if not isinstance(operands, (ListVariable, TupleVariable)):
            unimplemented(
                f"Expected operands to be a list/tuple but got "
                f"{operands.python_type()}",
            )
        operands_seq = operands.unpack_var_sequence(tx)
        if not only_consist_of(operands, (TensorVariable, ConstantVariable)):
            unimplemented(
                "Expect operands to be a tuple of pytrees that only consists of tensor leaves."
            )

        # branches
        _check_supported_callable_arg(tx, true_fn, "true_fn")
        _check_supported_callable_arg(tx, false_fn, "false_fn")

        # Our strategy for tracing the true/false branches of cond
        # are to checkpoint our graphstate, run the true branch,
        # roll it back to the checkpoint, and run the false
        # branch, and then merge the graphstates.  Well, perhaps
        # "merge" is too strong a word: we mostly assert that
        # the resulting graphstates have to be the same.
        #
        # We only permit guards to diverge (we union the guards from
        # both branches).  In particular, this means that side
        # effects are NOT permitted inside true/false branches; this
        # would be difficult to implement, because of the path
        # explosion problem.

        def speculate_branch(branch):
            # NB: 0 is predicate
            ix = 1 if branch else 2
            # TODO: Support kwargs
            (
                (ret_val, ret_treespec),
                ret_graph,
                ret_lifted_freevars,
            ) = speculate_subgraph(
                tx,
                args[ix],
                operands_seq,
                {},
                "cond",
                source_target=self.value,
                should_flatten_outputs=True,
            )

            if not only_consist_of(ret_val, (TensorVariable,)):
                unimplemented(
                    "Expected branches to return a possibly nested list/tuple/dict of tensors but it consists of non tensors.",
                )
            return ret_val, ret_treespec, ret_graph, ret_lifted_freevars

        (true_r, true_treespec, true_graph, true_lifted_freevars) = speculate_branch(
            True
        )
        true_nn_modules = dict(tx.output.nn_modules)

        (
            false_r,
            false_treespec,
            false_graph,
            false_lifted_freevars,
        ) = speculate_branch(False)
        false_nn_modules = dict(tx.output.nn_modules)

        same_treespec = _make_inlined(tx, pytree.TreeSpec.__eq__)(
            true_treespec, false_treespec
        )
        if not same_treespec.as_python_constant():
            unimplemented("Expected branches to return the same pytree structure.")

        check_meta_consistency_vt(
            true_r.unpack_var_sequence(tx), false_r.unpack_var_sequence(tx)
        )

        (
            true_graph,
            false_graph,
            true_shared,
            _false_shared,
            unique_true,
            unique_false,
        ) = _merge_graph_inputs(
            true_graph,
            true_lifted_freevars,
            "true_branch",
            false_graph,
            false_lifted_freevars,
            "false_branch",
        )

        true_name = tx.output.install_subgraph(
            "cond_true",
            torch.fx.GraphModule(true_nn_modules, true_graph),
        )
        false_name = tx.output.install_subgraph(
            "cond_false",
            torch.fx.GraphModule(false_nn_modules, false_graph),
        )

        true_node = make_attr(tx, true_name)
        false_node = make_attr(tx, false_name)

        p_args = (
            pred.as_proxy(),
            true_node,
            false_node,
            # We pick true_shared but it shouldn't matter
            true_shared + unique_true + unique_false,
        )

        flat_example_value = pytree.tree_map_only(
            torch.fx.Proxy,
            lambda a: a.node.meta["example_value"],
            true_r.as_proxy(),
        )

        return _call_function_and_unflatten_output(
            tx,
            torch.ops.higher_order.cond,
            p_args,
            {},
            flat_example_value,
            true_treespec,
        )


class CallTorchbindHigherOrderVariable(TorchHigherOrderOperatorVariable):
    def __init__(self, hop, source, script_obj_var, method_name) -> None:
        super().__init__(hop, source)
        self.script_obj_var = script_obj_var
        self.method_name = method_name

    def call_function(
        self,
        tx: "InstructionTranslator",
        args: List[VariableTracker],
        kwargs: Dict[str, VariableTracker],
    ) -> VariableTracker:
        from .builder import wrap_fx_proxy

        args, kwargs = LazyVariableTracker.realize_all((args, kwargs))

        args_proxy = [arg.as_proxy() for arg in args]
        kwargs_proxy = {k: v.as_proxy() for k, v in kwargs.items()}
        return wrap_fx_proxy(
            tx=tx,
            proxy=tx.output.create_proxy(
                "call_function",
                self.value,
                args=tuple(
                    [self.script_obj_var.as_proxy(), self.method_name] + args_proxy
                ),
                kwargs=kwargs_proxy,
            ),
        )


def validate_subgraph_output_types(output: VariableTracker):
    """Verify that that the output of the subgraph is a tensor,
    int, bool, SymBool, or SymInt.
    """
    from . import TensorVariable

    if non_tensor_output := find_mismatched_vars(
        output, TensorVariable, allow_none=True
    ):
        for out in non_tensor_output:
            if (
                isinstance(out, SymNodeVariable) and out.python_type() in (int, bool)
            ) or (
                isinstance(out, ConstantVariable) and out.python_type() in (int, bool)
            ):
                continue
            unimplemented(
                f"HigherOrderOperator body's output must consist of tensors or ints only but got {out.python_type()}"
            )


class WhileLoopHigherOrderVariable(TorchHigherOrderOperatorVariable):
    @raise_hard_error_if_graph_break(
        reason="while_loop doesn't work unless it is captured completely with torch.compile."
    )
    def call_function(
        self,
        tx: "InstructionTranslator",
        args: List[VariableTracker],
        kwargs: Dict[str, VariableTracker],
    ) -> VariableTracker:
        from torch._higher_order_ops.while_loop import _create_unbacked_symint

        from . import TensorVariable

        args, kwargs = LazyVariableTracker.realize_all((args, kwargs))
        cond_fn, body_fn, operands, additional_inputs = args

        # Input checks
        for i, k in enumerate(["cond_fn", "body_fn", "operands"]):
            if v := kwargs.pop(k, None):
                assert i == len(
                    args
                ), "did not provide the right number of non-keyword args"
                args.append(v)

        if kwargs:
            unimplemented(
                f"torch.while_loop: Got unexpected kwargs: {list(kwargs.keys())}"
            )

        if len(args) != 4:
            unimplemented(
                f"Expected 4 arguments but got {len(args)}.\n"
                f"Usage: while_loop(cond_fn, body_fn, operands)",
            )

        # cond_fn and body_fn input check
        _check_supported_callable_arg(tx, cond_fn, "cond_fn")
        _check_supported_callable_arg(tx, body_fn, "body_fn")

        # operands input check
        operands_seq = operands.unpack_var_sequence(tx)

        # additional_inputs input check
        if not isinstance(additional_inputs, (ListVariable, TupleVariable)):
            unimplemented(
                f"Expected additional_inputs to be a list/tuple but got "
                f"{additional_inputs.python_type()}. It seems to be an "
                f"internal error, please report an issue to PyTorch."
            )
        additional_inputs_seq = additional_inputs.unpack_var_sequence(tx)

        with discard_graph_changes(tx):
            # See NOTE [unspecialize int carry with unbacked symints]
            # Note: this must be run under discard graph changes.
            def create_unbacked_sym_node_var(tx) -> SymNodeVariable:
<<<<<<< HEAD
                example_value = _create_unbacked_symint(
                    ignore_fresh_unbacked_symbols=True
                )
=======
                example_value = _create_unbacked_symint(tx.output.fake_mode)
>>>>>>> a13de9bf
                proxy = tx.output.current_tracer.create_graph_input(
                    "unbacked_symint", type(example_value), example_value
                )
                return SymNodeVariable.create(tx, proxy, example_value)

            new_operands_seq = [
                create_unbacked_sym_node_var(tx)
                if (isinstance(carry, ConstantVariable) and carry.python_type() is int)
                or (isinstance(carry, SymNodeVariable))
                else carry
                for carry in operands_seq
            ]

        # create cond subgrpahs
        (
            (cond_r, _cond_treespec),
            cond_graph,
            cond_lifted_freevars,
        ) = speculate_subgraph(
            tx,
            cond_fn,
            new_operands_seq + additional_inputs_seq,
            {},
            "while_loop",
            source_target=self.value,
            # NOTE [why we cannot use "automatic" for while_loop]:
            # The reason is that we want to enforce
            # the ordering of inputs and outputs to be consistent and the the ordering
            # of cond_fn and body_fn to the consistent.
            # e.g. suppose we use "automatic" and we have:
            #
            # def body_fn(ph1, ph2):
            #   new_a, new_b = ph2.cos(), ph1.sin()
            #   return new_a, new_b
            #
            # a, b = torch.randn(3), torch.randn(3)
            # new_a, new_b = body_fn(a, b)
            #
            # Using automatic, the ordering of arguments will be the order that they're
            # used. In this example, the capture graph looks like:
            #
            # def captured_body(ph1, ph2):
            #   new_a, new_b = ph1.cos(), ph2.add_(1)
            #   return new_a, new_b
            #
            # This is fine when we change the calling convention of captured_body to be
            # new_a, new_b = captured_body(b, a).
            # But for while_loop, the next iteration's input is previous iteration output
            # we'll end up feeding captured_body(new_a, new_b) instead.
            # So it's best we always enforce the ordering of carried_inputs the same as outputs
            # with "flatten_manual".
            set_subgraph_inputs="flatten_manual",
        )
        cond_nn_modules = dict(tx.output.nn_modules)
        validate_subgraph_output_types(cond_r)
        if isinstance(cond_r, TensorVariable):
            cond_r_meta = _extract_tensor_metadata(
                cond_r.proxy.node.meta["example_value"], include_contiguity=False
            )
            if (
                not cond_r_meta.dtype == torch.bool
                or not cond_r_meta.shape == torch.Size([])
            ):
                unimplemented(
                    f"Expected cond_fn to return a tensor with shape (,) but got {cond_r_meta.shape}"
                )
        # create body subgraph
        (
            (body_r, body_treespec),
            body_graph,
            body_lifted_freevars,
        ) = speculate_subgraph(
            tx,
            body_fn,
            new_operands_seq + additional_inputs_seq,
            {},
            "while_loop",
            source_target=self.value,
            set_subgraph_inputs="flatten_manual",
            should_flatten_outputs=True,
        )
        body_nn_modules = dict(tx.output.nn_modules)
        validate_subgraph_output_types(body_r)

        check_meta_consistency_vt(body_r.unpack_var_sequence(tx), operands_seq)

        (
            cond_graph,
            body_graph,
            cond_shared,
            _body_shared,
            cond_unique,
            body_unique,
        ) = _merge_graph_inputs(
            cond_graph,
            cond_lifted_freevars,
            "cond_fn",
            body_graph,
            body_lifted_freevars,
            "body_fn",
        )

        # Note: cond_shared and body_shared refer to the same proxy in parent graph
        # so using either of them is OK. Use cond_shared as it doesnt matter.
        additional_lifted_inputs = cond_shared + cond_unique + body_unique

        cond_name = tx.output.install_subgraph(
            "cond_fn",
            torch.fx.GraphModule(cond_nn_modules, cond_graph),
        )
        body_name = tx.output.install_subgraph(
            "body_fn",
            torch.fx.GraphModule(body_nn_modules, body_graph),
        )

        cond_node = make_attr(tx, cond_name)
        body_node = make_attr(tx, body_name)

        p_args = (
            cond_node,
            body_node,
            tuple([operand.as_proxy() for operand in operands_seq]),
            tuple(
                [inp.as_proxy() for inp in additional_inputs_seq]
                + additional_lifted_inputs
            ),
        )

        flat_example_value = pytree.tree_map_only(
            torch.fx.Proxy,
            lambda a: a.node.meta["example_value"],
            body_r.as_proxy(),
        )
        unspecialized_flat_example_value = pytree.tree_map_only(
            (int, torch.SymInt),
<<<<<<< HEAD
            lambda _: _create_unbacked_symint(ignore_fresh_unbacked_symbols=False),
=======
            lambda _: _create_unbacked_symint(tx.output.fake_mode),
>>>>>>> a13de9bf
            flat_example_value,
        )
        return _call_function_and_unflatten_output(
            tx,
            torch.ops.higher_order.while_loop,
            p_args,
            {},
            unspecialized_flat_example_value,
            body_treespec,
        )


class AssociativeScanHigherOrderVariable(TorchHigherOrderOperatorVariable):
    @raise_hard_error_if_graph_break(
        reason="associative_scan must be captured completely with torch.compile."
    )
    def call_function(
        self,
        tx: "InstructionTranslator",
        args: List[VariableTracker],
        kwargs: Dict[str, VariableTracker],
    ) -> VariableTracker:
        from torch._higher_order_ops.utils import first_slice_copy

        from .builder import wrap_fx_proxy

        args, kwargs = LazyVariableTracker.realize_all((args, kwargs))

        def arg_extractor(combine_fn, xs, dim):
            return combine_fn, xs, dim

        combine_fn, xs, dim = arg_extractor(*args, **kwargs)

        if xs.python_type() != list:
            unimplemented(
                f"Expected xs to be a list of tensors but got {xs.python_type()}",
            )
        assert isinstance(xs, torch._dynamo.variables.lists.BaseListVariable)

        # Trace the subgraph
        # The sub_args is a slice of original input, e.g. if input.size is (3, 4), and scan dim=0
        # the sub_args shape will be (4, ).
        with discard_graph_changes(tx):
            sub_args = [
                _make_inlined(tx, first_slice_copy)(leaf, dim)
                for leaf in itertools.chain(xs.items, xs.items)
            ]
        (
            (combine_result, _combine_treespec),
            combine_graph,
            combine_lifted_freevars,
        ) = speculate_subgraph(
            tx,
            combine_fn,
            sub_args,
            sub_kwargs={},
            description="associative_scan_combine_fn",
            source_target=self.value,
            set_subgraph_inputs="flatten_manual",
        )

        if combine_lifted_freevars:
            unimplemented(
                f"Combine fn had unexpected freevars: {combine_lifted_freevars}"
            )

        if combine_result.python_type() != list:
            unimplemented(
                f"Expected combine_fn to return a list if tensor but got {combine_result.python_type()}",
            )

        xs_proxy = xs.as_proxy()
        combine_result_proxy = combine_result.as_proxy()
        for result, inp_proxy in zip(combine_result_proxy, xs_proxy):
            inp_meta = inp_proxy.node.meta["example_value"]
            combine_result_meta = result.node.meta["example_value"]
            if combine_result_meta.device != inp_meta.device:
                unimplemented(
                    f"Expected combine_fn to return a tensor on device {inp_meta.device} but "
                    + f"got {combine_result_meta.device}"
                )
            if combine_result_meta.dtype != inp_meta.dtype:
                unimplemented(
                    f"Expected combine_fn to return a tensor of {inp_meta.dtype} but "
                    + f"got {combine_result_meta.dtype}"
                )

        combine_gm = torch.fx.GraphModule(dict(tx.output.nn_modules), combine_graph)
        combine_fn_name = tx.output.install_subgraph(
            "associative_scan_combine_fn", combine_gm
        )

        p_args = (
            make_attr(tx, combine_fn_name),
            xs_proxy,
            dim.as_proxy(),
        )

        with tx.fake_mode:
            out_meta = tuple(
                inp_proxy.node.meta["example_value"].clone() for inp_proxy in xs_proxy
            )
        return wrap_fx_proxy(
            tx=tx,
            proxy=tx.output.create_proxy(
                "call_function", torch.ops.higher_order.associative_scan, p_args, {}
            ),
            example_value=out_meta,
        )


class ScanHigherOrderVariable(TorchHigherOrderOperatorVariable):
    @raise_hard_error_if_graph_break(
        reason="scan must be captured completely with torch.compile."
    )
    def call_function(
        self,
        tx: "InstructionTranslator",
        args: List[VariableTracker],
        kwargs: Dict[str, VariableTracker],
    ) -> VariableTracker:
        from torch._higher_order_ops.scan import (
            _extract_carry_and_out,
            first_slice_copy,
            stack_y,
        )

        from .builder import wrap_fx_proxy

        args, kwargs = LazyVariableTracker.realize_all((args, kwargs))

        def arg_extractor(combine_fn, init, xs, dim, reverse, additional_inputs):
            return combine_fn, init, xs, dim, reverse, additional_inputs

        combine_fn, init, xs, dim, reverse, additional_inputs = arg_extractor(
            *args, **kwargs
        )
        assert isinstance(additional_inputs, variables.BaseListVariable)

        if xs.python_type() != list:
            unimplemented(
                f"Expected xs to be a list of tensors but got {xs.python_type()}",
            )
        assert isinstance(xs, variables.BaseListVariable)
        if init.python_type() != list:
            unimplemented(
                f"Expected init to be a list of tensors but got {init.python_type()}",
            )
        assert isinstance(init, variables.BaseListVariable)

        dim_fake = (
            dim.as_proxy()
            if type(dim.as_proxy()) == int
            else get_fake_value(dim.as_proxy().node, tx)
        )
        scan_length = get_fake_value(xs.items[0].as_proxy().node, tx).size()[dim_fake]
        if scan_length == 0:
            unimplemented(
                "scan() operator doesn't support zero-sized tensors during tracing."
            )

        init_len = len(init.items)
        if init_len == 0:
            unimplemented("scan() operator requires init leaves.")

        # Trace the subgraph
        with discard_graph_changes(tx):
            sub_args_init = [
                ini.call_method(tx, "clone", args=(), kwargs={}) for ini in init.items
            ]
            # The sub_args_inp is a slice of original input, e.g. if input.size is (3, 4), and scan dim=0
            # the sub_args_inp shape will be (4, ).
            sub_args_inp = [
                _make_inlined(tx, first_slice_copy)(inp, dim) for inp in xs.items
            ]
            sub_args_additional_inputs = [
                t.call_method(tx, "clone", args=(), kwargs={})
                for t in additional_inputs.items
            ]
        sub_args = sub_args_init + sub_args_inp + sub_args_additional_inputs
        (
            (combine_result, _combine_treespec),
            combine_graph,
            combine_lifted_freevars,
        ) = speculate_subgraph(
            tx,
            combine_fn,
            sub_args,
            sub_kwargs={},
            description="scan_combine_fn",
            source_target=self.value,
            set_subgraph_inputs="flatten_manual",
        )

        # key in the combine_lifted_freevars are proxies in the root tracer.
        # We use root tracer's proxies to create scan op's inputs.
        def _check_phs_position_match(
            combine_graph: torch.fx.Graph, lifted_proxies: list[torch.fx.Proxy]
        ):
            lifted_phs = [
                node for node in combine_graph.nodes if node.op == "placeholder"
            ][-len(lifted_proxies) :]
            for ph, lifted_proxy in zip(lifted_phs, lifted_proxies):
                if ph is not lifted_proxy.node:
                    unimplemented(
                        "The postion lifted freevars doesn't match the order of placeholders in subgraph."
                    )

        _check_phs_position_match(combine_graph, list(combine_lifted_freevars.values()))
        combine_freevars_proxy = list(combine_lifted_freevars.keys())

        if combine_result.python_type() != list:
            unimplemented(
                f"Expected combine_fn to return a list if tensor but got {combine_result.python_type()}",
            )

        xs_proxy = xs.as_proxy()
        init_proxy = init.as_proxy()
        additional_inputs_proxy = additional_inputs.as_proxy() + combine_freevars_proxy
        num_init_leaves = len(init_proxy)
        # combine_result is a flatten list concated by carry + y, len(carry) is len(init) since they have
        # same pytree structure.
        carry_vars, y_vars = _extract_carry_and_out(
            combine_result.items, num_init_leaves
        )
        carry_proxies = [carry_var.as_proxy() for carry_var in carry_vars]
        y_proxies = [y_var.as_proxy() for y_var in y_vars]

        # Checks for carry and init
        for ini_proxy, carry in zip(init_proxy, carry_proxies):
            ini_meta = ini_proxy.node.meta["example_value"]
            carry_meta = carry.node.meta["example_value"]
            if (
                carry_meta.device != ini_meta.device
                or carry_meta.dtype != ini_meta.dtype
                or carry_meta.shape != ini_meta.shape
            ):
                unimplemented(
                    f"Expected metadata of the combine_fn result {carry_meta} to be the same as "
                    + f"the metadata of init with {ini_meta}"
                )

        combine_gm = torch.fx.GraphModule(dict(tx.output.nn_modules), combine_graph)
        combine_fn_name = tx.output.install_subgraph("scan_combine_fn", combine_gm)

        p_args = (
            make_attr(tx, combine_fn_name),
            init_proxy,
            xs_proxy,
            dim.as_proxy(),
            reverse.as_proxy(),
            additional_inputs_proxy,
        )

        with tx.fake_mode:
            example_carry = [
                init_p.node.meta["example_value"].clone() for init_p in init_proxy
            ]
            # For the fake mode, we need to duplicate the init tensor along the dim
            # to have the same size as the xs arguments
            example_stacked_out = [
                stack_y(y.node.meta["example_value"], scan_length) for y in y_proxies
            ]
            out_meta = [*example_carry, *example_stacked_out]

        return wrap_fx_proxy(
            tx=tx,
            proxy=tx.output.create_proxy(
                "call_function", torch.ops.higher_order.scan, p_args, {}
            ),
            example_value=out_meta,
        )


def non_single_tensor_return_unsupported(api, ret):
    from . import TensorVariable

    if not isinstance(ret, TensorVariable):
        raise Unsupported(
            f"{api} over function that returns something " f"other than one Tensor"
        )


class MapHigherOrderVariable(TorchHigherOrderOperatorVariable):
    def call_function(
        self,
        tx: "InstructionTranslator",
        args: List[VariableTracker],
        kwargs: Dict[str, VariableTracker],
    ) -> VariableTracker:
        from . import TensorVariable
        from .builder import wrap_fx_proxy_cls

        if len(kwargs) > 0:
            unimplemented(
                "torch.ops.higher_order.map: kwargs are not supported in the map operator."
            )

        _check_supported_callable_arg(tx, args[0].realize(), "map_fn")

        assert type(args[1].realize()) is TensorVariable

        sample_shape = get_fake_value(args[1].as_proxy().node, tx).size()

        if len(sample_shape) < 1 or sample_shape[0] == 0:
            unimplemented(
                "map() operator doesn't support scalar or zero-sized tensors during tracing."
            )

        # To get the example output from map() we will need to provide at least one sample to
        # the loop body. In our case we will always use xs[0], and our map() won't support zero
        # sized tensor during tracing.
        with discard_graph_changes(tx):
            first_dim = wrap_fx_proxy_cls(
                target_cls=TensorVariable, tx=tx, proxy=args[1].as_proxy()[0]
            )

        # TODO: Support kwargs
        (
            (body_r, body_spec),
            body_graph,
            body_lifted_freevars,
        ) = speculate_subgraph(
            tx,
            args[0],
            [
                first_dim,
                *args[2:],
            ],
            {},
            "torch.ops.higher_order.map",
            source_target=self.value,
            set_subgraph_inputs="flatten_manual",
            should_flatten_outputs=True,
        )

        subgraph_example_value = [
            proxy.node.meta["example_value"] for proxy in body_r.as_proxy()
        ]

        with tx.output.fake_mode:
            # We need to expand the example output from map() so that it has
            # the same first dimension as the mapped input.
            # We also do a clone with contiguous_format. This is to be consistent with
            # eager semantic of map, which stacks the outputs. The result is contiguous
            # as a result of the stack operation.
            map_example_out = [
                t.expand(sample_shape[0], *t.size()).clone(
                    memory_format=torch.contiguous_format
                )
                for t in subgraph_example_value
            ]

        body_nn_modules = dict(tx.output.nn_modules)

        body_name = tx.output.install_subgraph(
            "map_body",
            torch.fx.GraphModule(body_nn_modules, body_graph),
        )

        body_node = make_attr(tx, body_name)

        p_args = (
            body_node,
            [args[1].as_proxy()],
            [arg.as_proxy() for arg in args[2:]] + list(body_lifted_freevars.keys()),
        )

        return _call_function_and_unflatten_output(
            tx, torch.ops.higher_order.map_impl, p_args, {}, map_example_out, body_spec
        )


class ExecutorchCallDelegateHigherOrderVariable(TorchHigherOrderOperatorVariable):
    def call_function(
        self,
        tx: "InstructionTranslator",
        args: "List[VariableTracker]",
        kwargs: "Dict[str, VariableTracker]",
    ) -> "VariableTracker":
        from .builder import wrap_fx_proxy

        # This is operator for delegation within Executorch which calls a
        # specific function in the given lowered module with the given
        # operators. The actual operator is defined in the Executorch codebase.
        # This is a bad hierarchical violation since
        # executorch_call_delegate sits at a higher level than dynamo, but
        # there's no real solution to this issue yet.
        if len(kwargs) > 0:
            unimplemented(
                "executorch_call_delegate: kwargs arguments were not enabled."
            )
        lowered_module = tx.output.get_submodule(args[0].module_key)

        lowered_node = make_attr(tx, args[0].module_key)

        p_args = tuple(arg.as_proxy() for arg in args[1:])
        real_sub_args = pytree.tree_map_only(
            torch.fx.Proxy, lambda a: get_fake_value(a.node, tx), p_args
        )

        with tx.fake_mode:
            example_value = lowered_module.original_module.module()(*real_sub_args)

        # NOTE [Guaranteeing the 1-1 correspondence of FakeTensors and real tensors]:
        # executorch modules promise not to alias inputs and outputs.
        # Thus, output FakeTensors will correctly not alias input FakeTensors.
        _assert_tensors_nonaliasing(real_sub_args, example_value)

        p_args = (lowered_node,) + p_args

        # Store the invocation as a call
        return wrap_fx_proxy(
            tx=tx,
            proxy=tx.output.create_proxy(
                "call_function",
                self.value,
                args=tuple(p_args),
                kwargs={},
            ),
            example_value=example_value,
        )


class FunctorchHigherOrderVariable(UserFunctionVariable):
    def call_function(
        self,
        tx: "InstructionTranslator",
        args: "List[VariableTracker]",
        kwargs: "Dict[str, VariableTracker]",
    ) -> "VariableTracker":
        return super().call_function(tx, args, kwargs)


class FunctionalCallVariable(FunctorchHigherOrderVariable):
    def call_function(
        self, tx, args: List[VariableTracker], kwargs: Dict[str, VariableTracker]
    ) -> VariableTracker:
        if not torch._dynamo.config.inline_inbuilt_nn_modules:
            unimplemented(
                "torch.func.functional_call capture is disabled, "
                "it can be turned on by setting "
                "`torch._dynamo.config.inline_inbuilt_nn_modules=True`"
            )
        return super().call_function(tx, args, kwargs)


class WrapHigherOrderVariable(TorchHigherOrderOperatorVariable):
    def install_subgraph_in_output_graph(
        self, tx, fn_vt, fn_args_vt, kwargs, body_gmod, attr_name="wrap_body"
    ):
        return tx.output.install_subgraph(
            f"{attr_name}",
            body_gmod,
        )

    def create_wrapped_node(
        self,
        tx: "InstructionTranslator",
        fn_vt,
        fn_args_vt,
        kwargs,
        description,
        under_activation_checkpoint=False,
        *,
        subgraph_name="wrap_body",
    ):
        # See NOTE [HigherOrderOperator tracing design] for more details

        (
            (body_r, treespec),
            body_graph,
            body_lifted_freevars,
        ) = speculate_subgraph(
            tx,
            fn_vt,
            fn_args_vt,
            kwargs,
            description,
            source_target=self.value,
            should_flatten_outputs=True,
            under_activation_checkpoint=under_activation_checkpoint,
        )

        body_gmod = torch.fx.GraphModule(tx.output.nn_modules, body_graph)
        body_name = self.install_subgraph_in_output_graph(
            tx,
            fn_vt,
            fn_args_vt,
            kwargs,
            body_gmod,
            attr_name=subgraph_name,
        )
        body_node = make_attr(tx, body_name)

        # Since, we call `speculate_subgraph` with `set_subgraph_inputs="automatic`,
        # all the arguments are lifted.
        lifted_args = tuple(arg for arg in body_lifted_freevars.keys())

        proxy_args = (body_node,) + lifted_args
        example_value = pytree.tree_map_only(
            torch.fx.Proxy,
            lambda a: a.node.meta["example_value"],
            body_r.as_proxy(),
        )

        return proxy_args, {}, example_value, body_r, treespec, body_gmod, body_name

    def call_function(
        self,
        tx: "InstructionTranslator",
        args: "List[VariableTracker]",
        kwargs: "Dict[str, VariableTracker]",
    ) -> "VariableTracker":
        # This flattens the kwargs into lifted args
        (
            p_args,
            p_kwargs,
            _example_value,
            body_r,
            treespec,
            _,
            _,
        ) = self.create_wrapped_node(tx, args[0], args[1:], kwargs, "wrap")

        if len(p_kwargs) > 0:
            unimplemented("kwargs should have been flattened into lifted args")

        flat_example_value = pytree.tree_map_only(
            torch.fx.Proxy,
            lambda a: a.node.meta["example_value"],
            body_r.as_proxy(),
        )

        return _call_function_and_unflatten_output(
            tx, self.value, tuple(p_args), p_kwargs, flat_example_value, treespec
        )


class WrapWithSetGradEnabledHigherOrderVariable(TorchHigherOrderOperatorVariable):
    """
    This hop is not exposed to users but is inserted into the graph
    after export as a post-processing step.
    """

    def call_function(
        self,
        tx: "InstructionTranslator",
        args: "List[VariableTracker]",
        kwargs: "Dict[str, VariableTracker]",
    ) -> "VariableTracker":
        args, kwargs = LazyVariableTracker.realize_all((args, kwargs))

        if kwargs:
            unimplemented(
                f"wrap_with_set_grad_enabled: Got unexpected kwargs: {list(kwargs.keys())}"
            )

        grad_enabled, fn_var, *rest_args = args

        if not isinstance(grad_enabled, ConstantVariable):
            unimplemented("grad_enabled must be a constant")

        _check_supported_callable_arg(tx, fn_var, "enable_grad_fn")

        with torch.set_grad_enabled(grad_enabled.as_python_constant()):
            (
                (body_r, treespec),
                body_graph,
                body_lifted_freevars,
            ) = speculate_subgraph(
                tx,
                fn_var,
                [*rest_args],
                {},
                "torch.ops.higher_order.wrap_with_set_grad_enabled",
                source_target=self.value,
                set_subgraph_inputs="manual",
                should_flatten_outputs=True,
            )

        if len(body_lifted_freevars) > 0:
            unimplemented(
                f"wrap_with_set_grad_enabled: Got unexpected freevars {body_lifted_freevars}"
            )

        body_gmod = torch.fx.GraphModule(tx.output.nn_modules, body_graph)
        body_name = tx.output.install_subgraph(
            "wrap_body",
            body_gmod,
        )

        body_node = make_attr(tx, body_name)

        proxy_args = tuple(
            [
                grad_enabled.as_python_constant(),
                body_node,
            ]
            + [operand.as_proxy() for operand in rest_args]
        )
        example_value = pytree.tree_map_only(
            torch.fx.Proxy,
            lambda a: a.node.meta["example_value"],
            body_r.as_proxy(),
        )
        return _call_function_and_unflatten_output(
            tx, self.value, proxy_args, {}, example_value, treespec
        )


class WrapWithAutocastHigherOrderVariable(TorchHigherOrderOperatorVariable):
    """
    This hop is not exposed to users but is inserted into the graph
    after export as a post-processing step.
    """

    def call_function(
        self,
        tx: "InstructionTranslator",
        args: "List[VariableTracker]",
        kwargs: "Dict[str, VariableTracker]",
    ) -> "VariableTracker":
        args, kwargs = LazyVariableTracker.realize_all((args, kwargs))

        if kwargs:
            unimplemented(
                f"wrap_with_autocast: Got unexpected kwargs: {list(kwargs.keys())}"
            )

        device_type, dtype, enabled, cache_enabled, fn_var, *rest_args = args

        for arg in [device_type, dtype, enabled, cache_enabled]:
            if not isinstance(arg, ConstantVariable):
                unimplemented(
                    "device_type, dtype, enabled, cache_enabled must be constants"
                )

        _check_supported_callable_arg(tx, fn_var, "autocast")

        python_constants = [
            arg.as_python_constant()
            for arg in [device_type, dtype, enabled, cache_enabled]
        ]

        with torch.autocast(*python_constants):
            (
                (body_r, treespec),
                body_graph,
                body_lifted_freevars,
            ) = speculate_subgraph(
                tx,
                fn_var,
                [*rest_args],
                {},
                "torch.ops.higher_order.wrap_with_autocast",
                source_target=self.value,
                set_subgraph_inputs="manual",
                should_flatten_outputs=True,
            )

        if len(body_lifted_freevars) > 0:
            unimplemented(
                f"wrap_with_autocast: Got unexpected freevars {body_lifted_freevars}"
            )

        body_gmod = torch.fx.GraphModule(tx.output.nn_modules, body_graph)
        body_name = tx.output.install_subgraph(
            "wrap_body",
            body_gmod,
        )

        body_node = make_attr(tx, body_name)

        proxy_args = tuple(
            [
                *python_constants,
                body_node,
            ]
            + [operand.as_proxy() for operand in rest_args]
        )
        example_value = pytree.tree_map_only(
            torch.fx.Proxy,
            lambda a: a.node.meta["example_value"],
            body_r.as_proxy(),
        )

        return _call_function_and_unflatten_output(
            tx, self.value, proxy_args, {}, example_value, treespec
        )


class HintsWrapperHigherOrderVariable(TorchHigherOrderOperatorVariable):
    @raise_hard_error_if_graph_break(
        reason="Hints_wrapper doesn't work unless it is captured completely with torch.compile."
    )
    def call_function(
        self, tx, args: "List[VariableTracker]", kwargs: "Dict[str, VariableTracker]"
    ) -> "VariableTracker":
        _check_supported_callable_arg(tx, args[0], "body_fn")

        # inputs
        if len(args) != 3:
            unimplemented(
                f"Expected 3 arguments but got {len(args)}.\n"
                f"Usage: hints_wrapper(body_fn, args, kwargs, hints).\n"
                f"kwargs required to be provided explicitly."
            )

        if not isinstance(args[1], (ListVariable, TupleVariable)):
            unimplemented(
                f"Expected a tuple but got {args[1].python_type()}",
            )
        operands = args[1].unpack_var_sequence(tx)

        if not isinstance(args[2], ConstDictVariable):
            unimplemented(
                f"Expected a dict but got {args[2].python_type()}",
            )

        if "hints" not in kwargs:
            raise IncorrectUsage("hints_wrapper - key hints not provided")

        (
            (body_r, treespec),
            body_graph,
            body_lifted_freevars,
        ) = speculate_subgraph(
            tx,
            args[0],  # function
            operands,
            args[2].as_python_constant(),
            "hints_wrapper",
            source_target=self.value,
            should_flatten_outputs=True,
        )

        body_gmod = torch.fx.GraphModule(tx.output.nn_modules, body_graph)
        body_name = tx.output.install_subgraph(
            "hints_wrapper_body",
            body_gmod,
        )

        body_node = make_attr(tx, body_name)

        # Since, we call `speculate_subgraph` with `set_subgraph_inputs="automatic`,
        # all the arguments are lifted.
        lifted_args = tuple(arg for arg in body_lifted_freevars.keys())
        p_args = (body_node, lifted_args, {})

        p_kwargs = {}
        # add hints into p_kwargs
        p_kwargs["hints"] = kwargs["hints"].as_python_constant()

        flat_example_value = pytree.tree_map_only(
            torch.fx.Proxy,
            lambda a: a.node.meta["example_value"],
            body_r.as_proxy(),
        )

        return _call_function_and_unflatten_output(
            tx, self.value, p_args, p_kwargs, flat_example_value, treespec
        )


class OutDtypeHigherOrderVariable(TorchHigherOrderOperatorVariable):
    def call_function(
        self,
        tx: "InstructionTranslator",
        args: "List[VariableTracker]",
        kwargs: "Dict[str, VariableTracker]",
    ) -> "VariableTracker":
        from .builder import wrap_fx_proxy

        if len(kwargs) > 0:
            unimplemented("out_dtype does not handle kwargs")

        p_args = tuple(arg.as_proxy() for arg in args)
        op = p_args[0]
        output_dtype = p_args[1]
        fake_sub_args = pytree.tree_map_only(
            torch.fx.Proxy, lambda a: a.node.meta["example_value"], p_args[2:]
        )
        # This is a simplified implementation of this operator just for tracing.
        # Actual implementation may also first promote the arguments
        example_value = op(*fake_sub_args).to(dtype=output_dtype)

        # Store the invocation as a call
        return wrap_fx_proxy(
            tx=tx,
            proxy=tx.output.create_proxy(
                "call_function",
                self.value,
                args=tuple(p_args),
                kwargs={},
            ),
            example_value=example_value,
        )


class StrictModeHigherOrderVariable(TorchHigherOrderOperatorVariable):
    @raise_hard_error_if_graph_break(
        reason="strict_mode HOO doesn't work unless it is captured completely with torch.compile."
    )
    def call_function(
        self,
        tx: "InstructionTranslator",
        args: "List[VariableTracker]",
        kwargs: "Dict[str, VariableTracker]",
    ) -> "VariableTracker":
        unpacked_sequence = args[1].unpack_var_sequence(tx)
        # TODO (tmanlaibaatar) support pytree here
        for arg in unpacked_sequence:
            if isinstance(arg, (ListVariable, TupleVariable, ConstDictVariable)):
                unimplemented("strict_mode HOO only works for flat inputs for now")

        if kwargs:
            unimplemented(
                f"strict_mode HOO received unexpected kwargs: {list(kwargs.keys())}"
            )

        (
            (ret_val, ret_treespec),
            ret_graph,
            ret_lifted_freevars,
        ) = speculate_subgraph(
            tx,
            args[0],
            unpacked_sequence,
            {},
            "strict_mode",
            source_target=self.value,
            should_flatten_outputs=True,
        )

        strict_mode_nn_modules = dict(tx.output.nn_modules)

        strict_mode_name = tx.output.install_subgraph(
            "strict_mode_body",
            torch.fx.GraphModule(strict_mode_nn_modules, ret_graph),
        )

        strict_mode_node = make_attr(tx, strict_mode_name)
        p_args = (
            strict_mode_node,
            tuple(arg for arg in ret_lifted_freevars.keys()),
        )

        flat_example_value = pytree.tree_map_only(
            torch.fx.Proxy,
            lambda a: a.node.meta["example_value"],
            ret_val.as_proxy(),
        )

        return _call_function_and_unflatten_output(
            tx,
            torch.ops.higher_order.strict_mode,
            p_args,
            {},
            flat_example_value,
            ret_treespec,
        )


class CheckpointHigherOrderVariable(WrapHigherOrderVariable):
    def call_function(
        self,
        tx: "InstructionTranslator",
        args: List[VariableTracker],
        kwargs: Dict[str, VariableTracker],
    ) -> VariableTracker:
        from torch._higher_order_ops.wrap import TagActivationCheckpoint
        from torch.utils.checkpoint import noop_context_fn

        from .builder import wrap_fx_proxy

        context_fn = None
        if "context_fn" in kwargs and kwargs["context_fn"] != noop_context_fn:
            ctx = kwargs.pop("context_fn")
            if isinstance(ctx, torch._dynamo.variables.UserFunctionVariable):
                context_fn = ctx.fn
            elif isinstance(
                ctx, torch._dynamo.variables.functions.FunctoolsPartialVariable
            ):
                context_fn = ctx.as_python_constant()
            else:
                raise NotImplementedError(
                    f"checkpoint not implemented for {type(ctx)} context_fn"
                )

        checkpoint_kwargs, gmod_kwargs = TagActivationCheckpoint.divide_kwargs(kwargs)

        # Here we use checkpoint_kwargs (and not gmod kwargs). gmod_kwargs are
        # already flattened above and managed inside the fx graph.
        (
            p_args,
            _,
            example_value,
            _body_r,
            treespec,
            checkpointed_gmod,
            _,
        ) = self.create_wrapped_node(
            tx,
            args[0],
            args[1:],
            gmod_kwargs,
            "torch.utils.checkpoint.checkpoint",
            under_activation_checkpoint=True,
        )
        if context_fn is not None:
            checkpointed_gmod.meta["_checkpoint_context_fn"] = context_fn

        _, checkpoint_kwargs = proxy_args_kwargs([], checkpoint_kwargs)

        # Store the invocation as a call
        variable = wrap_fx_proxy(
            tx=tx,
            proxy=tx.output.create_proxy(
                "call_function",
                self.value,
                args=tuple(p_args),
                kwargs=checkpoint_kwargs,
            ),
            example_value=example_value,
        )

        if treespec is None:
            return variable

        # Transform variable back into a list (previously made into a tuple by
        # speculate_subgraph function) so as to respect the pytree API typing.
        variable = BuiltinVariable(list).call_function(tx, [variable], {})

        return _make_inlined(tx, pytree.tree_unflatten)(variable, treespec)


class ExportTracepointHigherOrderVariable(TorchHigherOrderOperatorVariable):
    def call_function(
        self,
        tx: "InstructionTranslator",
        args: "List[VariableTracker]",
        kwargs: "Dict[str, VariableTracker]",
    ) -> "VariableTracker":
        from .builder import wrap_fx_proxy

        p_args = tuple(arg.as_proxy() for arg in args)
        p_kwargs = {key: arg.as_proxy() for key, arg in kwargs.items()}
        return wrap_fx_proxy(
            tx=tx,
            proxy=tx.output.create_proxy(
                "call_function",
                self.value,
                args=p_args,
                kwargs=p_kwargs,
            ),
            example_value=None,
        )


class RunWithRNGStateHigherOrderVariable(TorchHigherOrderOperatorVariable):
    def call_function(
        self,
        tx: "InstructionTranslator",
        args: "List[VariableTracker]",
        kwargs: "Dict[str, VariableTracker]",
    ) -> "VariableTracker":
        from .builder import wrap_fx_proxy

        p_args = tuple(arg.as_proxy() for arg in args)
        p_kwargs = {key: arg.as_proxy() for key, arg in kwargs.items()}
        return wrap_fx_proxy(
            tx=tx,
            proxy=tx.output.create_proxy(
                "call_function",
                self.value,
                args=p_args,
                kwargs=p_kwargs,
            ),
            example_value=None,
        )


class AutoFunctionalizeHigherOrderVariable(TorchHigherOrderOperatorVariable):
    def call_function(
        self, tx, args: "List[VariableTracker]", kwargs: "Dict[str, VariableTracker]"
    ) -> "VariableTracker":
        from .builder import wrap_fx_proxy

        p_args = tuple(arg.as_proxy() for arg in args)
        p_kwargs = {key: arg.as_proxy() for key, arg in kwargs.items()}
        return wrap_fx_proxy(
            tx=tx,
            proxy=tx.output.create_proxy(
                "call_function",
                self.value,
                args=p_args,
                kwargs=p_kwargs,
            ),
            example_value=None,
        )


class TraceWrappedHigherOrderOperatorVariable(TorchHigherOrderOperatorVariable):
    """
    Handles torch._dynamo._trace_wrapped_higher_order_op.inner_trace
    by unwrapping the higher order op and inlining through it.  This op
    is created by dynamo to survive through AotAutograd, then unwrapped
    here in the call to dynamo from compiled autograd.
    """

    def call_function(
        self,
        tx: "InstructionTranslator",
        args: "List[VariableTracker]",
        kwargs: "Dict[str, VariableTracker]",
    ) -> "VariableTracker":
        kwargs = dict(kwargs)
        fn = kwargs.pop("fn")
        return fn.call_function(tx, args, kwargs)


class FlexAttentionHigherOrderVariable(TorchHigherOrderOperatorVariable):
    @staticmethod
    def normalize_to_args(args, kwargs):
        # input signature is (query, key, value, score_mod, block_mask, *other_buffers),
        # block_mask is a tuple, and we don't want to flatten it.
        # only flatten kwargs into lists
        flat_kwargs = pytree.tree_flatten(kwargs)[0]

        # Combine the flattened lists
        all_args = args + flat_kwargs
        return all_args

    def create_wrapped_node(
        self,
        tx: "InstructionTranslator",
        query: "VariableTracker",
        fn: "VariableTracker",
        fn_name: str,
    ):
        from .._trace_wrapped_higher_order_op import TransformGetItemToIndex

        tx: InstructionTranslator = tx

        def create_scalar():
            return query.call_method(
                tx,
                "new_empty",
                (VariableTracker.build(tx, []),),
                {
                    "dtype": VariableTracker.build(tx, torch.int32),
                },
            )

        with discard_graph_changes(tx):
            bhmn = [create_scalar() for _ in range(4)]
            if fn_name == "score_mod":
                scores_require_grad: bool = query.requires_grad
                score = query.call_method(
                    tx,
                    "new_empty",
                    (VariableTracker.build(tx, []),),
                    {"requires_grad": VariableTracker.build(tx, scores_require_grad)},
                )
                new_args = [score, *bhmn]
            else:
                assert fn_name == "mask_fn", "Illegal function name: " + fn_name
                new_args = [*bhmn]

        with TransformGetItemToIndex():
            (
                (_body_output, _body_treespec),
                body_graph,
                body_lifted_freevars,
            ) = speculate_subgraph(
                tx,
                fn,
                new_args,
                {},  # expect only args no kwargs for now
                description=fn_name,
                source_target=self.value,
                set_subgraph_inputs="flatten_manual",
            )

        body_name = tx.output.install_subgraph(
            fn_name,
            torch.fx.GraphModule(tx.output.nn_modules, body_graph),
        )

        body_node = make_attr(tx, body_name)

        # It is possible that the score-mod function captures some free variables that are not
        # passed in as arguments. In this case, we need to lift them, which is handled by speculate_subgraph.
        # We then need to create proxies for this + the inputs.

        lifted_args = tuple(arg for arg in body_lifted_freevars.keys())

        proxy_args = (body_node, lifted_args)

        return proxy_args

    def call_function(
        self,
        tx: "InstructionTranslator",
        args: "List[VariableTracker]",
        kwargs: "Dict[str, VariableTracker]",
    ) -> "VariableTracker":
        from .builder import wrap_fx_proxy

        (
            query,
            key,
            value,
            score_mod,
            block_mask,
            scale,
            kernel_options,
        ) = self.normalize_to_args(args, kwargs)

        score_mod_node, score_mod_lifted_args = self.create_wrapped_node(
            tx, query, score_mod, "score_mod"
        )
        mask_fn = block_mask.items[-1]
        if isinstance(mask_fn, ConstantVariable):
            mask_fn = UserFunctionVariable(torch.nn.attention._flex_attention._no_mask)
        mask_fn_node, mask_fn_lifted_args = self.create_wrapped_node(
            tx, query, mask_fn, "mask_fn"
        )

        proxied_args = [
            query,
            key,
            value,
            TupleVariable(block_mask.items[:-1], source=block_mask.source),
            scale,
            kernel_options,
        ]

        # Store the invocation as a call
        # Norm_kwargs contains the score_function and we dont want to proxy this because
        # Proxying user defined functions is not supported.
        inp_args, _ = proxy_args_kwargs(proxied_args, {})

        query_meta = query.as_proxy().node.meta["example_value"]
        with torch._guards.TracingContext.try_get().fake_mode:
            out_meta = torch.empty_like(
                query_meta, memory_format=torch.contiguous_format
            )
            # TODO: Figure out a better way to handle this for NJT than using sum()
            lse_meta = torch.empty_like(query_meta, dtype=torch.float32).sum(dim=-1)
        example_value = (out_meta, lse_meta)

        # Compose the ordered HOO args:
        # - inp_args: [query, key, value, block_mask, scale, kernel_options]
        # - subgraph node: [score_mod, mask_fn_node]
        # - lifted args from tracing subgraph: [score_mod_other_buffers, mask_fn_other_buffers]
        _, _, _, inp_arg_block_mask, inp_arg_scale, inp_arg_kernel_options = inp_args
        block_mask = tuple(inp_arg_block_mask + (mask_fn_node,))
        return wrap_fx_proxy(
            tx=tx,
            proxy=tx.output.create_proxy(
                "call_function",
                self.value,
                args=inp_args[:3]
                + (
                    score_mod_node,
                    block_mask,
                    inp_arg_scale,
                    inp_arg_kernel_options,
                    score_mod_lifted_args,
                    mask_fn_lifted_args,
                ),
                kwargs={},
            ),
            example_value=example_value,
        )


class AutogradFunctionApplyVariable(VariableTracker):
    def __init__(self, fwd_graph, bwd_graph, parent_source, **kwargs) -> None:
        super().__init__(**kwargs)
        self.fwd_graph = fwd_graph
        self.bwd_graph = bwd_graph
        self.parent_source = parent_source

    def call_function(
        self,
        tx: "InstructionTranslator",
        args: "List[VariableTracker]",
        kwargs: "Dict[str, VariableTracker]",
    ) -> "VariableTracker":
        from . import (
            AutogradFunctionContextVariable,
            UserDefinedClassVariable,
            UserFunctionVariable,
            UserMethodVariable,
        )
        from .builder import wrap_fx_proxy

        """
        Consider the following:
        class MySin(torch.autograd.Function):
            @staticmethod
            def forward(ctx, x):
                ctx.save_for_backward(x)
                return x.sin()
            @staticmethod
            def backward(ctx, grad):
                x, = ctx.saved_tensors
                return grad * x.cos()
        We want the resulting graphs to look like:
        def fwd(ctx, x):
            # (output, saved tensors / attrs)
            return (x.sin(), [x])
        # bwd(ctx, grad0, grad1, ..., gradn, *saved_tensors_or_attrs)
        def bwd(ctx, grad, x):
            return grad * x.cos()
        To accomplish this, we're going to:
        1. Construct a ctx object
        2. (fwd_out, _), fwd_graph, fwd_freevars = speculate_subgraph on MySin.forward (manually_set_inputs=True)
        3. (bwd_out, _), bwd_graph, bwd_freevars = speculate_subgraph on MySin.backward, while manually setting
        the ctx and grad inputs.
        4. Manually rewriting the fwd graph's output to be (output, stuff_that_gets_used in bwd_graph)
        Getting from 3 to 4 is pretty elegant: stuff_that_gets_used in bwd graph is
        just the bwd_freevars returned from speculate_subgraph, assuming MySin.backward
        doesn't capture any arguments.
        All these steps work if MySin.backward doesn't capture any values. This is a
        limitation in general that we should check for.
        """

        prev_side_effects = tx.output.side_effects.clone()
        fwd_tracer = torch._dynamo.output_graph.SubgraphTracer(
            tx.output,
            parent=tx.output.current_tracer,
            source_target="autograd.Function",
        )

        ctx = AutogradFunctionContextVariable.create(tx, args, kwargs)
        if isinstance(self.fwd_graph, types.FunctionType):
            fwd_fn = UserFunctionVariable(self.fwd_graph)
            fwd_args = [ctx, *args]
        elif isinstance(self.fwd_graph, types.MethodType):
            fwd_fn = UserMethodVariable(
                self.fwd_graph.__func__,
                UserDefinedClassVariable(self.fwd_graph.__class__),
            )
            fwd_args = [fwd_fn.obj, ctx, *args]
        else:
            unimplemented("non-function or method")

        # Speculate subgraph on the fwd
        (fwd_out, _), fwd_graph, fwd_freevars = speculate_subgraph(
            tx,
            fwd_fn,
            fwd_args,
            kwargs,
            "autograd.Function",
            enable_grad=False,
            set_subgraph_inputs="semi_automatic",
            restore_side_effects=False,
            tracer=fwd_tracer,
        )

        if ctx in tx.output.side_effects.store_attr_mutations:
            if (
                "_materialize_non_diff_grads"
                in tx.output.side_effects.store_attr_mutations[ctx]
            ):
                unimplemented("NYI")

        bwd_tracer = torch._dynamo.output_graph.SubgraphTracer(
            tx.output,
            parent=fwd_tracer,
            source_target="autograd.Function",
        )

        # Speculate subgraph on the backward. We make the
        # bwd tracer a child of the fwd tracer, because backward may rely on
        # tensors/attrs created in the fwd tracer.

        if isinstance(fwd_out, variables.BaseListVariable):
            bwd_args = [ctx, *fwd_out.items]
        else:
            bwd_args = [ctx, fwd_out]

        bwd_src = AttrSource(self.parent_source, member="backward")
        if isinstance(self.bwd_graph, types.FunctionType):
            bwd_fn = UserFunctionVariable(self.bwd_graph, source=bwd_src)
        elif isinstance(self.bwd_graph, types.MethodType):
            bwd_fn = UserMethodVariable(
                self.bwd_graph.__func__,
                UserDefinedClassVariable(self.bwd_graph.__class__),
                source=bwd_src,
            )
            bwd_args = [bwd_fn.obj, *bwd_args]
        else:
            unimplemented("non-function or method")

        def is_strict_for(v: VariableTracker):
            if isinstance(v, variables.TensorVariable):
                # we can be more lax for stuff from forward
                return v.proxy.tracer is not fwd_tracer
            return True

        with tx.output.subtracer(fwd_fn, fwd_tracer), tx.strict_translation_mode(
            is_strict_for
        ):
            (bwd_out, _), bwd_graph, bwd_freevars = speculate_subgraph(
                tx,
                bwd_fn,
                bwd_args,
                kwargs,
                "autograd.Function",
                enable_grad=False,
                set_subgraph_inputs="manual",
                restore_side_effects=False,
                tracer=bwd_tracer,
            )

        # TODO: assert that bwd_graph didn't capture values that were
        # not created inside fwd_graph.

        # TODO(oulgen): Ideally, we would not do a linear search for output
        # node but as things currently are there could be nodes after the
        # output node
        # This is bug prone as if there's code after the output node, then
        # graph.output will append the output at the very end
        # This might be a behavior difference

        # If users call ctx.mark_non_differentiable, we should capture these output tensors who
        # are marked as non-differentiable and pass them to ApplyTemplate
        # at torch._functorch.autograd_function.AutogradFunctionApply for reconstruction.
        non_differentiable_idx = []
        if ctx.non_differentiable is not None:
            non_differentiable_set = set(ctx.non_differentiable)
            assert isinstance(fwd_out, variables.BaseListVariable)
            for i, x in enumerate(fwd_out.items):
                if (
                    isinstance(x, variables.TensorVariable)
                    and x.as_proxy() in non_differentiable_set
                ):
                    non_differentiable_idx.append(i)

        # Rewrite the output of fwd_graph to (output, stuff_necessary_for_bwd)
        for node in fwd_graph.find_nodes(op="output"):
            fwd_graph.erase_node(node)
            break

        # Because we lift the bwd_freevars as inputs of the bwd_graph,
        # we have to manually add the bwd_freevars as output of fwd_graph.
        # However, the bwd_freevars got from speculate_subgraph use the Proxies in the bwd_graph,
        # we need to convert them to Proxies in the fwd_graph and then generate new fwd_graph output.
        fwd_proxy_of_bwd_freevars = []
        for k in bwd_freevars.keys():
            if k in fwd_freevars:
                fwd_proxy_of_bwd_freevars.append(fwd_freevars[k])
            else:
                fwd_proxy_of_bwd_freevars.append(k)

        new_fwd_graph_outputs = (fwd_out.as_proxy(), fwd_proxy_of_bwd_freevars)
        new_fwd_graph_outputs = pytree.tree_map(lambda x: x.node, new_fwd_graph_outputs)
        fwd_graph.output(new_fwd_graph_outputs)
        fwd_graph.lint()

        # Store fwd_body
        fwd_nn_modules = tx.output.tracing_context.module_context.copy_graphstate()
        fwd_name = tx.output.install_subgraph(
            "fwd_body",
            torch.fx.GraphModule(fwd_nn_modules.nn_modules, fwd_graph),
        )

        fwd_node = make_attr(tx, fwd_name)

        # The type of original args can be arbitrary, but we only support basic type in FX graph.
        # So the speculated subgraph input includes original tensor args and the lifted freevars.
        # We need to filter out the original tensor args and concat them with the lifted freevars
        # to generate the proxy args for the FX call_function node.
        filtered_args = []
        # A boolean list to mark if the type of corresponding argument is tensor.
        # This is used to determine if a FX node's argument should be an argument of
        # ApplyTemplate.forward and if we should skip the output from ApplyTemplate.backward
        # at torch._functorch.autograd_function.AutogradFunctionApply.
        args_tensor_mask = [False] * len(args)
        for i, arg in enumerate(args):
            if isinstance(arg, (variables.TensorVariable, variables.SymNodeVariable)):
                filtered_args.append(arg)
                args_tensor_mask[i] = True

        # Rewrite the output of bwd_graph to remove the grad output for the non-Tensor args.
        new_bwd_graph_outputs = None
        for node in bwd_graph.find_nodes(op="output"):
            bwd_graph.erase_node(node)
            break

        # The same as the above fwd proxies, we need to use the bwd proxies in the bwd_graph
        # if some of the output is from fwd_freevars.
        bwd_out_proxy = bwd_out.as_proxy()
        bwd_proxy_of_fwd_freevars = []
        if isinstance(bwd_out_proxy, (tuple, list)):
            for k in bwd_out_proxy:
                if k in bwd_freevars:
                    bwd_proxy_of_fwd_freevars.append(bwd_freevars[k])
                else:
                    bwd_proxy_of_fwd_freevars.append(k)
        else:
            if bwd_out_proxy in bwd_freevars:
                bwd_proxy_of_fwd_freevars = bwd_freevars[bwd_out_proxy]
            else:
                bwd_proxy_of_fwd_freevars = bwd_out_proxy

        # Remove bwd output for non-Tensor args.
        output_proxy = bwd_proxy_of_fwd_freevars
        if isinstance(output_proxy, (tuple, list)):
            new_bwd_graph_outputs = ()
            for x, mask in zip(output_proxy, args_tensor_mask):
                if mask:
                    new_bwd_graph_outputs = new_bwd_graph_outputs + (x,)
                else:
                    assert x is None, f"Grad of non-Tensor arg {x} is not None."
        else:
            new_bwd_graph_outputs = output_proxy

        # Update the bwd graph output.
        new_bwd_graph_outputs = pytree.tree_map(
            lambda x: None if x is None else x.node, new_bwd_graph_outputs
        )
        bwd_graph.output(new_bwd_graph_outputs)
        bwd_graph.lint()

        # Store bwd_body
        bwd_nn_modules = tx.output.tracing_context.module_context.copy_graphstate()
        bwd_name = tx.output.install_subgraph(
            "bwd_body",
            torch.fx.GraphModule(bwd_nn_modules.nn_modules, bwd_graph),
        )

        bwd_node = make_attr(tx, bwd_name)

        tx.output.side_effects = prev_side_effects

        p_args = (
            fwd_node,
            bwd_node,
            *([arg.as_proxy() for arg in filtered_args] + list(fwd_freevars.keys())),
        )
        kwargs = {
            "args_tensor_mask": args_tensor_mask,
            "non_differentiable_idx": non_differentiable_idx,
        }

        # Store the invocation as a call
        from torch._functorch.autograd_function import autograd_function_apply

        # We use speculate_subgraph to get the fwd graph, but it's alway under no grad mode like what eager mode does.
        # The fwd outputs (tensor's example_value) need to be inferred from fake tensor prop to get the correct attributes
        # (e.g, tensor.requires_grad), which would be used by downstream Dynamo tracing.
        # Since there can be other ops like Triton kernels, which depends on python dispatcher, we have to enable it.
        with enable_python_dispatcher():
            with tx.output.fake_mode:
                fake_args = (
                    tx.output.nn_modules[fwd_node.node.name],
                    tx.output.nn_modules[bwd_node.node.name],
                    *(
                        [
                            _get_fake_value(arg)
                            for arg in filtered_args + list(fwd_freevars.keys())
                        ]
                    ),
                )
                example_value = autograd_function_apply(*fake_args, **kwargs)

        return wrap_fx_proxy(
            tx=tx,
            proxy=tx.output.create_proxy(
                "call_function",
                autograd_function_apply,
                args=p_args,
                kwargs=kwargs,
            ),
            example_value=example_value,
        )


def _get_fake_value(x):
    if isinstance(x, variables.VariableTracker):
        return x.as_proxy().node.meta["example_value"]
    elif isinstance(x, torch.fx.Proxy):
        return x.node.meta["example_value"]
    else:
        return x


def maybe_positional_arg_names(func):
    result = []
    if not hasattr(func, "get_function"):
        return None
    try:
        fn = func.get_function()
    except (Unsupported, NotImplementedError):
        return None
    try:
        sig = inspect.signature(fn)
    except ValueError:
        return None
    for name, param in sig.parameters.items():
        if param.kind is inspect.Parameter.VAR_POSITIONAL:
            return None
        if (
            param.kind is inspect.Parameter.POSITIONAL_ONLY
            or param.kind is inspect.Parameter.POSITIONAL_OR_KEYWORD
        ):
            if name == "self":
                # FX graphs can't have a placeholder named self
                result.append("self_")
            else:
                result.append(name)
    return result


def canonicalize(gmod, root_gmod):
    # autograd_cache_key is sensitive to the name of the placeholder and intermediate nodes.
    # So, we first canonicalize it.
    new_graph = torch.fx.Graph()
    env = {}

    placeholder_counter = itertools.count(0)

    def next_placeholder_name():
        nonlocal placeholder_counter
        return f"placeholder_{next(placeholder_counter)}"

    node_counter = itertools.count(0)

    def next_node_name():
        nonlocal node_counter
        return f"node_{next(node_counter)}"

    for node in gmod.graph.nodes:
        if node.op == "placeholder":
            env[node] = new_graph.placeholder(next_placeholder_name())
        else:
            # Can't use node_copy because node.name will not be unique.
            args = map_arg(node.args, lambda x: env[x])
            kwargs = map_arg(node.kwargs, lambda x: env[x])
            env[node] = new_graph.create_node(
                node.op, node.target, args, kwargs, next_node_name(), node.type
            )
        env[node].meta = copy.copy(node.meta)

    new_graph.lint()
    new_gmod = torch.fx.GraphModule(root_gmod, new_graph)
    return new_gmod


@functools.lru_cache(None)
def get_dummy_aot_autograd_config():
    from torch._functorch._aot_autograd.schemas import AOTConfig

    return AOTConfig(
        fw_compiler=None,
        bw_compiler=None,
        inference_compiler=None,
        partition_fn=None,
        decompositions={},
        num_params_buffers=0,
        aot_id=0,
        keep_inference_input_mutations=False,
        dynamic_shapes=True,
        aot_autograd_arg_pos_to_source=None,
        is_export=False,
        no_tangents=False,
        enable_log=False,
    )


def hash_graph_and_inputs(tx, gmod, fake_inputs):
    # Here, we use the existing autograd_cache_key infrastructure to hash the
    # graph and fake inputs.

    # TODO(anijain2305) - Consider reorganizing autograd_cache_key such that the
    # namespaces seem more intuitive. It seems somewhat confusing that we are
    # calling an API from aot_autograd here.
    from torch._functorch._aot_autograd.autograd_cache import autograd_cache_key

    # autograd_cache_key is sensitive to the name of the placeholder nodes.
    # So, we first canonicalize it.
    canonicalized_gmod = canonicalize(gmod, tx.output.nn_modules)
    config = get_dummy_aot_autograd_config()

    key, _ = autograd_cache_key(canonicalized_gmod, fake_inputs, config, {})
    return key


class PrimHOPBaseVariable(WrapHigherOrderVariable):
    def call_function(
        self,
        tx: "InstructionTranslator",
        args: "List[VariableTracker]",
        kwargs: "Dict[str, VariableTracker]",
    ) -> "VariableTracker":
        (
            p_args,
            p_kwargs,
            example_value,
            body_r,
            treespec,
            body_gmod,
            body_name,
        ) = self.create_wrapped_node(
            tx, args[0], args[1].items, {}, self.value._name, subgraph_name="subgraph"
        )
        assert len(p_kwargs) == 0

        from torch._higher_order_ops.utils import has_potential_input_alias_or_mutation

        fake_inputs = [
            node.meta["example_value"]
            for node in body_gmod.graph.nodes
            if node.op == "placeholder"
        ]
        if has_potential_input_alias_or_mutation(body_gmod, fake_inputs):
            raise RuntimeError(
                f"{self.value._name} where the inputs are mutated or the "
                f"outputs are aliases of the inputs. Please ensure that this doesn't happen."
            )

        flat_example_value = pytree.tree_map_only(
            torch.fx.Proxy,
            lambda a: a.node.meta["example_value"],
            body_r.as_proxy(),
        )
        p_args = (
            p_args[0],
            p_args[1:],
        )
        p_kwargs = {key: value.as_proxy() for key, value in kwargs.items()}
        return _call_function_and_unflatten_output(
            tx, self.value, p_args, p_kwargs, flat_example_value, treespec
        )


class InvokeSubgraphHigherOrderVariable(WrapHigherOrderVariable):
    def install_subgraph_in_output_graph(
        self, tx, fn_vt, fn_args_vt, kwargs, body_gmod, attr_name
    ):
        # Check if the subgraph from speculate_subgraph (body_gmod) and the fake
        # inputs have already been seen before. If yes, the subgraph is already
        # installed in the output graph and we can just access the subgraph
        # using the saved attr name.
        from torch._higher_order_ops.utils import has_potential_input_alias_or_mutation

        fake_inputs = [
            node.meta["example_value"]
            for node in body_gmod.graph.nodes
            if node.op == "placeholder"
        ]

        # TODO(anijain2305) - This might be too big of a limitation. Consider
        # supporting mutation/aliasing in HOP itself to remove this restriction.
        if has_potential_input_alias_or_mutation(body_gmod, fake_inputs):
            unimplemented("NYI: invoke_subgraph with aliasing/mutation")

        key = hash_graph_and_inputs(tx, body_gmod, fake_inputs)

        invoke_subgraph_cache = (
            tx.output.tracing_context.hop_dispatch_set_cache.get_cache(
                torch._higher_order_ops.invoke_subgraph
            )
        )

        if invoke_subgraph_cache:
            if identifier := invoke_subgraph_cache.get_dynamo_identifier(key):
                return identifier

        body_name = super().install_subgraph_in_output_graph(
            tx, fn_vt, fn_args_vt, kwargs, body_gmod, "invoke_subgraph"
        )
        if invoke_subgraph_cache:
            invoke_subgraph_cache.add_dynamo_identifier(key, body_name)

        return body_name

    def call_function(
        self,
        tx: "InstructionTranslator",
        args: "List[VariableTracker]",
        kwargs: "Dict[str, VariableTracker]",
    ) -> "VariableTracker":
        # This flattens the kwargs into lifted args
        (
            p_args,
            p_kwargs,
            example_value,
            body_r,
            treespec,
            body_gmod,
            body_name,
        ) = self.create_wrapped_node(tx, args[0], args[1:], kwargs, "invoke_subgraph")

        if len(p_kwargs) > 0:
            unimplemented("kwargs should have been flattened into lifted args")

        flat_example_value = pytree.tree_map_only(
            torch.fx.Proxy,
            lambda a: a.node.meta["example_value"],
            body_r.as_proxy(),
        )

        p_args = (
            p_args[0],
            body_name,
            p_args[1:],
        )
        return _call_function_and_unflatten_output(
            tx,
            torch._higher_order_ops.invoke_subgraph,
            tuple(p_args),
            p_kwargs,
            flat_example_value,
            treespec,
        )<|MERGE_RESOLUTION|>--- conflicted
+++ resolved
@@ -1052,13 +1052,9 @@
             # See NOTE [unspecialize int carry with unbacked symints]
             # Note: this must be run under discard graph changes.
             def create_unbacked_sym_node_var(tx) -> SymNodeVariable:
-<<<<<<< HEAD
                 example_value = _create_unbacked_symint(
-                    ignore_fresh_unbacked_symbols=True
+                    tx.output.fake_mode, ignore_fresh_unbacked_symbols=True
                 )
-=======
-                example_value = _create_unbacked_symint(tx.output.fake_mode)
->>>>>>> a13de9bf
                 proxy = tx.output.current_tracer.create_graph_input(
                     "unbacked_symint", type(example_value), example_value
                 )
@@ -1194,11 +1190,9 @@
         )
         unspecialized_flat_example_value = pytree.tree_map_only(
             (int, torch.SymInt),
-<<<<<<< HEAD
-            lambda _: _create_unbacked_symint(ignore_fresh_unbacked_symbols=False),
-=======
-            lambda _: _create_unbacked_symint(tx.output.fake_mode),
->>>>>>> a13de9bf
+            lambda _: _create_unbacked_symint(
+                tx.output.fake_mode, ignore_fresh_unbacked_symbols=False
+            ),
             flat_example_value,
         )
         return _call_function_and_unflatten_output(
