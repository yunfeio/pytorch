--- conflicted
+++ resolved
@@ -1911,11 +1911,8 @@
                 variables.PlacementVariable,
                 variables.NamedTupleVariable,
                 variables.UserDefinedObjectVariable,
-<<<<<<< HEAD
-=======
                 variables.NestedUserFunctionVariable,
                 variables.ExceptionVariable,
->>>>>>> 27370998
             ),
         ):
             return obj.call_method(tx, "__setattr__", [name_var, val], {})
