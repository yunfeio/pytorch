--- conflicted
+++ resolved
@@ -66,15 +66,9 @@
 
     else:
         embedding_modules = []
-<<<<<<< HEAD
-        assert isinstance(select_embeddings, List), (
+        assert isinstance(select_embeddings, list), (
             "the embedding_modules must be a list of embedding modules"
         )
-=======
-        assert isinstance(
-            select_embeddings, list
-        ), "the embedding_modules must be a list of embedding modules"
->>>>>>> d48eb58d
         for emb in select_embeddings:
             assert type(emb) in SUPPORTED_MODULES, (
                 "the embedding_modules list must be an embedding or embedding bags"
