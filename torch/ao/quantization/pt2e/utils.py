# mypy: allow-untyped-defs
import operator
import types
from typing import Any, Callable, Dict, List, Optional, Tuple, Union

import torch
import torch.nn.functional as F
from torch._export import capture_pre_autograd_graph

# Makes sure that quantized_decomposed ops are registered
from torch.ao.quantization.fx._decomposed import quantized_decomposed_lib  # noqa: F401
from torch.ao.quantization.quantizer import QuantizationAnnotation
from torch.export.unflatten import _assign_attr, _AttrKind
from torch.fx import GraphModule, Node
from torch.nn.utils.fusion import fuse_conv_bn_weights
from torch.utils._pytree import LeafSpec


__all__ = [
    "fold_bn_weights_into_conv_node",
    "remove_tensor_overload_for_qdq_ops",
]

_QUANTIZE_OPS = [
    torch.ops.quantized_decomposed.quantize_per_tensor.default,
    torch.ops.quantized_decomposed.quantize_per_tensor.tensor,
    torch.ops.quantized_decomposed.quantize_per_channel.default,
]


_DEQUANTIZE_OPS = [
    torch.ops.quantized_decomposed.dequantize_per_tensor.default,
    torch.ops.quantized_decomposed.dequantize_per_tensor.tensor,
    torch.ops.quantized_decomposed.dequantize_per_channel.default,
]


def _is_connected(source: torch.fx.Node, dest: torch.fx.Node) -> bool:
    """
    Assuming dest is one of the ops inserted by quant workflow, this function
    finds if source and dest are connected. Assumption is that only quant workflow
    inserted ops exist between source and dest
    """
    quant_workflow_ops = _QUANTIZE_OPS + _DEQUANTIZE_OPS
    quant_workflow_ops.append(torch.ops.quantized_decomposed.choose_qparams.tensor)
    while dest.target in quant_workflow_ops:
        if not isinstance(dest.args[0], torch.fx.Node):
            raise ValueError(
                f"expected arg[0] of quant workflow ops to be a node but found {dest.args[0]}"
            )
        dest = dest.args[0]
    return dest == source


def _find_q_dq_node_for_user(
    produer: torch.fx.Node, user: torch.fx.Node
) -> Tuple[Any, Any]:
    """
    Find q, dq pair corresponding to [producer -> q -> dq -> user]
    Utils works by finding dq arg of user and ensuring it is connected to
    producer
    """
    dq_node = None
    for n in user.args:
        if (
            isinstance(n, torch.fx.Node)
            and n.op == "call_function"
            and n.target in _DEQUANTIZE_OPS
        ):
            if _is_connected(produer, n):
                dq_node = n
                break
    if dq_node is None:
        for n in user.kwargs:
            if (
                isinstance(n, torch.fx.Node)
                and n.op == "call_function"
                and n.target in _DEQUANTIZE_OPS
            ):
                if _is_connected(produer, n):
                    dq_node = n
                    break
    if dq_node is None:
        return (None, None)

    q_node = None
    if (
        dq_node.args[0].op == "call_function"  # type: ignore[union-attr]
        and dq_node.args[0].target in _QUANTIZE_OPS  # type: ignore[union-attr]
    ):
        q_node = dq_node.args[0]
    return (q_node, dq_node)


def _is_sym_size_node(node: Node):
    return (
        node.op == "call_function"
        and node.target == torch.ops.aten.sym_size.default
        or node.target == torch.ops.aten.sym_numel.default
        or node.target == torch.ops.aten.sym_numel
        or node.target == torch.ops.aten.sym_size
    )


def _filter_sym_size_users(node: torch.fx.Node) -> List[torch.fx.Node]:
    node_users = list(filter((lambda x: (_is_sym_size_node(x) is False)), node.users))
    return node_users


def _is_valid_annotation(annotation: QuantizationAnnotation) -> bool:
    if annotation is None:
        return False
    input_qspec_map = annotation.input_qspec_map
    output_qspec = annotation.output_qspec
    if len(input_qspec_map) == 0 and output_qspec is None:
        return False
    return True


def _get_tensor_constant_from_node(node, m):
    if node is None:
        return None
    assert node.op == "get_attr"
    target_atoms = node.target.split(".")
    attr_itr = m
    for i, atom in enumerate(target_atoms):
        if not hasattr(attr_itr, atom):
            raise RuntimeError(
                f"Node referenced nonexistent target {'.'.join(target_atoms[:i])}"
            )
        attr_itr = getattr(attr_itr, atom)
    return attr_itr


def _get_all_arguments(orig_args, orig_kwargs, args_schema):
    all_args = []
    for i, schema in enumerate(args_schema):
        if schema.name in orig_kwargs:
            all_args.append(orig_kwargs[schema.name])
        elif not schema.kwarg_only and i < len(orig_args):
            all_args.append(orig_args[i])
        else:
            all_args.append(schema.default_value)
    return all_args


def _is_supported_batch_norm_for_training(node: Node):
    """
    Return True if the given node refers to an aten batch norm op QAT supports.
    """
    supported_ops = [
        torch.ops.aten.batch_norm.default,
        torch.ops.aten._native_batch_norm_legit.default,
        # Note: we won't need this op anymore after batch norm consolidation
        # For now, we need to continue to support it because it gives better
        # training numerics than `_native_batch_norm_legit`
        torch.ops.aten.cudnn_batch_norm.default,
        torch.ops.aten.miopen_batch_norm.default,
    ]
    return node.target in supported_ops


# TODO: move this to torch/ao/quantization/utils.py
def _is_conv_node(n: Node):
    """
    Return whether the node refers to an aten conv op.
    """
    return n.op == "call_function" and n.target in [
        torch.ops.aten.conv1d.default,
        torch.ops.aten.conv2d.default,
    ]


def _is_conv_transpose_node(n: Node):
    """
    Return whether the node refers to an aten conv_transpose op.
    """
    return n.op == "call_function" and n.target in [
        torch.ops.aten.conv_transpose1d,
        torch.ops.aten.conv_transpose1d.default,
        torch.ops.aten.conv_transpose2d,
        torch.ops.aten.conv_transpose2d.input,
    ]


def _is_conv_or_conv_transpose_node(n: Node):
    """
    Return whether the node refers to an aten conv or conv transpose op.
    """
    return _is_conv_node(n) or _is_conv_transpose_node(n)


def _is_conv_transpose_fn(conv_fn: Callable):
    return conv_fn in [F.conv_transpose1d, F.conv_transpose2d]


def _is_bn_node(n: Node):
    return (
        _is_supported_batch_norm_for_training(n)
        or n.target == torch.ops.aten._native_batch_norm_legit_no_training.default
    )


def fold_bn_weights_into_conv_node(
    conv_node: Node,
    conv_weight_node: Node,
    conv_bias_node: Optional[Node],
    bn_node: Node,
    m: GraphModule,
) -> None:
    # conv args: input, weight, bias, stride, padding, dilation, ...
    conv_w = _get_tensor_constant_from_node(conv_weight_node, m)
    conv_b = _get_tensor_constant_from_node(conv_bias_node, m)
    transpose = _is_conv_transpose_node(conv_node)

    # eval bn args: input, weight, bias, running mean, running var, momentum, eps
    # train bn args: input, weight, bias, running mean, running var, training, momentum, eps
    bn_args_schema = bn_node.target._schema.arguments  # type: ignore[union-attr]
    bn_args = _get_all_arguments(bn_node.args, bn_node.kwargs, bn_args_schema)
    bn_w = _get_tensor_constant_from_node(bn_args[1], m)
    bn_b = _get_tensor_constant_from_node(bn_args[2], m)
    bn_rm = _get_tensor_constant_from_node(bn_args[3], m)
    bn_rv = _get_tensor_constant_from_node(bn_args[4], m)
    if bn_node.target == torch.ops.aten._native_batch_norm_legit_no_training.default:
        eps_arg_index = 6
    elif _is_supported_batch_norm_for_training(bn_node):
        eps_arg_index = 7
    else:
        raise ValueError("BN node target is unexpected ", bn_node.target)
    bn_eps = bn_args[eps_arg_index]

    fused_weight, fused_bias = fuse_conv_bn_weights(
        conv_w, conv_b, bn_rm, bn_rv, bn_eps, bn_w, bn_b, transpose=transpose
    )

    # update the weight and bias for conv
    conv_args = list(conv_node.args)
    # filling in the default bias argument
    if len(conv_args) == 2:
        conv_args.append(None)

    # calling data since the fused_weight and fused_bias are nn.Parameter
    weight_attr_name = conv_weight_node.target
    assert isinstance(weight_attr_name, str)
    _assign_attr(fused_weight, m, weight_attr_name, _AttrKind.PARAMETER)
    if conv_bias_node is not None:
        bias_attr_name = conv_bias_node.target
        _assign_attr(fused_bias, m, str(bias_attr_name), _AttrKind.PARAMETER)
    else:
        bias_attr_name = weight_attr_name + "_bias"
        _assign_attr(fused_bias, m, bias_attr_name, _AttrKind.PARAMETER)
        with m.graph.inserting_before(conv_node):
            get_bias_node = m.graph.get_attr(bias_attr_name)
        # NOTE: here we assume the bias of conv is not quantized!
        conv_args[2] = get_bias_node
    conv_node.args = tuple(conv_args)

    # native_batch_norm has 3 outputs, we expect getitem calls on the output
    # and we want to replace the uses of getitem 0 with the output of conv
    #
    if bn_node.target == torch.ops.aten.batch_norm.default:
        # With the new training ir, instead of batch_norm + getitem,
        # we only have the batch_norm node.
        #
        # Before:
        # conv -> bn -> users
        # After:
        # conv -> users
        #       bn has no users now
        bn_node.replace_all_uses_with(conv_node)
    else:
        # Before:
        # conv -> bn - (first output) -> users1
        #          \ - (second output) -> users2
        #          \ - (third output) -> users3
        # After:
        # conv -> (first output) -> users1
        #       bn -
        #          \ - (second output) -> users2
        #          \ - (third output) -> users3
        # if users2 and users3 are empty then bn will be removed through dead code elimination
        for user in bn_node.users:
            if (
                user.op != "call_function"
                or user.target != operator.getitem
                or user.args[1] != 0
            ):
                continue
            user.replace_all_uses_with(conv_node)

    # If the BN node does not have users, erase it from the graph
    # Note: we need to do this manually because the model can still be in train
    # mode at this point, in which case DCE won't erase the BN node automatically
    # since the node refers to a mutating op. Here we still need to call DCE first
    # to get rid of the unused getitem nodes that consume the BN node.
    m.graph.eliminate_dead_code()
    if len(bn_node.users) == 0:
        m.graph.erase_node(bn_node)


# fuse conv bn weights, inplace modification of the graph_module and graph
def _fuse_conv_bn_(m: GraphModule) -> None:
    has_bn = any(_is_bn_node(n) for n in m.graph.nodes)
    if not has_bn:
        return
    for n in m.graph.nodes:
        if n.op != "call_function" or n.target not in (
            torch.ops.aten._native_batch_norm_legit_no_training.default,
            torch.ops.aten.batch_norm.default,
        ):
            continue
        bn_node = n
        n = bn_node.args[0]
        if not _is_conv_or_conv_transpose_node(n):
            continue
        conv_node = n
        conv_weight_node = conv_node.args[1]
        conv_bias_node = conv_node.args[2] if len(conv_node.args) > 2 else None
        fold_bn_weights_into_conv_node(
            conv_node, conv_weight_node, conv_bias_node, bn_node, m
        )

    m.graph.eliminate_dead_code()
    m.recompile()


def _get_node_name_to_scope(model: GraphModule) -> Dict[str, Tuple[str, type]]:
    # TODO: move this information to fx node itself
    node_name_to_scope: Dict[str, Tuple[str, type]] = {}
    for n in model.graph.nodes:
        nn_module_stack = n.meta.get("nn_module_stack", None)
        current_scope = ("", type(None))
        if nn_module_stack:
            bt = list(nn_module_stack.values())[-1]
            current_scope = (bt[0].split(".")[-1], bt[1])
        node_name_to_scope[n.name] = current_scope
    return node_name_to_scope


def _get_aten_graph_module_for_pattern(
    pattern: Callable,
    example_inputs: Tuple[Any, ...],
    is_cuda: bool = False,
    **kwargs,
) -> GraphModule:
    """
    Convert the pattern to an FX graph with decomposed aten ops.
    """
    if is_cuda:
        example_inputs = tuple(
            [x.cuda() if isinstance(x, torch.Tensor) else x for x in example_inputs]
        )

<<<<<<< HEAD
    if using_training_ir:
        aten_pattern = torch.export.export_for_training(
            pattern,  # type: ignore[arg-type]
            example_inputs,
            kwargs,
        ).module()
    else:
        aten_pattern = capture_pre_autograd_graph(
            pattern,  # type: ignore[arg-type]
            example_inputs,
            kwargs,
        )
=======
    aten_pattern = torch.export.export_for_training(
        pattern,  # type: ignore[arg-type]
        example_inputs,
        kwargs,
    ).module()

>>>>>>> eebc93d4
    aten_pattern.graph.eliminate_dead_code()  # type: ignore[operator, union-attr]
    aten_pattern.recompile()  # type: ignore[operator]

    # ep.module() adds copy_ nodes for the mutated inputs.
    # For patterns, it doesn't matter
    for node in aten_pattern.graph.nodes:  # type: ignore[union-attr]
        if (
            node.op == "call_function"
            and node.target == torch.ops.aten.copy_.default
            and len(node.users) == 0
        ):
            aten_pattern.graph.erase_node(node)  # type: ignore[operator, union-attr]

    aten_pattern.graph.eliminate_dead_code()  # type: ignore[operator, union-attr]
    aten_pattern.recompile()  # type: ignore[operator]

    return aten_pattern  # type: ignore[return-value]


def remove_tensor_overload_for_qdq_ops(match_pattern: GraphModule) -> None:
    """Remove .tensor overload for quantize/dequantize ops so that we can
    use the match_pattern that we get from torchdynamo export to match the output of convert_pt2e
    """
    _MAP = {
        torch.ops.quantized_decomposed.quantize_per_tensor.default: torch.ops.quantized_decomposed.quantize_per_tensor,
        torch.ops.quantized_decomposed.dequantize_per_tensor.default: torch.ops.quantized_decomposed.dequantize_per_tensor,
        torch.ops.quantized_decomposed.quantize_per_tensor.tensor: torch.ops.quantized_decomposed.quantize_per_tensor,
        torch.ops.quantized_decomposed.dequantize_per_tensor.tensor: torch.ops.quantized_decomposed.dequantize_per_tensor,
        torch.ops.quantized_decomposed.quantize_per_tensor.tensor2: torch.ops.quantized_decomposed.quantize_per_tensor,
        torch.ops.quantized_decomposed.dequantize_per_tensor.tensor2: torch.ops.quantized_decomposed.dequantize_per_tensor,
        torch.ops.quantized_decomposed.quantize_per_channel.default: torch.ops.quantized_decomposed.quantize_per_channel,
        torch.ops.quantized_decomposed.dequantize_per_channel.default: torch.ops.quantized_decomposed.dequantize_per_channel,
        torch.ops.aten.clamp.Tensor: torch.ops.aten.clamp,
    }
    for n in match_pattern.graph.nodes:
        if n.op != "call_function":
            continue
        if n.target in _MAP:
            n.target = _MAP[n.target]


def _is_literal(arg):
    if isinstance(arg, (int, float)):
        return True
    if isinstance(arg, (tuple, list)):
        return all(map(_is_literal, arg))
    return False


def _replace_literals_with_new_placeholders(
    gm: torch.fx.GraphModule,
    merge_dup: bool = False,
    exclude_literals: Optional[List[Any]] = None,
):
    """Replace the literals in the graph with placeholder nodes that's created on the fly while we
    traverse the graph, so that the literal arguments in the graph can be matched and replaced

    To use this, the pattern and replacement graph should have the exact same number of literal args
    and they should be used in the exact same order in the pattern and replacement graph.

    If the literal arguments are not used in the same order in pattern and replacement graph, please
    use `_replace_literals_with_existing_placeholders` instead

    Args:
        `gm`: input GraphModule that we'll transform
        `merge_dup`: boolean flag to indicate that if the same literal appears multiple times in
         the graph, whether they should correspond to the same placeholder or not
        `exclude_literals`: a list of literals that will not be replaced with placeholders

    Example:

    # 1. Original Graph
    def pattern(self, x):
        return x + 3

    def replacement(self, x):
        return x - 3

    example_inputs = (torch.randn(1, 3, 3, 3),)
    pattern_gm = _get_aten_graph_module_for_pattern(pattern, example_inputs)
    replacement_gm = _get_aten_graph_module_for_pattern(pattern, example_inptus)

    # 2. Before calling replace literals we'll see the following graph:
    def pattern(self, x):
        return x + 3

    def replacement(self, x):
        return x - 3

    pattern_gm = _replace_literals_with_new_placeholders(pattern_gm)
    replacement_gm = _replace_literals_with_new_placeholders(replacement_gm)

    # 3. After replacing literals with new placeholder nodes

    def pattern(self, x, new_ph):
        return x + new_ph

    def pattern(self, x, new_ph):
        return x - new_ph

    """
    last_ph = None
    cnt = 0
    literal_to_ph: Dict[Union[float, bool, int, torch.dtype], Node] = {}
    if exclude_literals is None:
        exclude_literals = []

    in_spec = gm._in_spec
    args_spec = in_spec.children_specs[0]
    for node in gm.graph.nodes:
        if node.op == "placeholder":
            last_ph = node
            cnt += 1
            continue
        with gm.graph.inserting_after(last_ph):
            new_args = []
            for arg in node.args:
                if _is_literal(arg) and arg not in exclude_literals:
                    if merge_dup and arg in literal_to_ph:
                        new_args.append(literal_to_ph[arg])
                    else:
                        ph_node = gm.graph.placeholder("arg" + str(cnt))
                        new_args.append(ph_node)
                        args_spec.children_specs.append(LeafSpec())
                        cnt += 1
                        if merge_dup:
                            literal_to_ph[arg] = ph_node
                else:
                    new_args.append(arg)
            new_args = tuple(new_args)

        node.args = new_args

    # Update `num_nodes`, `num_leaves`, `num_children`.
    args_spec.__post_init__()
    in_spec.__post_init__()
    return gm


def _replace_literals_with_existing_placeholders(
    gm: torch.fx.GraphModule,
    exclude_literals: Optional[List[Any]] = None,
    literal_to_ph_idx: Optional[Dict[Union[float, int, bool, torch.dtype], int]] = None,
):
    """Replace the literals in the graph with **existing** placeholder nodes, so that the literal arguments
    in the graph can be matched and replaced

    To use this, all literal args in the graph should be unique and each of them should correspond
    to exactly one placeholder node

    # 1. Original Graph
    def pattern(self, x_i8, scale, zero_point, quant_min, quant_max):
        return torch.dequantize_per_tensor(x_i8, scale, zero_point, quant_min, quant_max)

    def replacement(x_i8, scale, zero_point, quant_min, quant_max):
        x_i8 = torch.clamp(x_i8, quant_min, quant_max)
        return ((x_i8.to(torch.float32) - zero_point) * scale).to(dtype=torch.float32)

    example_inputs = (
        torch.randn(1, 3, 3, 3),
        1.0,
        0,
        -128,
        127,
    )
    pattern_gm = _get_aten_graph_module_for_pattern(pattern, example_inputs)
    replacement_gm = _get_aten_graph_module_for_pattern(pattern, example_inptus)

    # 2. Before calling replace literals we'll see the following graph:
    def pattern(self, x_i8, scale, zero_point, quant_min, quant_max):
        # scale/zero_point/quant_min/quant_max are burnt in since they are scalar values
        return torch.dequantize_per_tensor(x_i8, 1.0, 0, -128, 127)

    def replacement(x_i8, scale, zero_point, quant_min, quant_max):
        # scale/zero_point/quant_min/quant_max are burnt in since they are scalar values
        x_i8 = torch.clamp(x_i8, -128, 127)
        return ((x_i8.to(torch.float32) - 0) * 1.0).to(dtype=torch.float32)

    # Note that literal args appear in different order in pattern and replacement graph, so
    # we can't use _replace_literals_with_new_placeholders

    literal_to_ph_idx = {1.0: 1, 0: 2, -128: 3, 127: 4}
    pattern_gm = _replace_literals_with_existing_placeholders(pattern_gm, literal_to_ph_idx)
    replacement_gm = _replace_literals_with_existing_placeholders(replacement_gm, literal_to_ph_idx)

    # 3. After replacing literals with existing placeholder nodes

    def pattern(self, x_i8, scale, zero_point, quant_min, quant_max):
        # scale/zero_point/quant_min/quant_max are burnt in since they are scalar values
        return torch.dequantize_per_tensor(x_i8, scale, zero_point, quant_min, quant_max)

    def replacement(x_i8, scale, zero_point, quant_min, quant_max):
        # scale/zero_point/quant_min/quant_max are burnt in since they are scalar values
        x_i8 = torch.clamp(x_i8, quant_min, quant_max)
        return ((x_i8.to(torch.float32) - zero_point) * scale).to(dtype=torch.float32)
    """
    if exclude_literals is None:
        exclude_literals = []

    if literal_to_ph_idx is None:
        literal_to_ph_idx = {}

    phs = [node for node in gm.graph.nodes if node.op == "placeholder"]

    for node in gm.graph.nodes:
        if node.op != "call_function":
            continue
        new_args = []
        for arg in node.args:
            if (
                _is_literal(arg)
                and arg not in exclude_literals
                and arg in literal_to_ph_idx
            ):
                ph_idx = literal_to_ph_idx[arg]
                ph_node = phs[ph_idx]
                new_args.append(ph_node)
            else:
                new_args.append(arg)
        new_args = tuple(new_args)
        node.args = new_args
    return gm


# TODO: Handle this in export itself and don't wrap the model in another GraphModule
# in prepare and convert
def _disallow_eval_train(model: GraphModule):
    """
    Disallow calling `model.train()` or `model.eval()` on the given GraphModule.
    This is useful for exported models, where these methods don't actually behave as expected.
    """
    error_message = """
        Calling train() or eval() is not supported for exported models.
        Please call `torch.ao.quantization.move_exported_model_to_train(model)` (or eval) instead.

        If you cannot replace the calls to `model.train()` and `model.eval()`, you may override
        the behavior for these methods by calling `torch.ao.quantization.allow_exported_model_train_eval(model)`,
        which does the above automatically for you. Note that this has limited effect on switching
        behavior between train and eval modes, and should be used only for special ops such as dropout
        and batchnorm.
        """

    def _train(self, mode: bool = True):
        raise NotImplementedError(error_message)

    def _eval(self, mode: bool = True):
        raise NotImplementedError(error_message)

    model.train = types.MethodType(_train, model)  # type: ignore[method-assign]
    model.eval = types.MethodType(_eval, model)  # type: ignore[method-assign]
    return model<|MERGE_RESOLUTION|>--- conflicted
+++ resolved
@@ -5,7 +5,6 @@
 
 import torch
 import torch.nn.functional as F
-from torch._export import capture_pre_autograd_graph
 
 # Makes sure that quantized_decomposed ops are registered
 from torch.ao.quantization.fx._decomposed import quantized_decomposed_lib  # noqa: F401
@@ -351,27 +350,12 @@
             [x.cuda() if isinstance(x, torch.Tensor) else x for x in example_inputs]
         )
 
-<<<<<<< HEAD
-    if using_training_ir:
-        aten_pattern = torch.export.export_for_training(
-            pattern,  # type: ignore[arg-type]
-            example_inputs,
-            kwargs,
-        ).module()
-    else:
-        aten_pattern = capture_pre_autograd_graph(
-            pattern,  # type: ignore[arg-type]
-            example_inputs,
-            kwargs,
-        )
-=======
     aten_pattern = torch.export.export_for_training(
         pattern,  # type: ignore[arg-type]
         example_inputs,
         kwargs,
     ).module()
 
->>>>>>> eebc93d4
     aten_pattern.graph.eliminate_dead_code()  # type: ignore[operator, union-attr]
     aten_pattern.recompile()  # type: ignore[operator]
 
