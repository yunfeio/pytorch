--- conflicted
+++ resolved
@@ -29,17 +29,11 @@
 
 import torch.utils._pytree as python_pytree
 from torch.utils._pytree import (
-<<<<<<< HEAD
     Context as Context,
     DumpableContext as DumpableContext,
     FlattenFunc as FlattenFunc,
     FlattenWithKeysFunc as FlattenWithKeysFunc,
     FromDumpableContextFunc as FromDumpableContextFunc,
-    KeyPath as KeyPath,
-    PyTree as PyTree,
-    ToDumpableContextFunc as ToDumpableContextFunc,
-    UnflattenFunc as UnflattenFunc,
-=======
     is_namedtuple as is_namedtuple,
     is_namedtuple_class as is_namedtuple_class,
     is_namedtuple_instance as is_namedtuple_instance,
@@ -47,7 +41,10 @@
     is_structseq_class as is_structseq_class,
     is_structseq_instance as is_structseq_instance,
     KeyEntry as KeyEntry,
->>>>>>> a10b765b
+    KeyPath as KeyPath,
+    PyTree as PyTree,
+    ToDumpableContextFunc as ToDumpableContextFunc,
+    UnflattenFunc as UnflattenFunc,
 )
 
 
