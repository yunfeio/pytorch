--- conflicted
+++ resolved
@@ -103,12 +103,11 @@
 ]
 
 
-<<<<<<< HEAD
-__name__ = "torch.utils.pytree.cxx"  # sets the __module__ attribute of all functions in this module
-=======
 OPTREE_VERSION = TorchVersion(optree.__version__)  # type: ignore[attr-defined]
 del TorchVersion
->>>>>>> b1bab957
+
+
+__name__ = "torch.utils.pytree.cxx"  # sets the __module__ attribute of all functions in this module
 
 
 __TORCH_DICT_SESSION = optree.dict_insertion_ordered(True, namespace="torch")
