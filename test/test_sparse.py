--- conflicted
+++ resolved
@@ -74,32 +74,30 @@
         subtest(gradcheck_sparse, name='non_masked'),
         subtest(gradcheck_masked, name='masked')])
 
-<<<<<<< HEAD
-def gradcheck_input_func_wrappers(test_name='input_func_wrapper'):
-    # decorator that provides wrappers to gradcheck input functions
-
-    def gradcheck_nop_wrapper(func, **params):
-        return func
-
-    def gradcheck_to_dense_wrapper(func, **params):
-
-        def func_wrapped(*args, **kwargs):
-            return func(*args, **kwargs).to_dense(**params)
-
-        return func_wrapped
-
-    gradcheck_nop_wrapper.returns_to_dense = False
-    gradcheck_to_dense_wrapper.returns_to_dense = True
-
-    return parametrize(test_name, [
-        subtest(gradcheck_nop_wrapper, name='return_as_is'),
-        subtest(gradcheck_to_dense_wrapper, name='return_to_dense')])
-=======
 def xfail_mode(test_name='xfail_mode'):
     return parametrize(test_name, [
         subtest(False, name='success'),
         subtest(True, name='xfail')])
->>>>>>> 3ef01fb2
+
+def gradcheck_input_func_wrappers(test_name='input_func_wrapper'):
+    # decorator that provides wrappers to gradcheck input functions
+
+    def gradcheck_nop_wrapper(func, **params):
+        return func
+
+    def gradcheck_to_dense_wrapper(func, **params):
+
+        def func_wrapped(*args, **kwargs):
+            return func(*args, **kwargs).to_dense(**params)
+
+        return func_wrapped
+
+    gradcheck_nop_wrapper.returns_to_dense = False
+    gradcheck_to_dense_wrapper.returns_to_dense = True
+
+    return parametrize(test_name, [
+        subtest(gradcheck_nop_wrapper, name='return_as_is'),
+        subtest(gradcheck_to_dense_wrapper, name='return_to_dense')])
 
 
 class CrossRefSparseFakeMode(torch._subclasses.CrossRefFakeMode):
