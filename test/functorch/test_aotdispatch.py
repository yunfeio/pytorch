# Owner(s): ["oncall: pt2"]

# Copyright (c) Facebook, Inc. and its affiliates.
# All rights reserved.
#
# This source code is licensed under the BSD-style license found in the
# LICENSE file in the root directory of this source tree.

import copy
import itertools
import unittest
import warnings
from contextlib import ContextDecorator, nullcontext
from functools import partial, wraps
from typing import Any, Callable, Dict, List, Optional, Union
from unittest.mock import patch

from common_utils import decorate, decorateForModules, skip, skipOps, xfail

import torch
import torch._dynamo as torchdynamo
import torch.nn as nn
import torch.utils._pytree as pytree
from functorch import grad, jacrev, make_fx, vjp, vmap
from functorch.compile import (
    aot_function,
    aot_module,
    aot_module_simplified,
    compiled_function,
    compiled_module,
    default_decompositions,
    default_partition,
    get_aot_compilation_context,
    make_boxed_compiler,
    make_boxed_func,
    memory_efficient_fusion,
    min_cut_rematerialization_partition,
    nnc_jit,
    nop,
)
from functorch.experimental import control_flow
from torch._decomp import decomposition_table
from torch._functorch._aot_autograd.autograd_cache import AOTAutogradCache
from torch._functorch.aot_autograd import aot_export_joint_simple, aot_export_module
from torch._higher_order_ops.out_dtype import out_dtype
from torch._inductor.codecache import compiled_fx_graph_hash
from torch._subclasses.fake_tensor import DynamicOutputShapeException, FakeTensorMode
from torch.fx.experimental.proxy_tensor import is_sym_node
from torch.fx.experimental.symbolic_shapes import GuardOnDataDependentSymNode, ShapeEnv
from torch.nn.utils.rnn import PackedSequence
from torch.testing._internal.common_device_type import (
    instantiate_device_type_tests,
    ops,
    tol,
    toleranceOverride,
)
from torch.testing._internal.common_methods_invocations import op_db
from torch.testing._internal.common_modules import module_db, modules
from torch.testing._internal.common_utils import (
    compare_equal_outs_and_grads,
    instantiate_parametrized_tests,
    IS_ARM64,
    IS_MACOS,
    IS_WINDOWS,
    IS_X86,
    outs_and_grads,
    parametrize,
    run_tests,
    skipIfRocm,
    skipIfTorchDynamo,
    TestCase,
    xfail_inherited_tests,
    xfailIfTorchDynamo,
)
from torch.testing._internal.custom_tensor import ConstantExtraMetadataTensor
from torch.testing._internal.hop_db import hop_db
from torch.testing._internal.optests import (
    _test_aot_autograd_forwards_backwards_helper,
    aot_autograd_check,
)
from torch.testing._internal.subclasses import WrapperSubclass
from torch.testing._internal.two_tensor import TwoTensor, TwoTensorMode


USE_TORCHVISION = False
try:
    import torchvision

    USE_TORCHVISION = True
except ImportError:
    warnings.warn(
        "Couldn't import torchvision. Some of our tests use it, try "
        "to install it with commands from pytorch.org, post-fixed with "
        "`--no-deps` to avoid overwriting the pytorch installation",
        UserWarning,
    )

USE_NETWORKX = False
try:
    import networkx  # noqa: F401

    USE_NETWORKX = True
except ImportError:
    warnings.warn("Some tests use networkx but it was not installed", UserWarning)

# NB: numpy is a testing dependency!


class AOTTestCase(TestCase):
    pass


class TestPythonKey(AOTTestCase):
    def test_make_fx(self, device):
        def f(x):
            return torch.sin(x)

        inp = torch.randn(3)
        fx_f = make_fx(f)(inp)

        new_inp = torch.randn(3)
        self.assertEqual(fx_f(new_inp), f(new_inp))

    def test_make_fx_grad(self, device):
        def f(x):
            return torch.sin(x).sum()

        inp = torch.randn(3)
        f = grad(f)
        fx_f = make_fx(f)(inp)

        new_inp = torch.randn(3)
        self.assertEqual(fx_f(new_inp), f(new_inp))

    def test_scalar_device(self, device):
        def f(a, b):
            return a + b

        inps = [torch.randn(3, device=device), torch.tensor(5)]
        fx_f = make_fx(f)(*inps)
        self.assertEqual(fx_f(*inps), f(*inps))

    def test_make_fx_vmap(self, device):
        def f(x):
            return torch.sin(x)

        inp = torch.randn(5, 3)
        f = vmap(f)
        fx_f = make_fx(f)(inp)
        new_inp = torch.randn(5, 3)
        self.assertEqual(fx_f(new_inp), f(new_inp))

    def test_make_fx_jacrev(self, device):
        def f(x):
            return x.sin().sum()

        inp = torch.randn(3)
        f = jacrev(jacrev(f))
        fx_f = make_fx(f)(inp)
        new_inp = torch.randn(3)
        self.assertEqual(fx_f(new_inp), f(new_inp))

    def test_make_fx_vjp(self, device):
        def f(x):
            return torch.sin(x).sum()

        primals = torch.randn(3)
        _, vjp_fn = vjp(f, primals)
        cotangent = torch.randn(())
        fx_f = make_fx(vjp_fn)(cotangent, True, True)
        new_cotangent = torch.randn(())
        self.assertEqual(fx_f(new_cotangent, True, True), vjp_fn(new_cotangent))

    def test_make_fx_functionalize(self, device):
        from functorch.experimental import functionalize

        def fn(a):
            a = a * 2
            a.relu_()
            return a

        a = torch.randn(3, device=device)
        symbolic_gm = torch.fx.symbolic_trace(fn)
        includes_method_relu_ = any(
            str(n.target) == "relu_" for n in symbolic_gm.graph.nodes
        )
        self.assertTrue(includes_method_relu_)
        # Also verifies fix for https://github.com/pytorch/pytorch/issues/84570
        gm = make_fx(functionalize(symbolic_gm))(a)
        includes_aten_relu = any(
            n.target == torch.ops.aten.relu.default for n in gm.graph.nodes
        )
        self.assertTrue(includes_aten_relu)

    def test_make_fx_no_decompose(self, device):
        # FIXME
        return self.skipTest("error: maximum recursion reached")

        def f(x):
            return torch.tanh(x).sum()

        fx_f = make_fx(grad(f))(torch.randn(5))
        ops = {i.target for i in fx_f.graph.nodes}

        self.assertEqual(torch.ops.aten.tanh_backward in ops, True)

        fx_f = make_fx(grad(f), decomposition_table)(torch.randn(5))
        ops = {i.target for i in fx_f.graph.nodes}
        self.assertEqual(torch.ops.aten.tanh_backward in ops, False)

    def test_nnc_jit(self, device):
        def f(x):
            return torch.sin(x)

        jit_f = nnc_jit(f)

        inp = torch.randn(3)
        self.assertEqual(jit_f(inp), f(inp))

    def test_nnc_scalar(self, device):
        def f(x):
            return torch.sin(x)

        jit_f = nnc_jit(f)

        inp = torch.randn(())
        self.assertEqual(jit_f(inp), f(inp))

    def test_nnc_pytrees(self, device):
        def f(x):
            return [torch.sin(x[0])]

        jit_f = nnc_jit(f)

        inp = [torch.randn(3)]
        self.assertEqual(jit_f(inp), f(inp))

    def test_external_calls(self, device):
        def f(a, b):
            return torch.mv(a, b)

        jit_f = nnc_jit(f)
        inp = [torch.randn(3, 3), torch.randn(3)]
        self.assertEqual(jit_f(*inp), f(*inp))

    def test_nnc_passthrough(self, device):
        def f(x, y):
            return x + y, y

        inp = (torch.randn(3), torch.randn(3))
        jit_f = nnc_jit(f)
        self.assertEqual(jit_f(*inp), f(*inp))

        def f(x):
            x["a"] = x["a"] * 2
            return x

        inp = ({"a": torch.randn(3), "b": torch.randn(3)},)
        jit_f = nnc_jit(f)
        self.assertEqual(jit_f(*inp), f(*inp))

    @unittest.skipIf(not USE_TORCHVISION, "test requires torchvision")
    def test_resnet18_backward_trace(self, device):
        mod = torchvision.models.resnet18()

        def f(x):
            out = mod(x)
            out.sum().backward()
            return [a.grad for a in mod.parameters()]

        inp = torch.randn(3, 3, 250, 250, requires_grad=True)
        grads = f(inp)

        mod.zero_grad()
        mod(inp).sum().backward()
        grads2 = [a.grad for a in mod.parameters()]
        self.assertEqual(grads, grads2)


def get_base(t):
    return t._base if t._is_view() else t


def is_in_base(t, maybe_tensors):
    t_base = get_base(t)
    for maybe_tensor in maybe_tensors:
        if isinstance(maybe_tensor, torch.Tensor):
            if t_base is get_base(maybe_tensor):
                return True
    return False


def skipIfDynamoInput(reason):
    """
    Skip TestAOTAutograd if running with dynamo input
    """

    def decorator(func):
        @wraps(func)
        def wrapper(self, *args, **kwargs):
            if isinstance(self, TestAOTAutogradWithDynamo):
                self.skipTest(
                    f"Skipping {self._testMethodName} in TestAOTAutogradWithDynamo because {reason}"
                )
            else:
                func(self, *args, **kwargs)

        return wrapper

    return decorator


class TestAOTAutograd(AOTTestCase):
    def run_autograd(
        self,
        f: Callable,
        fw_graph_cell: List[Optional[Callable]],
        decompositions: Optional[Dict],
        keep_input_mutations: bool,
        dynamic: bool,
    ):
        """
        Runs aot_autograd with the specified settings on f.
        """
        if isinstance(f, nn.Module):
            compiled_f = aot_module(
                f,
                fw_compiler=make_boxed_compiler(
                    partial(extract_graph, graph_cell=fw_graph_cell)
                ),
                bw_compiler=nop,
                decompositions=decompositions,
                keep_inference_input_mutations=keep_input_mutations,
                dynamic=dynamic,
            )
        else:
            compiled_f = aot_function(
                f,
                fw_compiler=make_boxed_compiler(
                    partial(extract_graph, graph_cell=fw_graph_cell)
                ),
                bw_compiler=nop,
                decompositions=decompositions,
                keep_inference_input_mutations=keep_input_mutations,
                dynamic=dynamic,
            )
        return compiled_f

    # test_mutation will:
    # - Ensure that inputs are non-leaves, so our graphs can mutate them
    # - try to mutate outputs of the graph (to ensure that autograd meta is set properly on outputs)
    @patch("functorch.compile.config.debug_assert", True)
    def verify_aot_autograd(
        self,
        f,
        inp_: Union[Callable, List[Any]],
        *,
        test_mutation: bool = False,
        keep_inp_mutations: bool = False,
        decompositions: Optional[Dict] = None,
        dynamic: bool = False,
        # Only active when inp_ is Callable.
        # TODO: probably consolidate all tests to make inp a Callable.
        make_inputs_subclasses: bool = False,
    ):
        def make_inputs(inp_):
            # Some tests pass in a callable for inp, to generate the inputs
            # (useful if we want to generate complicated aliasing inputs)
            if isinstance(inp_, Callable):
                inp_callable = inp_
                # The callable should return a tuple of f_inputs, f_graph_inputs
                # (The idea is that we might want to compile a function with the graph inputs,
                # but test autograd backprop all the way through the actual inputs)
                with TwoTensorMode() if make_inputs_subclasses else nullcontext():
                    inp, graph_inps = inp_callable()
            else:
                inp = []
                # Our input clones need to mimic when inputs are duplicates of one another
                dupes_map = {}
                for i, x in enumerate(inp_):
                    if x in dupes_map:
                        x_dupe_idx = dupes_map[x]
                        inp.append(inp[x_dupe_idx])
                    else:
                        dupes_map[x] = i
                        if not isinstance(x, torch.Tensor):
                            x_copy = x
                        else:
                            x_copy = x.clone().detach().requires_grad_(x.requires_grad)
                            if x.requires_grad and not x.is_leaf:
                                x_copy = x_copy.clone()

                        inp.append(x_copy)

                if test_mutation:
                    # For graphs where we mutate inputs, need our test to make sure inputs aren't leaves
                    graph_inps = [x.add(1) for x in inp]
                else:
                    graph_inps = inp

            return inp, graph_inps

        def check_results(
            ref_results,
            test_results,
            ref_graph_inps,
            test_graph_inps,
            ref_inp,
            test_inp,
        ):
            ref_out, ref_grad = ref_results
            test_out, test_grad = test_results
            self.assertEqual(ref_grad, test_grad)
            if isinstance(ref_out, torch.Tensor):
                self.assertTrue(isinstance(test_out, torch.Tensor))
                ref_out, test_out = [ref_out], [test_out]
            for ref_o, test_o in zip(ref_out, test_out):
                if isinstance(ref_o, torch.Tensor):
                    self.assertEqual(ref_o.requires_grad, test_o.requires_grad)
                    self.assertEqual(ref_o.is_leaf, test_o.is_leaf)
                    ref_is_view_of_non_interm = is_in_base(
                        ref_o, ref_graph_inps
                    ) or is_in_base(ref_o, ref_out)
                    test_is_view_of_non_interm = is_in_base(
                        test_o, test_graph_inps
                    ) or is_in_base(test_o, test_out)
                    self.assertEqual(
                        ref_is_view_of_non_interm, test_is_view_of_non_interm
                    )
                    self.assertEqual(ref_o, test_o)
                    if test_mutation:
                        # This tests that autograd meta is set properly on the output we can
                        # mutate it.
                        ref_o.add_(2)
                        test_o.add_(2)
                        self.assertEqual(ref_o, test_o)
                        # Reverse the modification
                        ref_o.sub_(2)
                        test_o.sub_(2)
                        self.assertEqual(ref_o, test_o)
            for ref_i, test_i in zip(ref_inp, test_inp):
                if isinstance(ref_i, torch.Tensor):
                    self.assertEqual(ref_i.requires_grad, test_i.requires_grad)
                self.assertEqual(ref_i, test_i)

        for keep_input_mutations in [True] if keep_inp_mutations else [True, False]:
            inp, graph_inps = make_inputs(inp_)
            test_inp, test_graph_inps = make_inputs(inp_)
            fw_graph_cell = [None]
            compiled_f = self.run_autograd(
                f, fw_graph_cell, decompositions, keep_input_mutations, dynamic
            )
            ref_results = outs_and_grads(f, graph_inps, inp)
            test_results = outs_and_grads(compiled_f, test_graph_inps, test_inp)

            check_results(
                ref_results, test_results, graph_inps, test_graph_inps, inp, test_inp
            )
            if isinstance(self, TestAOTAutogradWithCache):
                # When testing with cache, run compiled_f a second time
                cached_inp, cached_graph_inps = make_inputs(inp_)
                cached_results = outs_and_grads(
                    compiled_f, cached_graph_inps, cached_inp
                )
                check_results(
                    ref_results,
                    cached_results,
                    graph_inps,
                    cached_graph_inps,
                    inp,
                    cached_inp,
                )

        return fw_graph_cell[0]

    def test_non_tensor_and_none_inputs(self):
        # int, None, Tensor
        def f(a, b, c):
            return a * c

        inp = [2, None, torch.ones(3, 3, dtype=torch.float32, requires_grad=True)]
        self.verify_aot_autograd(f, inp)
        inp = [2, None, torch.ones(3, 3, dtype=torch.float32, requires_grad=False)]
        self.verify_aot_autograd(f, inp)

    def test_single_output(self):
        def f(a, b):
            return a + b

        inp = [torch.randn(3, 3, requires_grad=True), torch.randn(3, 3)]
        self.verify_aot_autograd(f, inp)
        inp = [torch.randn(3, 3, requires_grad=False), torch.randn(3, 3)]
        self.verify_aot_autograd(f, inp)

    def test_multi_output(self):
        def f(a, b):
            return a + b, a - b

        inp = [torch.randn(3, 3, requires_grad=True), torch.randn(3, 3)]
        self.verify_aot_autograd(f, inp)
        inp = [torch.randn(3, 3, requires_grad=False), torch.randn(3, 3)]
        self.verify_aot_autograd(f, inp)

    def test_multi_output_list(self):
        def f(a, b):
            return [a + b, a - b]

        inp = [torch.randn(3, 3, requires_grad=True), torch.randn(3, 3)]
        self.verify_aot_autograd(f, inp)
        inp = [torch.randn(3, 3, requires_grad=False), torch.randn(3, 3)]
        self.verify_aot_autograd(f, inp)

    # Test for bug occurring at the intersection of fake tensors & functionalization.
    def test_squeeze_mutation(self):
        def f(a):
            b = a.clone().squeeze(-1)
            b.add_(1.0)
            return a + b

        inp = [torch.randn(3, 1, requires_grad=True)]
        self.verify_aot_autograd(f, inp, dynamic=True)
        inp = [torch.randn(3, 1, requires_grad=False)]
        self.verify_aot_autograd(f, inp, dynamic=True)

    def test_complex_linear(self):
        # https://github.com/pytorch/pytorch/issues/93424
        inp = [torch.randn(1, 10, 10, dtype=torch.complex64)]

        class F(torch.nn.Module):
            def __init__(self) -> None:
                super().__init__()
                self.linear = nn.Linear(10, 10, dtype=torch.complex64)

            def forward(self, x):
                return self.linear(x).sum().abs()

        self.verify_aot_autograd(F(), inp)

    def test_embedding_bag_view_dynamic(self):
        # Backwards pass tries to wrap a sparse tensor in a FunctionalTensorWrapper;
        # test that this works even though the sparse tensor has no storage.

        class F(torch.nn.Module):
            def __init__(self) -> None:
                super().__init__()
                self.emb = torch.nn.EmbeddingBag(100, 8, sparse=True)

            def forward(self, x, y):
                return self.emb(x, y).view(-1)

        x = torch.arange(3)
        y = torch.arange(3)
        self.verify_aot_autograd(F(), [x, y], dynamic=False)
        self.verify_aot_autograd(F(), [x, y], dynamic=True)

    def test_input_mutation_simple(self):
        def f(a):
            a.mul_(2)
            return a * 3

        inp = [torch.ones(3, 3, requires_grad=True)]
        fw_graph = self.verify_aot_autograd(f, inp, test_mutation=True)
        inp = [torch.ones(3, 3, requires_grad=False)]
        self.verify_aot_autograd(f, inp, test_mutation=True)
        # Things to note:
        # - the extra clone is because we need to pass the pre-mutated input to grad(),
        #   but autograd operates above functionalization so we need to manually clone.
        #   Hopefully backends can optimize this easily.
        # - The extra return arg is because the compiled forward returns (mutated inputs + outputs)
        self.assertExpectedInline(
            fw_graph.code.strip(),
            """\
def forward(self, primals_1):
    clone = torch.ops.aten.clone.default(primals_1);  primals_1 = None
    mul = torch.ops.aten.mul.Tensor(clone, 2);  clone = None
    mul_1 = torch.ops.aten.mul.Tensor(mul, 3)
    return (mul, mul_1)""",
        )

    def test_input_mutation_set__input_mutation(self):
        def f(a):
            b = torch.arange(9, dtype=a.dtype).reshape(3, 3)
            with torch.no_grad():
                a.set_(b)
            return a * b

        inp = [torch.ones(3, 3, requires_grad=True)]
        self.verify_aot_autograd(f, inp, test_mutation=True, keep_inp_mutations=True)
        inp = [torch.ones(3, 3, requires_grad=False)]
        self.verify_aot_autograd(f, inp, test_mutation=True, keep_inp_mutations=True)

    def test_set__steals_view_chain(self):
        def f(a, b):
            a_ = a.mul(2)
            b_ = b.mul(2)
            b_slice = b_[1].view(3, 3)
            # a_clone should inherit the view chain from b_slice
            a_.set_(b_slice)
            # Also mutates b_,
            a_.view(-1).mul_(2)
            return a_ * b_slice

        inp = [
            torch.ones(3, 3, requires_grad=False),
            torch.zeros(3, 9, requires_grad=False),
        ]
        self.verify_aot_autograd(f, inp, keep_inp_mutations=True)

    @skipIfDynamoInput(
        "Test doesn't make sense with dynamo, which changes order of mutations"
    )
    def test_set__and_data_mutation_good(self):
        def f(a, b):
            # The data mutation happens *after* the set_(). This is ok (see the graph below)
            with torch.no_grad():
                a.set_(b)
                b.mul_(2)
            return a + b

        inp = [
            torch.ones(3, 3, requires_grad=True),
            torch.ones(3, 3, requires_grad=True),
        ]
        fw_graph = self.verify_aot_autograd(
            f, inp, test_mutation=True, keep_inp_mutations=True
        )
        inp = [
            torch.ones(3, 3, requires_grad=False),
            torch.zeros(3, 3, requires_grad=False),
        ]
        self.verify_aot_autograd(f, inp, test_mutation=True, keep_inp_mutations=True)
        # Important things to note:
        # - "return a.set_(b)" desugars into "return b"
        # - Both a and b are recorded as experiencing mutations,
        #   which is why we see "b_updated" (output of the mul) twice in the graph outputs.
        #   a is recorded as both a data mutation and a metadata mutation (due to set_ swapping its storage).
        # - the runtime epilogue for a is "a.set_(mul)"
        # - the runtime epilogue for b is "b.copy_(mul)"
        self.assertExpectedInline(
            fw_graph.code.strip(),
            """\
def forward(self, primals_1, primals_2):
    mul = torch.ops.aten.mul.Tensor(primals_2, 2)
    add = torch.ops.aten.add.Tensor(mul, mul)
    set_ = torch.ops.aten.set_.source_Tensor(primals_1, mul);  primals_1 = set_ = None
    copy_ = torch.ops.aten.copy_.default(primals_2, mul);  primals_2 = mul = copy_ = None
    return (add,)""",
        )

    # This is a (hopefully) extremely rare case that is difficult to handle,
    # so we ban it.
    # https://github.com/pytorch/pytorch/issues/126236
    # https://github.com/pytorch/pytorch/pull/126113
    @xfailIfTorchDynamo
    def test_set__and_data_mutation_bad(self):
        def f(a):
            a_view = a.view(-1)
            tmp = torch.ones(3, 3, requires_grad=True)
            # Now, any mutations on either tmp
            # will be tracked as graph input mutations.
            with torch.no_grad():
                a.set_(tmp)
                # BAD: a_view is now detached from every graph input,
                # so we won't recognize that this caused an input mutation!
                a_view.mul_(2)
            return a + tmp

        inp = [torch.ones(3, 3, requires_grad=True)]
        with self.assertRaisesRegex(
            RuntimeError, "cannot mutate tensors with frozen storage"
        ):
            self.verify_aot_autograd(
                f, inp, test_mutation=True, keep_inp_mutations=True
            )

    @skipIfDynamoInput(
        "Test doesn't make sense with dynamo, which changes order of mutations"
    )
    def test_set__not_allowed(self):
        def f(a, b):
            with torch.no_grad():
                a.set_(b)
            # Mutating a will change a's grad_fn, which requires us to replay the mutation outside of the graph.
            # We currently ban this today, when the input also received a set_() input mutation.
            a.mul_(2)
            return a + b

        inp = [
            torch.ones(3, 3, requires_grad=True),
            torch.ones(3, 3, requires_grad=True),
        ]
        with self.assertRaisesRegex(
            AssertionError, "but the input has other mutations that we cannot"
        ):
            fw_graph = self.verify_aot_autograd(
                f, inp, test_mutation=True, keep_inp_mutations=True
            )

    def test_input_mutation_set__nop(self):
        def f(a):
            b = torch.arange(9, dtype=a.dtype)
            a_old = torch.ops.aten.alias.default(a)
            with torch.no_grad():
                a.set_(b)
                a.set_(a_old)
            return a + b.reshape(3, 3)

        inp = [torch.ones(3, 3, requires_grad=True)]
        fw_graph = self.verify_aot_autograd(
            f, inp, test_mutation=True, keep_inp_mutations=True
        )
        inp = [torch.ones(3, 3, requires_grad=False)]
        self.verify_aot_autograd(f, inp, test_mutation=True, keep_inp_mutations=True)
        # Things to note:
        # - There are no set_() calls in the graph (we functionalize a.set_(b) into "b")
        # - There is only **1** graph output. We properly realized that the two set_() calls
        #   undo each other, and so effectively no inputs are mutated.
        self.assertExpectedInline(
            fw_graph.code.strip(),
            """\
def forward(self, primals_1):
    arange = torch.ops.aten.arange.default(9, dtype = torch.float32, device = device(type='cpu'), pin_memory = False)
    alias = torch.ops.aten.alias.default(primals_1);  primals_1 = None
    view = torch.ops.aten.view.default(arange, [3, 3]);  arange = None
    add = torch.ops.aten.add.Tensor(alias, view);  alias = view = None
    return (add,)""",
        )

    def test_input_mutation_simple_with_none_and_nontensor(self):
        # Tensor, None, int
        def f(a, b, c):
            return a * c

        f_compiled = aot_function(f, nop)
        for req_grad in [True, False]:
            inp = [torch.ones(3, 3, requires_grad=req_grad), None, 3]
            out_ref = f(*inp)
            out_test = f_compiled(*inp)
            self.assertEqual(out_ref, out_test)

    # https://github.com/pytorch/pytorch/issues/93363
    def test_mutates_input_noncontiguous(self):
        def f(a):
            a.add_(1)
            return ()

        f_compiled = aot_function(f, nop)
        ref = torch.ones(4, requires_grad=True) + 0
        ref_view = ref[0::2]

        test = torch.ones(4, requires_grad=True) + 0
        test_view = test[0::2]

        out_ref = f(ref_view)
        out_test = f_compiled(test_view)
        self.assertEqual(ref, test)

    def test_input_mutation_modifies_autograd_meta_of_aliases(self):
        def f(a):
            a.mul_(2)
            out = a + 1
            return out.detach()

        x_ref = torch.ones(3, 3, requires_grad=True).clone()
        x_ref_view = x_ref.view(3, 3)

        x_test = torch.ones(3, 3, requires_grad=True).clone()
        x_test_view = x_test.view(3, 3)

        f_compiled = aot_function(f, nop, keep_inference_input_mutations=True)
        f(x_ref)
        f_compiled(x_test)
        # f will mutate aliases of the input, including its autograd metadata!
        # y.grad_fn is AsStridedBackward
        self.assertEqual(x_ref_view, x_test_view)
        self.assertEqual(x_ref_view._version, x_test_view._version)
        self.assertEqual(x_ref_view.grad_fn.__class__, x_test_view.grad_fn.__class__)
        # Test the actual gradients are correct
        (x_ref * x_ref_view).sum().backward()
        (x_test * x_test_view).sum().backward()
        self.assertEqual(x_ref.grad, x_test.grad)
        self.assertEqual(x_ref_view.grad, x_test_view.grad)

    @skipIfTorchDynamo("https://github.com/pytorch/pytorch/issues/127470")
    def test_nested_subclasses(self):
        @torch.compile(backend="aot_eager")
        def f(x):
            return x.sin().cos()

        a = torch.ones(4, requires_grad=True)
        a2 = a.clone().detach().requires_grad_()
        a3 = a.clone().detach().requires_grad_()
        a4 = a.clone().detach().requires_grad_()
        aa = TwoTensor(a, a2)
        aa2 = TwoTensor(a3, a4)
        aaaa = TwoTensor(aa, aa2)
        out = f(aaaa)
        self.assertTrue(isinstance(out, TwoTensor))
        self.assertTrue(isinstance(out.a, TwoTensor))
        self.assertTrue(isinstance(out.b, TwoTensor))
        self.assertTrue(isinstance(out.a.a, torch.Tensor))
        self.assertTrue(isinstance(out.a.b, torch.Tensor))
        self.assertTrue(isinstance(out.b.a, torch.Tensor))
        self.assertTrue(isinstance(out.b.b, torch.Tensor))

        out.sum().backward()
        self.assertTrue(isinstance(aaaa.grad, TwoTensor))
        self.assertTrue(isinstance(aaaa.grad.a, TwoTensor))
        self.assertTrue(isinstance(aaaa.grad.b, TwoTensor))

    @skipIfTorchDynamo("https://github.com/pytorch/pytorch/issues/127470")
    def test_nested_subclasses_non_nested_grad(self):
        @torch.compile(backend="aot_eager")
        def f(x):
            return x.sin().cos()

        a = torch.ones(4, requires_grad=True)
        a2 = a.clone().detach().requires_grad_()
        a3 = a.clone().detach().requires_grad_()
        a4 = a.clone().detach().requires_grad_()
        new_aa = TwoTensor(a3, a4)
        aa = TwoTensor(a, a2)

        aa2 = aa.clone().detach().requires_grad_()
        aaaa = TwoTensor(aa, aa2)
        out = f(new_aa)
        new_out = out + aaaa
        with self.assertRaisesRegex(
            RuntimeError,
            """
During the backward, we encountered a tensor subclass where we guessed its
metadata incorrectly.
""",  # noqa: F541
        ):
            new_out.sum().backward()

    @unittest.skipIf(IS_WINDOWS, "Windows isn't supported for this case")
    @skipIfTorchDynamo("https://github.com/pytorch/pytorch/issues/127470")
    def test_custom_tensor_metadata(self):
        def f(x):
            x_elem = x.elem
            x_elem_elem = x_elem.elem
            x_elem_metadata = x_elem.constant_attribute
            return x * x_elem * x_elem_elem * x_elem_metadata

        a = torch.ones(4, requires_grad=True)
        custom_a = ConstantExtraMetadataTensor(a)
        custom_a.constant_attribute = 6
        custom_aa = ConstantExtraMetadataTensor(custom_a)
        custom_aa.constant_attribute = 4

        custom_aa_compile = custom_aa.clone().detach().requires_grad_()
        custom_aa_compile.elem.constant_attribute = 6
        out_eager = f(custom_aa)

        compiled_f = torch.compile(f, backend="aot_eager")
        out = compiled_f(custom_aa_compile)

        self.assertTrue(torch.allclose(out_eager, out))

        out.sum().backward()

        self.assertTrue(isinstance(custom_aa_compile.grad, ConstantExtraMetadataTensor))
        self.assertTrue(
            isinstance(custom_aa_compile.grad.elem, ConstantExtraMetadataTensor)
        )

    @skipIfTorchDynamo("https://github.com/pytorch/pytorch/issues/127470")
    def test_nested_subclasses_complicated_inps(self):
        def f(x, y, z):
            temp = x + y
            temp_plain = x.a + y.b
            res = temp.sum() + temp_plain.sum()
            return x.sin().cos() + res

        x = torch.ones(4, requires_grad=True)
        x2 = x.clone().detach().requires_grad_()
        xx = TwoTensor(x, x2)
        xx2 = xx.clone().detach().requires_grad_()

        x_nested = TwoTensor(xx, xx2)
        x_nested_compile = x_nested.clone().detach().requires_grad_()

        y_nested = x_nested.clone().detach().requires_grad_()
        y_nested_compile = y_nested.clone().detach().requires_grad_()

        z = x.clone().detach().requires_grad_()
        z_compile = z.clone().detach().requires_grad_()

        out_eager = f(x_nested, y_nested, z)
        compiled_f = torch.compile(f, backend="aot_eager")
        out = compiled_f(x_nested_compile, y_nested_compile, z_compile)
        self.assertTrue(torch.allclose(out_eager, out))

        self.assertTrue(isinstance(out, TwoTensor))
        self.assertTrue(isinstance(out.a, TwoTensor))
        self.assertTrue(isinstance(out.b, TwoTensor))
        self.assertTrue(isinstance(out.a.a, torch.Tensor))
        self.assertTrue(isinstance(out.a.b, torch.Tensor))
        self.assertTrue(isinstance(out.b.a, torch.Tensor))
        self.assertTrue(isinstance(out.b.b, torch.Tensor))

        out.sum().backward()
        out_eager.sum().backward()

        self.assertTrue(isinstance(x_nested_compile.grad, TwoTensor))
        self.assertTrue(isinstance(x_nested_compile.grad.a, TwoTensor))
        self.assertTrue(isinstance(x_nested_compile.grad.b, TwoTensor))

        self.assertTrue(isinstance(y_nested_compile.grad, TwoTensor))
        self.assertTrue(isinstance(y_nested_compile.grad.a, TwoTensor))
        self.assertTrue(isinstance(y_nested_compile.grad.b, TwoTensor))

        self.assertTrue(torch.allclose(x_nested_compile.grad.a.a, x_nested.grad.a.a))
        self.assertTrue(torch.allclose(x_nested_compile.grad.a.b, x_nested.grad.a.b))
        self.assertTrue(torch.allclose(y_nested_compile.grad.a.a, y_nested.grad.a.a))
        self.assertTrue(torch.allclose(y_nested_compile.grad.a.b, y_nested.grad.a.b))

    @unittest.skipIf(IS_WINDOWS, "Windows isn't supported for this case")
    @skipIfTorchDynamo("https://github.com/pytorch/pytorch/issues/127470")
    def test_nested_subclasses_complicated_inps_mixed(self):
        def f(x, y):
            y_elem = y.elem
            y_elem_elem = y_elem.elem
            y_elem_metadata = y_elem.constant_attribute
            return y * y_elem * y_elem_elem * y_elem_metadata + x

        x = torch.ones(4, requires_grad=True)
        x2 = x.clone().detach().requires_grad_()
        xx = TwoTensor(x, x2)
        xx2 = xx.clone().detach().requires_grad_()

        x_nested = TwoTensor(xx, xx2)
        x_nested_compile = x_nested.clone().detach().requires_grad_()

        a = torch.ones(4, requires_grad=True)
        custom_a = ConstantExtraMetadataTensor(a)
        custom_a.constant_attribute = 6
        custom_aa = ConstantExtraMetadataTensor(custom_a)
        custom_aa.constant_attribute = 4

        custom_aa_compile = custom_aa.clone().detach().requires_grad_()
        custom_aa_compile.constant_attribute = 4
        custom_aa_compile.elem.constant_attribute = 6

        compiled_f = torch.compile(f, backend="aot_eager")
        out_eager = f(x_nested, custom_aa)
        out = compiled_f(x_nested_compile, custom_aa_compile)
        self.assertTrue(torch.allclose(out_eager, out))

        out.sum().backward()
        out_eager.sum().backward()

        self.assertTrue(torch.allclose(x_nested_compile.grad, x_nested.grad))
        self.assertTrue(torch.allclose(custom_aa_compile.grad, custom_aa.grad))

    @skipIfTorchDynamo("This test suite already uses dynamo")
    def test_composite_impl_compile(self):
        class Foo(torch.nn.Module):
            def __init__(self) -> None:
                super().__init__()
                self.linear = torch.nn.Linear(3, 3)

            def forward(self, a):
                return self.linear(a)

        inp = [torch.ones(3, 3, requires_grad=True)]
        fw_graph = self.verify_aot_autograd(Foo(), inp, test_mutation=True)
        inp = [torch.ones(3, 3, requires_grad=False)]
        self.assertExpectedInline(
            fw_graph.code.strip(),
            """\
def forward(self, primals_1, primals_2, primals_3):
    t = torch.ops.aten.t.default(primals_1);  primals_1 = None
    addmm = torch.ops.aten.addmm.default(primals_2, primals_3, t);  primals_2 = None
    return (addmm, primals_3, t)""",
        )

        with torch.inference_mode():
            fw_graph = self.verify_aot_autograd(Foo(), inp, test_mutation=True)
            inp = [torch.ones(3, 3, requires_grad=False)]
            self.assertExpectedInline(
                fw_graph.code.strip(),
                """\
def forward(self, arg0_1, arg1_1, arg2_1):
    t = torch.ops.aten.t.default(arg0_1);  arg0_1 = None
    addmm = torch.ops.aten.addmm.default(arg1_1, arg2_1, t);  arg1_1 = arg2_1 = t = None
    return (addmm,)""",
            )

    def test_outputs_are_aliased(self):
        # Tensor, None, int
        def f(a):
            b = a.mul(2)
            c = b.view(-1)
            return b, c

        f_compiled = aot_function(f, nop)
        for req_grad in [True, False]:
            inp = torch.ones(3, requires_grad=req_grad)
            out_ref = f(inp)
            out_test = f_compiled(inp)
            self.assertEqual(out_ref[0], out_test[0])
            self.assertEqual(out_ref[1], out_test[1])
            # Try mutating one of the outputs, which is aliased.
            out_ref[0].mul_(3)
            out_test[0].mul_(3)
            # Assert that the aliasing relationship was preserved
            self.assertEqual(out_ref[0], out_test[0])
            self.assertEqual(out_ref[1], out_test[1])

    def test_input_mutation_is_output(self):
        def f(a):
            a.mul_(2)
            return a

        inp = [torch.ones(3, 3, requires_grad=True)]
        fw_graph = self.verify_aot_autograd(f, inp, test_mutation=True)
        inp = [torch.ones(3, 3, requires_grad=False)]
        self.verify_aot_autograd(f, inp, test_mutation=True)
        self.assertExpectedInline(
            fw_graph.code.strip(),
            """\
def forward(self, primals_1):
    clone = torch.ops.aten.clone.default(primals_1);  primals_1 = None
    mul = torch.ops.aten.mul.Tensor(clone, 2);  clone = None
    return (mul, mul)""",
        )

    def test_input_mutation_multiple(self):
        def f(a, b, c):
            a.mul_(2)
            c.mul_(2)
            return a + b + c

        def create_inp(req_grad):
            return [
                torch.ones(3, 3, requires_grad=req_grad),
                torch.ones(3, 3, requires_grad=req_grad),
                torch.ones(3, 3, requires_grad=req_grad),
            ]

        self.verify_aot_autograd(f, create_inp(False), test_mutation=True)

        fw_graph = self.verify_aot_autograd(f, create_inp(True), test_mutation=True)
        self.assertExpectedInline(
            fw_graph.code.strip(),
            """\
def forward(self, primals_1, primals_2, primals_3):
    clone = torch.ops.aten.clone.default(primals_1);  primals_1 = None
    clone_1 = torch.ops.aten.clone.default(primals_3);  primals_3 = None
    mul = torch.ops.aten.mul.Tensor(clone, 2);  clone = None
    mul_1 = torch.ops.aten.mul.Tensor(clone_1, 2);  clone_1 = None
    add = torch.ops.aten.add.Tensor(mul, primals_2);  primals_2 = None
    add_1 = torch.ops.aten.add.Tensor(add, mul_1);  add = None
    return (mul, mul_1, add_1)""",
        )

    def test_input_mutation_return(self):
        def f(a, b):
            return torch.sin(a, out=b)

        inp = [torch.randn(3, 3), torch.ones(3, 3)]

        fw_graph = self.verify_aot_autograd(
            f, inp, test_mutation=True, keep_inp_mutations=True
        )
        self.assertExpectedInline(
            fw_graph.code.strip(),
            """\
def forward(self, arg0_1, arg1_1):
    sin = torch.ops.aten.sin.default(arg0_1);  arg0_1 = None
    copy_ = torch.ops.aten.copy_.default(arg1_1, sin);  arg1_1 = sin = None
    return (copy_,)""",
        )

    def test_input_mutation_metadata(self):
        def f(a, b):
            a.transpose_(1, 0)
            return a + b

        def create_inp(req_grad):
            return [
                torch.ones(3, 3, requires_grad=req_grad),
                torch.ones(3, 3, requires_grad=req_grad),
            ]

        self.verify_aot_autograd(f, create_inp(True), test_mutation=True)
        self.verify_aot_autograd(f, create_inp(False), test_mutation=True)

    def test_input_mutation_storage_resize_up(self):
        def f(a):
            torch.ops.inductor.resize_storage_bytes_(a, 32)
            # float32, 4 bytes per element, 32 bytes == 8 elements
            with torch.no_grad():
                a.copy_(torch.ones(8))
            return a + 1

        inp = torch.zeros(8, requires_grad=True)
        # Input starts with zero-size-storage
        inp.untyped_storage().resize_(0)

        fw_graph_cell = [None]
        compiled_f = aot_function(
            f,
            fw_compiler=make_boxed_compiler(
                partial(extract_graph, graph_cell=fw_graph_cell)
            ),
            bw_compiler=nop,
            decompositions={},
            keep_inference_input_mutations=True,
            dynamic=False,
        )
        out = compiled_f(inp)
        # Final functionalized graph has two mutation ops:
        # (1) a resize_() to resize input tensor up
        # (2) a copy_() to fill in the resized input with valid data
        self.assertExpectedInline(
            fw_graph_cell[0].code.strip(),
            """\
def forward(self, primals_1):
    resize_storage_bytes_ = torch.ops.inductor.resize_storage_bytes_.default(primals_1, 32);  resize_storage_bytes_ = None
    ones = torch.ops.aten.ones.default([8], device = device(type='cpu'), pin_memory = False)
    copy = torch.ops.aten.copy.default(primals_1, ones);  ones = None
    add = torch.ops.aten.add.Tensor(copy, 1)
    copy_ = torch.ops.aten.copy_.default(primals_1, copy);  primals_1 = copy = copy_ = None
    return (add,)""",
        )

    def test_input_mutation_storage_resize_down(self):
        def f(a):
            out = a.sin()
            torch.ops.inductor.resize_storage_bytes_(a, 0)
            return out

        inp = torch.zeros(8, requires_grad=True)

        fw_graph_cell = [None]
        compiled_f = aot_function(
            f,
            fw_compiler=make_boxed_compiler(
                partial(extract_graph, graph_cell=fw_graph_cell)
            ),
            bw_compiler=nop,
            decompositions={},
            keep_inference_input_mutations=True,
            dynamic=False,
        )
        out = compiled_f(inp)
        # Final functionalized graph has one mutation ops:
        # (1) a resize_() to resize input tensor down
        # Even though there was technically a "data mutation" on the input (from a.copy_()),
        # We don't include it in the graph since the final input size has zero storage
        self.assertExpectedInline(
            fw_graph_cell[0].code.strip(),
            """\
def forward(self, primals_1):
    sin = torch.ops.aten.sin.default(primals_1)
    resize_storage_bytes_ = torch.ops.inductor.resize_storage_bytes_.default(primals_1, 0);  resize_storage_bytes_ = None
    return (sin, primals_1)""",
        )

    #     def test_input_mutation_storage_resize_up_down(self):
    #         def f(a):
    #             torch.ops.inductor.resize_storage_bytes_(a, 32)
    #             # float32, 4 bytes per element, 32 bytes == 8 elements
    #             with torch.no_grad():
    #                 a.copy_(torch.ones(8))
    #             out = a.sin()
    #             torch.ops.inductor.resize_storage_bytes_(a, 0)
    #             return out

    #         inp = torch.zeros(8, requires_grad=True)
    #         # Input starts with zero-size-storage
    #         inp.untyped_storage().resize_(0)

    #         fw_graph_cell = [None]
    #         compiled_f = aot_function(
    #             f,
    #             fw_compiler=make_boxed_compiler(
    #                 partial(extract_graph, graph_cell=fw_graph_cell)
    #             ),
    #             bw_compiler=nop,
    #             decompositions={},
    #             keep_inference_input_mutations=True,
    #             dynamic=False,
    #         )
    #         out = compiled_f(inp)
    #         # Final graph has two interesting properties:
    #         # (1) no resizes in the functional graph, since the two resizes cancel out
    #         #     and the final size is zero
    #         # (2) no copy_ in the functional graph, even though we copied data into the input,
    #         #     because the input has no storage at the end of graph execution (so no data to copy)
    #         self.assertExpectedInline(
    #             fw_graph_cell[0].code.strip(),
    #             """\
    # def forward(self, primals_1):
    #     ones = torch.ops.aten.ones.default([8], device = device(type='cpu'), pin_memory = False)
    #     copy = torch.ops.aten.copy.default(primals_1, ones);  primals_1 = ones = None
    #     sin = torch.ops.aten.sin.default(copy)
    #     return [sin, copy]""",
    #         )

    def test_input_mutation_storage_resize_down_and_set_(self):
        # Meant to mimic ppFSDP
        class TracableCreateParameter(torch.autograd.Function):
            @staticmethod
            def forward(ctx, tensor, placeholder):
                assert not tensor.requires_grad
                return placeholder.set_(tensor)

            @staticmethod
            def backward(ctx, grad):
                return None, grad  # grad flows to placeholder

        def f(dummy_param, param_shard):
            # simulate allgather
            with torch.no_grad():
                allgather_param = torch.cat([param_shard, param_shard])
            # simulate propagating grad state through dummy param, using data of allgather param
            dummy_param_with_grad_state = TracableCreateParameter.apply(
                allgather_param, dummy_param
            )
            out = dummy_param.sin()
            # Resize out dummy param, which now has the allgather data
            torch.ops.inductor.resize_storage_bytes_(dummy_param, 0)
            return out

        # Simulates the local shard of our param
        param_shard = torch.zeros(8, requires_grad=True)
        # The dummy, zero-sized allgathered param that autograd will actually compute gradients on
        dummy_param = torch.zeros(16, requires_grad=True)
        dummy_param.untyped_storage().resize_(0)

        fw_graph_cell = [None]
        compiled_f = aot_function(
            f,
            fw_compiler=make_boxed_compiler(
                partial(extract_graph, graph_cell=fw_graph_cell)
            ),
            bw_compiler=nop,
            decompositions={},
            keep_inference_input_mutations=True,
            dynamic=False,
        )
        out = compiled_f(dummy_param, param_shard)
        # Important stuff to point out:
        # (1) We save cat for backward (input to the sin()).
        #     While the original code was dummy_param.sin(),
        #     dummy_param actually contains the `cat` tensor due to the set_() call
        # (2) We emit a cat.resize_storage_(0) in the graph.
        #     After the set_(), cat is the actually data of dummy_param, which is what we call resize_() on
        self.assertExpectedInline(
            fw_graph_cell[0].code.strip(),
            """\
def forward(self, primals_1, primals_2):
    cat = torch.ops.aten.cat.default([primals_2, primals_2]);  primals_2 = None
    sin = torch.ops.aten.sin.default(cat)
    resize_storage_bytes_ = torch.ops.inductor.resize_storage_bytes_.default(cat, 0);  resize_storage_bytes_ = None
    set_ = torch.ops.aten.set_.source_Tensor(primals_1, cat);  primals_1 = set_ = None
    return (sin, cat)""",
        )

    def test_input_mutation_storage_resize_before_set_(self):
        def f(a):
            with torch.no_grad():
                torch.ops.inductor.resize_storage_bytes_(a, 0)
                a.set_(torch.ones(2))

        inp = torch.zeros(8, requires_grad=True)

        compiled_f = aot_function(
            f,
            fw_compiler=nop,
            bw_compiler=nop,
            decompositions={},
            keep_inference_input_mutations=True,
            dynamic=False,
        )
        out = compiled_f(inp)

    # def test_input_mutation_storage_resize_not_supported(self):
    #     def f(a):
    #         a.mul_(2)
    #         torch.ops.inductor.resize_storage_bytes_(a, 0)
    #         return a

    #     inp = torch.zeros(8, requires_grad=True)

    #     with self.assertRaisesRegex(
    #         AssertionError, "the input has other mutations that we cannot"
    #     ):
    #         compiled_f = aot_function(
    #             f,
    #             fw_compiler=nop,
    #             bw_compiler=nop,
    #             decompositions={},
    #             keep_inference_input_mutations=True,
    #             dynamic=False,
    #         )
    #         out = compiled_f(inp)

    def test_input_output_aliase_custom_autograd_function(self):
        class Foo(torch.autograd.Function):
            @staticmethod
            def forward(ctx, x):
                return x

            @staticmethod
            def backward(ctx, gx):
                return gx * 0.5

        def f(x):
            return Foo.apply(x)

        inp = [torch.ones(2, 2, requires_grad=True)]
        self.verify_aot_autograd(f, inp, test_mutation=False)

    def test_input_mutation_requires_grad_detach(self):
        # Here, "a" requires grad, and gets mutated, so we append a copy_() to the end of the graph.
        # Its mutation doesn't take part in autograd though, because we mutated a detach'd view.
        # Need to make sure that this copy_() doesn't error, and doesn't participate in autograd either.
        def f(a):
            a.detach().mul_(2)
            return a + 3

        inp = [torch.ones(4, requires_grad=True)]
        self.verify_aot_autograd(f, inp, test_mutation=False)
        inp = [torch.ones(4, requires_grad=True)]
        # test_mutation=True will first do some compute on inp, so it is no longer an autograd leaf
        # by the time it becomes a graph input. Good to test both cases.
        self.verify_aot_autograd(f, inp, test_mutation=True)

    def test_input_mutation_hidden_from_autograd_aliasing(self):
        def f(a):
            a_alias = a.view(-1)
            with torch.no_grad():
                a_alias.mul_(2)
            return a + 1

        inp = [torch.ones(4, requires_grad=True)]
        # The important bit: we detected that the input mutation is safe
        # to include **inside** the graph, since it was under no_grad
        # (so all we need to do is use mark_dirty() on the input to bump the VC)
        fw_graph = self.verify_aot_autograd(
            f, inp, test_mutation=True, keep_inp_mutations=True
        )
        self.assertExpectedInline(
            fw_graph.code.strip(),
            """\
def forward(self, primals_1):
    view = torch.ops.aten.view.default(primals_1, [-1])
    mul = torch.ops.aten.mul.Tensor(view, 2);  view = None
    view_1 = torch.ops.aten.view.default(mul, [4]);  mul = None
    add = torch.ops.aten.add.Tensor(view_1, 1)
    copy_ = torch.ops.aten.copy_.default(primals_1, view_1);  primals_1 = view_1 = copy_ = None
    return (add,)""",
        )

    def test_input_mutation_requires_grad_no_grad(self):
        def f(a):
            with torch.no_grad():
                a.mul_(2)
            return a + 3

        inp = [torch.ones(4, requires_grad=True)]
        fw_graph = self.verify_aot_autograd(
            f, inp, test_mutation=True, keep_inp_mutations=True
        )
        # Even though the input requires_grad, we expect the keep the input mutation in the graph
        # (Even though this is a training graph!)
        self.assertExpectedInline(
            fw_graph.code.strip(),
            """\
def forward(self, primals_1):
    mul = torch.ops.aten.mul.Tensor(primals_1, 2)
    add = torch.ops.aten.add.Tensor(mul, 3)
    copy_ = torch.ops.aten.copy_.default(primals_1, mul);  primals_1 = mul = copy_ = None
    return (add,)""",
        )

    def test_input_mutation_requires_grad_no_grad_inference_graph(self):
        def f(a):
            with torch.no_grad():
                a.mul_(2)
                return a + 3

        inp = [torch.ones(4, requires_grad=True)]
        # Even though the input requires_grad, we expect the keep the input mutation in the graph
        fw_graph = self.verify_aot_autograd(
            f, inp, test_mutation=True, keep_inp_mutations=True
        )

        self.assertExpectedInline(
            fw_graph.code.strip(),
            """\
def forward(self, arg0_1):
    mul = torch.ops.aten.mul.Tensor(arg0_1, 2)
    add = torch.ops.aten.add.Tensor(mul, 3)
    copy_ = torch.ops.aten.copy_.default(arg0_1, mul);  arg0_1 = mul = copy_ = None
    return (add,)""",
        )

    def test_input_mutation_requires_grad_no_grad_detach_mixed(self):
        # Perform a mix of mutations on a:
        # 1 normal, 1 in no_grad, 1 on a detach'd tensor.
        # Only the first should participate in gradient computation.
        def f(a):
            a.detach().mul_(2)
            a.mul_(3)
            with torch.no_grad():
                a.mul_(4)
            return a + 5

        inp = [torch.ones(4, requires_grad=True)]
        fw_graph = self.verify_aot_autograd(f, inp, test_mutation=True)

    def test_input_mutation_metadata2(self):
        def f(a):
            a.transpose_(1, 0)
            a.mul_(2)
            return a + 1

        inp = [torch.ones(3, 3, requires_grad=True)]
        self.verify_aot_autograd(f, inp, test_mutation=True)
        inp = [torch.ones(3, 3, requires_grad=False)]
        self.verify_aot_autograd(f, inp, test_mutation=True)

    def test_input_mutation_batchnorm(self):
        def f(inpt, weight, bias, running_mean, running_var):
            # This is additionally a good test, because the input tensors that we mutate
            # are *also* saved for backwards.
            # This tests that what we save for the backward is actually cloned inputs,
            # and not the original inputs that got mutated.
            return torch._native_batch_norm_legit(
                inpt, weight, bias, running_mean, running_var, True, 0.5, 1e-5
            )

        def create_inp(req_grad):
            return [
                torch.ones(2, 5, 5, 5, requires_grad=req_grad),
                torch.ones(5, requires_grad=req_grad),
                torch.ones(5, requires_grad=req_grad),
                torch.ones(5),
                torch.ones(5),
            ]

        from torch._decomp import get_decompositions

        # This simulates what inductor does (running the fw + bw decompositions)
        decompositions = get_decompositions(
            [
                torch.ops.aten._native_batch_norm_legit_functional,
                torch.ops.aten.native_batch_norm_backward,
            ]
        )
        self.verify_aot_autograd(
            f, create_inp(True), test_mutation=True, decompositions=decompositions
        )
        self.verify_aot_autograd(
            f, create_inp(False), test_mutation=True, decompositions=decompositions
        )

    def test_batchnorm_inference(self):
        inp = [
            torch.ones(2, 5, 5, 5, requires_grad=True),
            torch.ones(5, requires_grad=True),
            torch.ones(5, requires_grad=True),
            torch.ones(5),
            torch.ones(5),
        ]

        m = torch.nn.BatchNorm2d(4, 4)
        m.eval()
        fw_graph_cell = [None]
        inp = torch.ones(4, 4, 4, 4)
        fw_graph_cell = [None]
        compiled_m = aot_module(
            m,
            fw_compiler=partial(extract_graph, graph_cell=fw_graph_cell),
            bw_compiler=nop,
            keep_inference_input_mutations=True,
        )
        inp = torch.ones(4, 4, 4, 4)
        with torch.no_grad():
            out = compiled_m(inp)
        # expectation: there are no copy_() calls in the decomposed batch norm when running under training=False (eval mode)
        code = fw_graph_cell[0].code.strip()
        self.assertTrue("copy_" not in str(code))

    def test_input_output_view_simple(self):
        def f(a):
            return a.view(-1)

        inp = [torch.ones(2, 2, requires_grad=False).add(1)]
        self.verify_aot_autograd(f, inp, test_mutation=True)
        inp = [torch.ones(2, 2, requires_grad=True).add(1)]
        fw_graph = self.verify_aot_autograd(f, inp, test_mutation=True)
        # Outputs that alias inputs are pulled out of the graph entirely, so we don't compile anything here
        self.assertExpectedInline(
            fw_graph.code.strip(),
            """\
def forward(self, arg0_1):
    view = torch.ops.aten.view.default(arg0_1, [-1]);  arg0_1 = None
    return (view,)""",
        )

    def test_input_output_view_mutate_multiple(self):
        def f(a, b, c):
            a.mul_(2)
            c.mul_(3)
            return b.view(2, 2), c.view(2, 2)

        def create_inp(req_grad):
            return [
                torch.ones(2, 2, requires_grad=req_grad).add(1),
                torch.ones(2, 2, requires_grad=req_grad).add(1),
                torch.ones(2, 2, requires_grad=req_grad).add(1),
            ]

        self.verify_aot_autograd(f, create_inp(False), test_mutation=True)
        fw_graph = self.verify_aot_autograd(f, create_inp(True), test_mutation=True)
        # The original function returned two outputs, both of which aliased inputs.
        # We expect two outputs in the functional graph, a_updated and c_updated.
        # The actual aliased outputs themselves aren't in the compiled forward graph;
        # Instead, they're generated outside of  the graph.
        self.assertExpectedInline(
            fw_graph.code.strip(),
            """\
def forward(self, primals_1, primals_2, primals_3):
    clone = torch.ops.aten.clone.default(primals_1);  primals_1 = None
    clone_1 = torch.ops.aten.clone.default(primals_3);  primals_3 = None
    mul = torch.ops.aten.mul.Tensor(clone, 2);  clone = None
    mul_1 = torch.ops.aten.mul.Tensor(clone_1, 3);  clone_1 = None
    view = torch.ops.aten.view.default(primals_2, [2, 2]);  primals_2 = None
    view_2 = torch.ops.aten.view.default(mul_1, [2, 2])
    return (mul, mul_1, view, view_2)""",
        )

    def test_input_output_view_metadata_mutate_multiple(self):
        def f(a, b, c):
            b.mul_(3)
            c.t_()
            return a.view(2, 2), b.view(2, 2), c.view(2, 2)

        def create_inp(req_grad):
            return [
                torch.ones(2, 2, requires_grad=req_grad).add(1),
                torch.ones(2, 2, requires_grad=req_grad).add(1),
                torch.ones(2, 2, requires_grad=req_grad).add(1),
            ]

        self.verify_aot_autograd(f, create_inp(False), test_mutation=True)
        fw_graph = self.verify_aot_autograd(f, create_inp(True), test_mutation=True)
        # Important thing to check here: of the three inputs:
        # Only the b.mul_(3) should show up in the graph (we functionalize it and return it).
        # Everything else that does not show up in the graph includes:
        # - The metadata mutation on c (we do it outside the graph)
        # - All 3 original fw outputs, which are aliases of inputs (we regenerate them outside of the graph)
        self.assertExpectedInline(
            fw_graph.code.strip(),
            """\
def forward(self, primals_1, primals_2, primals_3):
    clone = torch.ops.aten.clone.default(primals_2);  primals_2 = None
    view = torch.ops.aten.view.default(primals_3, [2, 2]);  primals_3 = None
    mul = torch.ops.aten.mul.Tensor(clone, 3);  clone = None
    t = torch.ops.aten.t.default(view);  view = None
    view_1 = torch.ops.aten.view.default(primals_1, [2, 2]);  primals_1 = None
    view_3 = torch.ops.aten.view.default(t, [2, 2])
    view_4 = torch.ops.aten.view.default(mul, [2, 2])
    return (mul, t, view_1, view_4, view_3)""",
        )

    def test_input_mutation_and_output_view(self):
        def f(a):
            a.add_(1)
            return a.view(-1)

        inp = [torch.ones(2, 2, requires_grad=False).add(1)]
        self.verify_aot_autograd(f, inp, test_mutation=True)
        inp = [torch.ones(2, 2, requires_grad=True).add(1)]
        fw_graph = self.verify_aot_autograd(f, inp, test_mutation=True)
        # Here, total # of outputs is 1 because:
        # - num_mutated_inps = 1 (a_updated)
        # - num_fw_outputs = 0 (the output is an alias of the input, so we move it outside the compiled fw)
        self.assertExpectedInline(
            fw_graph.code.strip(),
            """\
def forward(self, primals_1):
    clone = torch.ops.aten.clone.default(primals_1);  primals_1 = None
    add = torch.ops.aten.add.Tensor(clone, 1);  clone = None
    view_1 = torch.ops.aten.view.default(add, [-1])
    return (add, view_1)""",
        )

    def test_input_mutation_output_view_multiple(self):
        def f(a, b, c, d):
            b.transpose_(1, 0)
            c.add_(1)
            return d + 1, b.diagonal(), a + c

        def create_inp(req_grad):
            return [
                torch.arange(4, requires_grad=req_grad, dtype=torch.float32)
                .view(2, 2)
                .add(1),
                torch.arange(4, requires_grad=req_grad, dtype=torch.float32)
                .view(2, 2)
                .add(1),
                torch.ones(2, 2, requires_grad=req_grad).add(1),
                torch.ones(2, 2, requires_grad=req_grad).add(1),
            ]

        self.verify_aot_autograd(f, create_inp(False), test_mutation=True)
        fw_graph = self.verify_aot_autograd(f, create_inp(True), test_mutation=True)
        self.assertExpectedInline(
            fw_graph.code.strip(),
            """\
def forward(self, primals_1, primals_2, primals_3, primals_4):
    view = torch.ops.aten.view.default(primals_2, [2, 2]);  primals_2 = None
    clone = torch.ops.aten.clone.default(primals_3);  primals_3 = None
    transpose = torch.ops.aten.transpose.int(view, 1, 0);  view = None
    add = torch.ops.aten.add.Tensor(clone, 1);  clone = None
    add_1 = torch.ops.aten.add.Tensor(primals_4, 1);  primals_4 = None
    diagonal = torch.ops.aten.diagonal.default(transpose)
    add_2 = torch.ops.aten.add.Tensor(primals_1, add);  primals_1 = None
    return (transpose, add, add_1, diagonal, add_2)""",
        )

    def test_output_aliases_intermediate_single(self):
        def f(a):
            out = torch.mul(a, 3)
            return out.view(-1)

        inp = [torch.ones(3, 3, requires_grad=False)]
        self.verify_aot_autograd(f, inp, test_mutation=True)
        inp = [torch.ones(3, 3, requires_grad=True)]
        fw_graph = self.verify_aot_autograd(f, inp, test_mutation=True)
        # In AOTAutograd, we are obligated to make the compiled forward directly return `out`,
        # and reconstruct `out.view(-1)` as a fresh output.
        self.assertExpectedInline(
            fw_graph.code.strip(),
            """\
def forward(self, primals_1):
    mul = torch.ops.aten.mul.Tensor(primals_1, 3);  primals_1 = None
    view = torch.ops.aten.view.default(mul, [-1]);  mul = None
    return (view,)""",
        )

    def test_output_aliases_input_multi_output_view_should_raise_autograd_error(self):
        def f1(a):
            return list(a.unbind(0))

        f1_compiled = aot_function(f1, nop)

        inp1 = torch.ones(3, 3, requires_grad=True).clone()
        inp2 = torch.ones(3, 3, requires_grad=True).clone()
        inp3 = torch.ones(3, 3, requires_grad=True).clone()

        with self.assertRaisesRegex(
            RuntimeError, "Such functions do not allow the output views"
        ):
            out_test1 = f1_compiled(inp1)
            # This raises a runtime error from autograd in eager mode
            out_test1[0].mul_(2)

        with self.assertRaisesRegex(
            RuntimeError, "Such functions do not allow the output views"
        ):
            out_test2 = f1_compiled(inp2)
            inp2.mul_(2)
            # In eager mode, if we mutate a tensor, any multi-output-view aliases
            # get their grad_fn replaced with error nodes, so accessing grad_fn should error
            grad_fn = out_test2[0].grad_fn

        with self.assertRaisesRegex(
            RuntimeError, "Such functions do not allow the output views"
        ):
            out_test3 = f1_compiled(inp3)
            out_test1[0].detach().mul_(2)
            # The above case also applies to detached aliases (they turn the multi-output-view
            # alias's grad_fns into error nodes)
            grad_fn = out_test2[0].grad_fn

    def test_output_aliases_input_multi_output_view(self):
        # All aliased outs are from multi-output views, so AOTAutograd will hide the aliasing from autograd.
        def f1(a):
            return list(a.unbind(0))

        inp = torch.ones(3, 3, requires_grad=True)
        inp_ref = torch.ones(3, 3, requires_grad=True)
        f1_compiled = aot_function(f1, nop)

        out_ref = f1(inp_ref)
        out_test = f1_compiled(inp)
        # Assert that we get CompiledFunctionBackward in the backward graph,
        # and not AsStridedBackward. No view-regeneration necessary for this mult-output view case.
        # See Note: [AOTAutograd: differentiable outputs that alias each other from a multi-output view call]
        self.assertTrue(
            all("CompiledFunctionBackward" in str(o.grad_fn) for o in out_test)
        )

        sum(out_ref).sum().backward()
        sum(out_test).sum().backward()
        self.assertEqual(inp_ref.grad, inp.grad)

        # Several of the outputs are from multi-output views.
        # However: they are part of the same alias set as "a", and "a.view(out.shape)",
        # which are both user-visible.
        # AOTAutograd will not try to be smart here and hide the aliasing relationships from autograd.
        # Instead, it will perform its "output aliases input" logic, and regenerate all aliases.
        def f3(a):
            return *list(a.unbind(0)), a.view(a.shape)

        inp = torch.ones(3, 3, requires_grad=True)
        inp_ref = torch.ones(3, 3, requires_grad=True)
        f3_compiled = aot_function(f3, nop)

        inp_ref_clone = inp_ref.clone()
        inp_clone = inp.clone()
        out_ref = f3(inp_ref_clone)
        out_test = f3_compiled(inp_clone)
        self.assertTrue(all("UnbindBackward" in str(o.grad_fn) for o in out_test[:3]))

        # The last output is not from a multi-output view, so autograd will let us mutate it.
        out_ref[-1].mul_(2)
        out_test[-1].mul_(2)
        # Also mutate the input, which should affect the aliased output.
        inp_ref_clone.view(-1).mul_(3)
        inp_clone.view(-1).mul_(3)
        # Do backward
        (inp_ref + out_ref[-1]).sum().backward()
        (inp + out_test[-1]).sum().backward()
        self.assertEqual(inp_ref.grad, inp.grad)

    def test_output_aliases_intermediate_multi_output_view(self):
        # All aliased outs are from multi-output views, so AOTAutograd will hide the aliasing from autograd.
        def f1(a):
            out = torch.mul(a, 3)
            return list(out.unbind(0))

        inp = torch.ones(3, 3, requires_grad=True)
        inp_ref = torch.ones(3, 3, requires_grad=True)
        f1_compiled = aot_function(f1, nop)

        out_ref = f1(inp_ref)
        out_test = f1_compiled(inp)
        # Assert that we get CompiledFunctionBackward in the backward graph,
        # and not AsStridedBackward. No view-regeneration necessary for this mult-output view case.
        # See Note: [AOTAutograd: differentiable outputs that alias each other from a multi-output view call]
        self.assertTrue(
            all("CompiledFunctionBackward" in str(o.grad_fn) for o in out_test)
        )

        sum(out_ref).sum().backward()
        sum(out_test).sum().backward()
        self.assertEqual(inp_ref.grad, inp.grad)

        # All aliased outs but one are from multi-output views, so AOTAutograd will hide the aliasing from autograd.
        def f2(a):
            out = torch.mul(a, 3)
            return *list(out.unbind(0)), out

        inp = torch.ones(3, 3, requires_grad=True)
        inp_ref = torch.ones(3, 3, requires_grad=True)
        f2_compiled = aot_function(f2, nop)

        out_ref = f2(inp_ref)
        out_test = f2_compiled(inp)
        # Assert that we get CompiledFunctionBackward in the backward graph,
        # and not AsStridedBackward. No view-regeneration necessary for this mult-output view case.
        # See Note: [AOTAutograd: differentiable outputs that alias each other from a multi-output view call]
        self.assertTrue(
            all("CompiledFunctionBackward" in str(o.grad_fn) for o in out_test)
        )

        # The last output is not from a multi-output view, so autograd will let us mutate it.
        out_ref[-1].mul_(2)
        out_test[-1].mul_(2)
        out_ref[-1].sum().backward()
        out_test[-1].sum().backward()
        self.assertEqual(inp_ref.grad, inp.grad)

        # All aliased outs but one are from multi-output views, so AOTAutograd will hide the aliasing from autograd.
        def f3(a):
            out = torch.mul(a, 3)
            return *list(out.unbind(0)), out.view(out.shape)

        inp = torch.ones(3, 3, requires_grad=True)
        inp_ref = torch.ones(3, 3, requires_grad=True)
        f3_compiled = aot_function(f3, nop)

        out_ref = f3(inp_ref)
        out_test = f3_compiled(inp)
        # Assert that we get CompiledFunctionBackward in the backward graph,
        # and not AsStridedBackward. No view-regeneration necessary for this mult-output view case.
        # See Note: [AOTAutograd: differentiable outputs that alias each other from a multi-output view call]
        self.assertTrue(
            all("CompiledFunctionBackward" in str(o.grad_fn) for o in out_test)
        )

        # The last output is not from a multi-output view, so autograd will let us mutate it.
        out_ref[-1].mul_(2)
        out_test[-1].mul_(2)
        out_ref[-1].sum().backward()
        out_test[-1].sum().backward()
        self.assertEqual(inp_ref.grad, inp.grad)

        # There are 5 outputs that all alias each other.
        # 3 of them come from multi-output views, but the other 3 are "ordinary" aliases.
        # Therefore, AOTAutograd will not attempt the multi-output-view optimization,
        # and apply the intermediate_base logic to all aliases.
        # (In theory we could probably get AOTAutograd to only apply the intermediate base
        # logic to the last 2 outputs and not the first 3. We should probably
        # just do the graph partitioning defined in this doc instead though).
        # https://docs.google.com/document/d/1DlfFq8TKbuAn2zyJxLfoW-X1qkkm5PLdHFtySo03QAk/edit
        def f4(a):
            out = torch.mul(a, 3)
            # also return the graph intermediate directly,
            # which will force AOTAutograd to do the "intermediate base" logic.
            # (Why? The user can mutate "out", which should change the autograd metadata
            #  of the other aliased outputs)
            return *list(out.unbind(0)), out, out.view(out.shape)

        inp = torch.ones(3, 3, requires_grad=True)
        inp_ref = torch.ones(3, 3, requires_grad=True)
        f4_compiled = aot_function(f4, nop)

        out_ref = f4(inp_ref)
        out_test = f4_compiled(inp)
        # Mutate the last output of f4 (autograd will allow this, since it is not a multi-output view,
        # as long as *only* the non-multi-output views participate in the backward)
        # Note: We could probably try to hide **only** the multi-output views from autograd here
        # and only do the intermediate base logic for the last two aliases.
        # Longer term solution of graph partitioning is probably cleaner though (see the note).
        out_ref[-1].mul_(2)
        out_test[-1].mul_(2)

        out_ref_sum = out_ref[-1] + out_ref[-2]
        out_test_sum = out_test[-1] + out_test[-2]
        out_ref_sum.sum().backward()
        out_test_sum.sum().backward()
        self.assertEqual(inp_ref.grad, inp.grad)

    def test_output_aliases_intermediate_mutation_linear(self):
        def f(x):
            return (x + 1).view(-1)

        inp = [torch.ones(3, 3, requires_grad=True)]
        # use inductor's decomps (which will e.g. turn _unsafe_view() into view())
        from torch._inductor.decomposition import decompositions

        f_compiled = aot_function(f, nop, decompositions=decompositions)

        out_ref = f(*inp)
        out_test = f_compiled(*inp)

        out_ref.mul_(2)
        out_test.mul_(2)
        self.assertEqual(out_ref, out_test)

    def test_output_aliases_intermediate_no_grad(self):
        def f(a, b):
            out = torch.mul(a, 3)
            # First output is an alias of an intermediate that doesn't require grad
            return out.view(-1), b.add(1)

        inp = [torch.ones(3, 3), torch.ones(3, 3, requires_grad=False)]
        self.verify_aot_autograd(f, inp, test_mutation=True)
        inp = [torch.ones(3, 3), torch.ones(3, 3, requires_grad=True)]
        fw_graph = self.verify_aot_autograd(f, inp, test_mutation=True)
        # important bit: we don't bother generating an intermediate base as an output in the graph,
        # because the intermediate base itself didn't require gradients.
        # (the only problematic case is when both the base and the aliasesed output require gradients).
        self.assertExpectedInline(
            fw_graph.code.strip(),
            """\
def forward(self, primals_1, primals_2):
    mul = torch.ops.aten.mul.Tensor(primals_1, 3);  primals_1 = None
    view = torch.ops.aten.view.default(mul, [-1]);  mul = None
    add = torch.ops.aten.add.Tensor(primals_2, 1);  primals_2 = None
    return (view, add)""",
        )

    def test_output_aliases_intermediate_returned_multiple_times(self):
        def f(a):
            out = torch.mul(a, 3)
            out_view = out.view(-1)
            return out, out_view, out

        inp = [torch.ones(3, 3, requires_grad=False)]
        self.verify_aot_autograd(f, inp, test_mutation=True)
        inp = [torch.ones(3, 3, requires_grad=True)]
        fw_graph = self.verify_aot_autograd(f, inp, test_mutation=True)

    def test_output_aliases_intermediate_multiple(self):
        def f(a):
            out = torch.mul(a, 3)
            # AOTAutograd should manually generate these two output views in the epilogue.
            return out.view(-1), out.view(-1)

        inp = [torch.ones(3, 3, requires_grad=False)]
        self.verify_aot_autograd(f, inp, test_mutation=True)
        inp = [torch.ones(3, 3, requires_grad=True)]
        fw_graph = self.verify_aot_autograd(f, inp, test_mutation=True)
        self.assertExpectedInline(
            fw_graph.code.strip(),
            """\
def forward(self, primals_1):
    mul = torch.ops.aten.mul.Tensor(primals_1, 3);  primals_1 = None
    view = torch.ops.aten.view.default(mul, [-1])
    view_1 = torch.ops.aten.view.default(mul, [-1])
    return (view, view_1, mul)""",
        )

    def test_output_aliases_intermediate_and_returned(self):
        def f(a):
            out = torch.mul(a, 3)
            # AOTAutograd should manually generate the first output (a view of an intermediate)
            # but not the second (which is itself the intermediate for the first)
            return out.view(-1), out

        inp = [torch.ones(3, 3, requires_grad=False)]
        self.verify_aot_autograd(f, inp, test_mutation=True)
        inp = [torch.ones(3, 3, requires_grad=True)]
        fw_graph = self.verify_aot_autograd(f, inp, test_mutation=True)
        self.assertExpectedInline(
            fw_graph.code.strip(),
            """\
def forward(self, primals_1):
    mul = torch.ops.aten.mul.Tensor(primals_1, 3);  primals_1 = None
    view = torch.ops.aten.view.default(mul, [-1])
    return (view, mul)""",
        )

    def test_output_aliases_intermediate_and_returned_flipped(self):
        def f(a):
            out = torch.mul(a, 3)
            # AOTAutograd should manually generate the first output (a view of an intermediate)
            # but not the second (which is itself the intermediate for the first)
            return out, out.view(-1)

        inp = [torch.ones(3, 3, requires_grad=False)]
        self.verify_aot_autograd(f, inp, test_mutation=True)
        inp = [torch.ones(3, 3, requires_grad=True)]
        fw_graph = self.verify_aot_autograd(f, inp, test_mutation=True)
        self.assertExpectedInline(
            fw_graph.code.strip(),
            """\
def forward(self, primals_1):
    mul = torch.ops.aten.mul.Tensor(primals_1, 3);  primals_1 = None
    view = torch.ops.aten.view.default(mul, [-1])
    return (mul, view)""",
        )

    def test_output_aliases_intermediate_and_returned_different_grad(self):
        def f(a):
            out = torch.mul(a, 3)
            # AOTAutograd should manually generate the first output (a view of an intermediate)
            # but not the second (which is itself the intermediate for the first)
            return out.view(-1), out, out[0].detach()

        inp = [torch.ones(3, 3, requires_grad=False)]
        self.verify_aot_autograd(f, inp, test_mutation=True)
        inp = [torch.ones(3, 3, requires_grad=True)]
        fw_graph = self.verify_aot_autograd(f, inp, test_mutation=True)
        self.assertExpectedInline(
            fw_graph.code.strip(),
            """\
def forward(self, primals_1):
    mul = torch.ops.aten.mul.Tensor(primals_1, 3);  primals_1 = None
    view = torch.ops.aten.view.default(mul, [-1])
    select = torch.ops.aten.select.int(mul, 0, 0)
    detach = torch.ops.aten.detach.default(select);  select = None
    detach_1 = torch.ops.aten.detach.default(detach);  detach = None
    detach_2 = torch.ops.aten.detach.default(detach_1);  detach_1 = None
    return (view, mul, detach_2)""",
        )

    def test_output_aliases_intermediate_inplace_view(self):
        def f(a):
            out = torch.mul(a, 3)
            out.t_()
            return out

        inp = [torch.ones(2, 4, requires_grad=True)]

        # TODO: fix this test.
        # See https://github.com/pytorch/pytorch/issues/90507
        # self.verify_aot_autograd(f, inp, test_mutation=True)

    def test_output_aliases_intermediate_inplace_view_with_detach(self):
        def f(a):
            out = torch.mul(a, 3)
            out.t_()
            out.detach_()
            # Thanks to the detach_() AOT Autograd doesn't need to do anything.
            # `out` will show up as having OutputType.non_alias,
            # and ._is_view() == False
            return out, a + 1

        inp = [torch.ones(2, 4, requires_grad=False)]
        self.verify_aot_autograd(f, inp, test_mutation=True)
        inp = [torch.ones(2, 4, requires_grad=True)]
        fw_graph = self.verify_aot_autograd(f, inp, test_mutation=True)
        self.assertExpectedInline(
            fw_graph.code.strip(),
            """\
def forward(self, primals_1):
    mul = torch.ops.aten.mul.Tensor(primals_1, 3)
    t = torch.ops.aten.t.default(mul);  mul = None
    add = torch.ops.aten.add.Tensor(primals_1, 1);  primals_1 = None
    return (t, add)""",
        )

    def test_output_aliases_intermediate_inplace_view_and_view(self):
        def f(a):
            out = torch.mul(a, 3)
            out_view = out.unsqueeze(0)
            out.t_()
            out_view2 = out.unsqueeze(0)
            return out_view, out, out_view2

        inp = [torch.ones(2, 4, requires_grad=True)]

        # TODO: fix this test.
        # See <github issue link>
        # self.verify_aot_autograd(f, inp, test_mutation=True)

    def test_output_aliases_intermediate_multiple_mixed(self):
        def f(a):
            out1 = torch.mul(a, 3)
            out2 = torch.mul(a, 4)
            # AOTAutograd should manually generate these two output views in the epilogue.
            return out1.view(-1), out2.transpose(1, 0), out1.transpose(1, 0)

        inp = [torch.ones(3, 3, requires_grad=False)]
        self.verify_aot_autograd(f, inp, test_mutation=True)
        inp = [torch.ones(3, 3, requires_grad=True)]
        fw_graph = self.verify_aot_autograd(f, inp, test_mutation=True)
        self.assertExpectedInline(
            fw_graph.code.strip(),
            """\
def forward(self, primals_1):
    mul = torch.ops.aten.mul.Tensor(primals_1, 3)
    mul_1 = torch.ops.aten.mul.Tensor(primals_1, 4);  primals_1 = None
    view = torch.ops.aten.view.default(mul, [-1])
    transpose = torch.ops.aten.transpose.int(mul_1, 1, 0);  mul_1 = None
    transpose_1 = torch.ops.aten.transpose.int(mul, 1, 0)
    return (view, transpose, transpose_1, mul)""",
        )

    def test_output_all_alias_types(self):
        # There are 3 types of aliasing that require us to return metadata in the compiled fw:
        # (1) outputs that are views of inputs
        # (2) outputs that are views of intermediates
        # (3) inputs that get metadata mutations
        # test all 3 of them here
        def f(a):
            a.transpose_(1, 0)
            tmp = a.mul(2)
            return tmp.squeeze(), tmp.transpose(1, 0), a.unsqueeze(0)

        def inp_callable(req_grad):
            x = torch.ones(1, 2, 4, requires_grad=req_grad).clone()
            return [(x,), (x,)]

        self.verify_aot_autograd(
            f, partial(inp_callable, req_grad=False), test_mutation=True
        )
        fw_graph = self.verify_aot_autograd(
            f, partial(inp_callable, req_grad=True), test_mutation=True
        )
        # TODO: make this test run with dynamic shapes so it is more meaningful
        # metadata output order: (a_updated_meta, out1_meta, out2_meta, out3_meta)
        self.assertExpectedInline(
            fw_graph.code.strip(),
            """\
def forward(self, primals_1):
    view = torch.ops.aten.view.default(primals_1, [1, 2, 4]);  primals_1 = None
    transpose = torch.ops.aten.transpose.int(view, 1, 0);  view = None
    mul = torch.ops.aten.mul.Tensor(transpose, 2)
    squeeze = torch.ops.aten.squeeze.default(mul)
    transpose_1 = torch.ops.aten.transpose.int(mul, 1, 0)
    unsqueeze = torch.ops.aten.unsqueeze.default(transpose, 0)
    return (transpose, squeeze, transpose_1, unsqueeze, mul)""",
        )

    @parametrize("req_grad", [False, True])
    def test_subclass_metadata_mutation(self, req_grad):
        def f(a):
            a.transpose_(1, 0)
            tmp = a.mul(2)
            return tmp.transpose(1, 0)

        def inp_callable(req_grad):
            x = torch.ones(1, 2, 4, requires_grad=req_grad).clone()
            return [(x,), (x,)]

        # See https://github.com/pytorch/pytorch/issues/114975
        with self.assertRaisesRegex(
            RuntimeError,
            "Metadata mutations are currently not allowed on tensor subclasses",
        ):
            self.verify_aot_autograd(
                f,
                partial(inp_callable, req_grad=req_grad),
                test_mutation=True,
                make_inputs_subclasses=True,
            )

    def test_input_data_and_metadata_mutation(self):
        def f(a):
            a.t_()
            a[0].mul_(2)
            return a.view(a.shape)

        inp = [torch.ones(3, 3, requires_grad=False)]
        self.verify_aot_autograd(f, inp, test_mutation=True)
        inp = [torch.ones(3, 3, requires_grad=True)]
        fw_graph = self.verify_aot_autograd(f, inp, test_mutation=True)
        self.assertExpectedInline(
            fw_graph.code.strip(),
            """\
def forward(self, primals_1):
    clone = torch.ops.aten.clone.default(primals_1);  primals_1 = None
    t = torch.ops.aten.t.default(clone)
    select = torch.ops.aten.select.int(t, 0, 0);  t = None
    mul = torch.ops.aten.mul.Tensor(select, 2);  select = None
    t_1 = torch.ops.aten.t.default(clone);  clone = None
    select_scatter = torch.ops.aten.select_scatter.default(t_1, mul, 0, 0);  t_1 = mul = None
    t_2 = torch.ops.aten.t.default(select_scatter);  select_scatter = None
    t_4 = torch.ops.aten.t.default(t_2)
    t_6 = torch.ops.aten.t.default(t_2);  t_2 = None
    view_1 = torch.ops.aten.view.default(t_6, [3, 3]);  t_6 = None
    return (t_4, view_1)""",
        )

    def test_view_and_inplace_view(self):
        def f(a, b):
            a.t_()
            return b.view(b.shape), a.view(a.shape)

        def create_inp(req_grad):
            return [
                torch.ones(3, 3, requires_grad=req_grad),
                torch.ones(3, 3, requires_grad=req_grad),
            ]

        self.verify_aot_autograd(f, create_inp(False), test_mutation=True)
        fw_graph = self.verify_aot_autograd(f, create_inp(True), test_mutation=True)
        self.assertExpectedInline(
            fw_graph.code.strip(),
            """\
def forward(self, arg0_1, arg1_1):
    t = torch.ops.aten.t.default(arg0_1);  arg0_1 = None
    view = torch.ops.aten.view.default(arg1_1, [3, 3]);  arg1_1 = None
    view_1 = torch.ops.aten.view.default(t, [3, 3])
    return (t, view, view_1)""",
        )

    def test_view_detach(self):
        def f(a):
            tmp = a.detach()
            a.mul_(2)
            return a, tmp

        inp = [torch.ones(3, 3, requires_grad=True)]
        self.verify_aot_autograd(f, inp, test_mutation=True)
        inp = [torch.ones(3, 3, requires_grad=False)]
        self.verify_aot_autograd(f, inp, test_mutation=True)

    def test_input_inplace_requires_grad_true(self):
        def f(a, b):
            a.requires_grad_(True)
            return a.mul(3), b.mul(4)

        inp = [
            # First inp doesnt require grad, but we switch it on
            torch.ones(3, 3, requires_grad=False),
            torch.ones(3, 3, requires_grad=True),
        ]

        fw_graph = self.verify_aot_autograd(f, inp, test_mutation=True)
        self.assertExpectedInline(
            fw_graph.code.strip(),
            """\
def forward(self, primals_1, primals_2):
    mul = torch.ops.aten.mul.Tensor(primals_1, 3);  primals_1 = None
    mul_1 = torch.ops.aten.mul.Tensor(primals_2, 4);  primals_2 = None
    return (mul, mul_1)""",
        )

    # This is a torture test:
    # a and b get turned into a synthetic base in the compiled graph
    # One gets a data mutation, the other gets a metadata mutation.
    # We need to make sure that the metadata mutation gets propagated
    # back to the original input.
    @skipIfDynamoInput("Dynamo removes runtime error")
    def test_input_data_and_metadata_mutation_aliases_other_input(self):
        # a and b are aliased
        def f(a, b):
            a.mul_(2)
            b.t_()
            return a.mul(b)

        def inp_callable(req_grad):
            base = torch.ones(2, 2, requires_grad=req_grad)
            # Note: in our test, the add() is important because we need the graph inputs to be non-leaves so we can mutate them.
            x = base.add(1)
            inp1 = x[0]
            inp2 = x[0]
            return [base], [inp1, inp2]

        self.verify_aot_autograd(
            f, partial(inp_callable, req_grad=False), test_mutation=True
        )
        self.verify_aot_autograd(
            f, partial(inp_callable, req_grad=True), test_mutation=True
        )
        with self.assertRaisesRegex(
            RuntimeError,
            "Encountered aliased inputs that are mutated in the graph, but",
        ):
            self.verify_aot_autograd(
                f,
                partial(inp_callable, req_grad=False),
                test_mutation=True,
                make_inputs_subclasses=True,
            )
        with self.assertRaisesRegex(
            RuntimeError,
            "Encountered aliased inputs that are mutated in the graph, but",
        ):
            self.verify_aot_autograd(
                f,
                partial(inp_callable, req_grad=True),
                test_mutation=True,
                make_inputs_subclasses=True,
            )

    # https://github.com/pytorch/pytorch/issues/106456
    def test_input_mutation_noncontiguous(self):
        def f(a):
            a.mul_(2)
            return a + 1

        def inp_callable(req_grad):
            base = torch.ones(2, 2, requires_grad=req_grad)
            x = base.add(1)
            # create a non-contiguous view to pass as an input to the compiler
            inp = x[:, 0]
            return [base], [inp]

        self.verify_aot_autograd(
            f, partial(inp_callable, req_grad=False), test_mutation=True
        )
        self.verify_aot_autograd(
            f, partial(inp_callable, req_grad=True), test_mutation=True
        )
        with self.assertRaisesRegex(
            RuntimeError,
            "Mutations on non-contiguous inputs are currently not allowed on tensor subclasses",
        ):
            self.verify_aot_autograd(
                f,
                partial(inp_callable, req_grad=False),
                test_mutation=True,
                make_inputs_subclasses=True,
            )
        with self.assertRaisesRegex(
            RuntimeError,
            "Mutations on non-contiguous inputs are currently not allowed on tensor subclasses",
        ):
            self.verify_aot_autograd(
                f,
                partial(inp_callable, req_grad=True),
                test_mutation=True,
                make_inputs_subclasses=True,
            )

    def test_backward_mutation_data(self):
        class BwMutation(torch.autograd.Function):
            @staticmethod
            def forward(ctx, x):
                ctx.save_for_backward(x)
                return x.clone()

            @staticmethod
            def backward(ctx, grad_output):
                (x,) = ctx.saved_tensors
                # bw mutation
                x.mul_(2)
                return grad_output.clone()

        def f(a, b):
            out = BwMutation.apply(b)
            return a * out

        inp_no_grad = [
            torch.ones(3, 3, requires_grad=True),
            torch.ones(3, 3, requires_grad=False),
        ]

        # Mutation on buffer that does not require grad during the backward is allowed
        self.verify_aot_autograd(f, inp_no_grad, test_mutation=True)

        inp_grad = [
            torch.ones(3, 3, requires_grad=True),
            torch.ones(3, 3, requires_grad=True),
        ]
        self.verify_aot_autograd(f, inp_grad, test_mutation=True)

    def test_backward_mutation_metadata(self):
        class BwMutation(torch.autograd.Function):
            @staticmethod
            def forward(ctx, a, b):
                ctx.save_for_backward(b)
                return a.clone(), b.clone()

            @staticmethod
            def backward(ctx, grad_a, grad_b):
                (b,) = ctx.saved_tensors
                # bw metadata mutation
                b.transpose_(1, 0)
                return grad_a.clone(), grad_b.clone()

        def f(a, b):
            a_, b_ = BwMutation.apply(a, b)
            out = a_ * b_
            return out

        inp_no_grad = [
            torch.ones(3, 3, requires_grad=True),
            torch.ones(3, 3, requires_grad=False),
        ]

        with self.assertRaisesRegex(
            AssertionError, "input that had its metadata mutated in the backward"
        ):
            self.verify_aot_autograd(f, inp_no_grad, test_mutation=True)

    def test_backward_mutation_on_grad_out(self):
        class BwMutation(torch.autograd.Function):
            @staticmethod
            def forward(ctx, x):
                return x.clone()

            @staticmethod
            def backward(ctx, grad_output):
                grad_output.mul_(2)
                return grad_output.clone()

        def f(a, b):
            tmp = a * b
            out = BwMutation.apply(tmp)
            return out

        inp_grad = [
            torch.ones(3, 3, requires_grad=True),
            torch.ones(3, 3, requires_grad=True),
        ]
        f_compiled = aot_function(f, nop)
        with self.assertRaisesRegex(
            AssertionError, "input to the backward that was mutated during the backward"
        ):
            out = f_compiled(*inp_grad)

    def test_backward_mutation_forward_inputs(self):
        @torch.library.custom_op("_test::_clone", mutates_args={})
        def f(x: torch.Tensor, x1: torch.Tensor) -> torch.Tensor:
            return x.clone()

        def f_fake(x, x1):
            return torch.empty_like(x)

        def backward(ctx, grad):
            with torch.no_grad():
                ctx.x1.zero_()
            return grad * 2, None

        def setup_context(ctx, inputs, output):
            (x, x1) = inputs
            ctx.x = x
            ctx.x1 = x1

        f.register_fake(f_fake)
        f.register_autograd(backward, setup_context=setup_context)

        def fn(x: torch.Tensor, x1: torch.Tensor, x2: torch.Tensor) -> torch.Tensor:
            x2.mul_(5)
            return torch.ops._test._clone(x, x1) + x2

        inp_x, inp_x1, inp_x2 = (
            torch.randn(3, requires_grad=True),
            torch.randn(3, requires_grad=False),
            torch.randn(3, requires_grad=False),
        )

        ref_x, ref_x1, ref_x2 = inp_x.clone(), inp_x1.clone(), inp_x2.clone()
        ref_y = fn(ref_x, ref_x1, ref_x2)

        compiled_f = aot_function(fn, nop, keep_inference_input_mutations=True)

        x, x1, x2 = inp_x.clone(), inp_x1.clone(), inp_x2.clone()
        y = compiled_f(x, x1, x2)

        # Verify mutation in forward applied and mutation in backward is not in forward
        self.assertEqual(ref_x, x)
        self.assertEqual(ref_x1, x1)
        self.assertEqual(ref_x2, x2)
        self.assertEqual(ref_y, y)

        ref_y.sum().backward()
        y.sum().backward()

        # Verify mutations in backward applied
        self.assertEqual(ref_x, x)
        self.assertEqual(ref_x1, x1)
        self.assertEqual(ref_x2, x2)
        self.assertEqual(ref_y, y)

        self.assertEqual(ref_x.grad, x.grad)
        self.assertEqual(ref_x1.grad, x1.grad)
        self.assertEqual(ref_x2.grad, x2.grad)

    def test_backward_mutation_forward_inputs_create_graph(self):
        @torch.library.custom_op("_test::_clone_create_graph", mutates_args={})
        def f(x: torch.Tensor, x1: torch.Tensor) -> torch.Tensor:
            return x.clone()

        def f_fake(x, x1):
            return torch.empty_like(x)

        def backward(ctx, grad):
            with torch.no_grad():
                ctx.x1.zero_()
            return grad * 2, None

        def setup_context(ctx, inputs, output):
            (x, x1) = inputs
            ctx.x = x
            ctx.x1 = x1

        f.register_fake(f_fake)
        f.register_autograd(backward, setup_context=setup_context)

        def fn(x: torch.Tensor, x1: torch.Tensor) -> torch.Tensor:
            return torch.ops._test._clone_create_graph(x, x1)

        inp_x, inp_x1 = torch.randn(3, requires_grad=True), torch.randn(
            3, requires_grad=True
        )

        ref_x, ref_x1 = inp_x.clone(), inp_x1.clone()
        ref_y = f(ref_x, ref_x1)
        ref_y.sum().backward()
        x, x1 = inp_x.clone(), inp_x1.clone()
        compiled_f = aot_function(fn, nop)
        y = compiled_f(x, x1)
        loss = y.sum()
        with self.assertRaisesRegex(
            RuntimeError,
            "aot_autograd does not support input mutations with requires_grad in backward for create_graph=True",
        ):
            torch.autograd.grad(loss, inp_x, create_graph=True)
        # Not checking equality of ref and x as Exception is expected

    # Partially addresses https://github.com/pytorch/pytorch/issues/106457
    @skipIfTorchDynamo()
    def test_input_mutation_false_aliasing(self):
        def f(a, b):
            a.mul_(3)
            b.mul_(2)
            return a.clone().view(-1) + b.clone().view(-1)

        # No overlap, contiguous
        def inp_callable1(req_grad):
            base = torch.ones(4, 4, requires_grad=req_grad)
            x = base.add(1)
            # create two views that share storage, but are actually non-overlapping
            a = x[0:2]
            b = x[2:4]
            return [base], [a, b]

        fw_graph = self.verify_aot_autograd(
            f, partial(inp_callable1, req_grad=False), test_mutation=True
        )
        self.verify_aot_autograd(
            f, partial(inp_callable1, req_grad=True), test_mutation=True
        )
        self.verify_aot_autograd(
            f,
            partial(inp_callable1, req_grad=False),
            test_mutation=True,
            make_inputs_subclasses=True,
        )
        # Input mutations on subclasses with training graphs fail backward guards today.
        with self.assertRaisesRegex(
            RuntimeError,
            """
During the backward, we encountered a tensor subclass where we guessed its
metadata incorrectly.
""",  # noqa: F541
        ):
            self.verify_aot_autograd(
                f,
                partial(inp_callable1, req_grad=True),
                test_mutation=True,
                make_inputs_subclasses=True,
            )

        # Important characteristic: the graph takes in 2 inputs!
        # That shows that we didn't try to run our complicated synthetic base logic,
        # because we successfully detected false aliasing across the two inputs.
        self.assertExpectedInline(
            fw_graph.code.strip(),
            """\
def forward(self, arg0_1, arg1_1):
    mul = torch.ops.aten.mul.Tensor(arg0_1, 3);  arg0_1 = None
    mul_1 = torch.ops.aten.mul.Tensor(arg1_1, 2);  arg1_1 = None
    clone = torch.ops.aten.clone.default(mul)
    view = torch.ops.aten.view.default(clone, [-1]);  clone = None
    clone_1 = torch.ops.aten.clone.default(mul_1)
    view_1 = torch.ops.aten.view.default(clone_1, [-1]);  clone_1 = None
    add = torch.ops.aten.add.Tensor(view, view_1);  view = view_1 = None
    return (mul, mul_1, add)""",
        )

        # No overlap, non-contiguous: first tensor ends before second tensor start
        def inp_callable2(req_grad):
            base = torch.ones(256, requires_grad=req_grad)
            x = base.add(1)
            a = x.as_strided((4, 4), (8, 1), storage_offset=0)
            b = x.as_strided((4, 4), (8, 1), storage_offset=28)
            return [base], [a, b]

        # No overlap, non-contiguous: tensors are perfectly interleaved
        def inp_callable3(req_grad):
            base = torch.ones(4, 4, requires_grad=req_grad)
            x = base.add(1)
            a = x[:, 0:2]
            b = x[:, 2:4]
            return [base], [a, b]

        # No overlap, non-contiguous
        def inp_callable4(req_grad):
            base = torch.ones(256, requires_grad=req_grad)
            x = base.add(1)
            a = x.as_strided((4, 4), (9, 1), storage_offset=0)
            b = x.as_strided((4, 4), (9, 1), storage_offset=22)
            return [base], [a, b]

        # No overlap, non-contiguous
        def inp_callable5(req_grad):
            base = torch.ones(256, requires_grad=req_grad)
            x = base.add(1)
            a = x.as_strided((4, 4), (9, 1), storage_offset=0)
            b = x.as_strided((4, 4), (9, 1), storage_offset=23)
            return [base], [a, b]

        # No overlap, non-contiguous
        def inp_callable6(req_grad):
            base = torch.ones(256, requires_grad=req_grad)
            x = base.add(1)
            # a's last element is at offset 195 (24 total elements)
            a = x.as_strided((2, 4, 3), (110, 24, 4), storage_offset=5)
            # b's first element is at offset 196: no overlap
            b = x[196 : 196 + a.numel()]
            return [base], [a, b]

        # overlap! non-contiguous
        def inp_callable_overlap1(req_grad):
            base = torch.ones(256, requires_grad=req_grad)
            x = base.add(1)
            a = x.as_strided((4, 4), (9, 1), storage_offset=0)
            b = x.as_strided((4, 4), (9, 1), storage_offset=24)
            return [base], [a, b]

        # overlap! non-contiguous
        def inp_callable_overlap2(req_grad):
            base = torch.ones(256, requires_grad=req_grad)
            x = base.add(1)
            a = x.as_strided((4, 4), (9, 1), storage_offset=0)
            b = x.as_strided((4, 4), (9, 1), storage_offset=25)
            return [base], [a, b]

        # overlap! non-contiguous
        def inp_callable_overlap3(req_grad):
            base = torch.ones(256, requires_grad=req_grad)
            x = base.add(1)
            # a's last element is at offset 195 (24 total elements)
            a = x.as_strided((2, 4, 3), (110, 24, 4), storage_offset=5)
            # b's first element is at offset 195: overlap!
            b = x[195 : 195 + a.numel()]
            return [base], [a, b]

        fw_graph2 = self.verify_aot_autograd(
            f, partial(inp_callable2, req_grad=False), test_mutation=True
        )
        fw_graph3 = self.verify_aot_autograd(
            f, partial(inp_callable3, req_grad=False), test_mutation=True
        )
        fw_graph4 = self.verify_aot_autograd(
            f, partial(inp_callable4, req_grad=False), test_mutation=True
        )
        fw_graph5 = self.verify_aot_autograd(
            f, partial(inp_callable5, req_grad=False), test_mutation=True
        )
        fw_graph6 = self.verify_aot_autograd(
            f, partial(inp_callable6, req_grad=False), test_mutation=True
        )

        fw_graph_overlap1 = self.verify_aot_autograd(
            f, partial(inp_callable_overlap2, req_grad=False), test_mutation=True
        )
        fw_graph_overlap2 = self.verify_aot_autograd(
            f, partial(inp_callable_overlap1, req_grad=False), test_mutation=True
        )

        # All non-overlap graphs should be the same since we detected false aliasing
        self.assertEqual(str(fw_graph.code), str(fw_graph2.code))
        self.assertEqual(str(fw_graph.code), str(fw_graph3.code))
        self.assertEqual(str(fw_graph.code), str(fw_graph4.code))
        self.assertEqual(str(fw_graph.code), str(fw_graph5.code))
        self.assertEqual(str(fw_graph.code), str(fw_graph6.code))

        # All overlap graphs should be the same since we detected real aliasing
        self.assertNotEqual(str(fw_graph.code), str(fw_graph_overlap1.code))
        self.assertNotEqual(str(fw_graph.code), str(fw_graph_overlap2.code))
        self.assertTrue("as_strided_scatter" in str(fw_graph_overlap1.code))
        self.assertTrue("as_strided_scatter" in str(fw_graph_overlap2.code))

    @unittest.skipIf(not torch.cuda.is_available(), "CUDA is unavailable")
    def test_mem_leak_from_save_for_bw(self):
        # See a full diagnosis at this issue: https://github.com/pytorch/pytorch/issues/94990
        # Note [Detaching saved tensors in AOTAutograd]
        # This program creates a ref-cycle. Long term, we should fix this ref cycle
        # (since it can arise, naturally albeit rarely, from uses of autograd.Function).
        # But AOTAutograd makes it more likely to show up from tracing user programs,
        # so we deal with it by manually detaching the tensors that we save for backward.
        # This is completely wrong and would give wrong results if we were to do double backward.
        # Fortunately today, double backward is explicitly banned in AOTAutograd.
        def f(a, b):
            add = a + a
            split = torch.functional.split(add, [4, 4], dim=1)
            getitem_2 = split[1]
            unsqueeze = getitem_2.unsqueeze(-1)
            mul = unsqueeze * b
            return (getitem_2, mul)

        f_compiled = aot_function(f, nop)
        inps = [
            torch.ones(8, 8, device="cuda", requires_grad=True),
            torch.ones(1, 4, 1, device="cuda", requires_grad=True),
        ]
        mem_before = torch.cuda.memory_allocated()
        f_compiled(*inps)
        mem_after = torch.cuda.memory_allocated()
        self.assertTrue(mem_after == mem_before)

    def test_output_aliases_multiple_inputs_get_correct_one(self):
        # a and b are aliased, but have different shapes
        # The first output should view off the first input, the 2nd output should view off the 2nd input
        def f(a, b):
            return a.view(a.shape), b.view(b.shape)

        def inp_callable(req_grad):
            base = torch.ones(2, 2, requires_grad=req_grad)
            # Note: in our test, the add() is important because we need the graph inputs to be non-leaves so we can mutate them.
            x = base.mul(2)
            inp1 = x.view(-1)
            inp2 = x[0]
            return [base], [inp1, inp2]

        self.verify_aot_autograd(
            f, partial(inp_callable, req_grad=False), test_mutation=True
        )
        self.verify_aot_autograd(
            f, partial(inp_callable, req_grad=True), test_mutation=True
        )
        self.verify_aot_autograd(
            f,
            partial(inp_callable, req_grad=False),
            test_mutation=True,
            make_inputs_subclasses=True,
        )
        self.verify_aot_autograd(
            f,
            partial(inp_callable, req_grad=True),
            test_mutation=True,
            make_inputs_subclasses=True,
        )

    def test_input_mutation_aliases_other_input(self):
        def f(a, b):
            a.add_(1)
            return a + b

        def inp_callable(req_grad):
            base = torch.ones(4, 2, requires_grad=req_grad)
            # Note: in our test, the add() is important because we need the graph inputs to be non-leaves so we can mutate them.
            x = base.add(1)
            inp1 = x[0]
            inp2 = x[0]
            return [base], [inp1, inp2]

        self.verify_aot_autograd(
            f, partial(inp_callable, req_grad=False), test_mutation=True
        )
        fw_graph = self.verify_aot_autograd(
            f, partial(inp_callable, req_grad=True), test_mutation=True
        )
        # Important parts of the graph:
        # - the compiled graph takes in a base, and we generate a and b (the views) off of the base
        # - clone() is still in the graph, because we need to call grad() on the original (non-mutated) inputs
        # - We re-generate the views *after* the clone, to preserve view relationships.
        self.assertExpectedInline(
            fw_graph.code.strip(),
            """\
def forward(self, primals_1):
    clone = torch.ops.aten.clone.default(primals_1);  primals_1 = None
    as_strided = torch.ops.aten.as_strided.default(clone, [2], [1], 0)
    add = torch.ops.aten.add.Tensor(as_strided, 1);  as_strided = None
    as_strided_scatter = torch.ops.aten.as_strided_scatter.default(clone, add, [2], [1], 0);  clone = add = None
    as_strided_2 = torch.ops.aten.as_strided.default(as_strided_scatter, [2], [1], 0)
    as_strided_5 = torch.ops.aten.as_strided.default(as_strided_scatter, [2], [1], 0)
    add_1 = torch.ops.aten.add.Tensor(as_strided_2, as_strided_5);  as_strided_2 = as_strided_5 = None
    return (as_strided_scatter, add_1)""",
        )  # noqa: B950

    def test_input_mutation_aliases_other_input2(self):
        def f(a, b):
            a.add_(1)
            return a + b

        def inp_callable(req_grad):
            base = torch.ones(2, 2, requires_grad=req_grad)
            x = base.add(1)
            inp1 = x[0]
            # Here, one of the aliased inputs is the base itself
            inp2 = x
            return [base], [inp1, inp2]

        self.verify_aot_autograd(
            f, partial(inp_callable, req_grad=False), test_mutation=True
        )
        fw_graph = self.verify_aot_autograd(
            f, partial(inp_callable, req_grad=True), test_mutation=True
        )
        self.assertExpectedInline(
            fw_graph.code.strip(),
            """\
def forward(self, primals_1):
    clone = torch.ops.aten.clone.default(primals_1);  primals_1 = None
    as_strided = torch.ops.aten.as_strided.default(clone, [2], [1], 0)
    add = torch.ops.aten.add.Tensor(as_strided, 1);  as_strided = None
    as_strided_scatter = torch.ops.aten.as_strided_scatter.default(clone, add, [2], [1], 0);  clone = add = None
    as_strided_2 = torch.ops.aten.as_strided.default(as_strided_scatter, [2], [1], 0)
    as_strided_5 = torch.ops.aten.as_strided.default(as_strided_scatter, [2, 2], [2, 1], 0)
    add_1 = torch.ops.aten.add.Tensor(as_strided_2, as_strided_5);  as_strided_2 = as_strided_5 = None
    return (as_strided_scatter, add_1)""",
        )  # noqa: B950

    def test_input_mutation_aliases_and_output_alias(self):
        def f(a, b):
            # Here, we need to take care:that because and b are aliased
            # since a and b are aliased, we generate a view off of "updated b"
            a.add_(1)
            return b.view(b.shape)

        def inp_callable(req_grad):
            base = torch.ones(2, 2, requires_grad=req_grad)
            x = base.add(1)
            return [base], [x.view(-1), x.view(-1)]

        self.verify_aot_autograd(
            f, partial(inp_callable, req_grad=False), test_mutation=True
        )
        fw_graph = self.verify_aot_autograd(
            f, partial(inp_callable, req_grad=True), test_mutation=True
        )
        self.assertExpectedInline(
            fw_graph.code.strip(),
            """\
def forward(self, primals_1):
    clone = torch.ops.aten.clone.default(primals_1);  primals_1 = None
    as_strided = torch.ops.aten.as_strided.default(clone, [4], [1], 0)
    add = torch.ops.aten.add.Tensor(as_strided, 1);  as_strided = None
    as_strided_scatter = torch.ops.aten.as_strided_scatter.default(clone, add, [4], [1], 0);  clone = add = None
    as_strided_8 = torch.ops.aten.as_strided.default(as_strided_scatter, [4], [1], 0)
    view_1 = torch.ops.aten.view.default(as_strided_8, [4]);  as_strided_8 = None
    return (as_strided_scatter, view_1)""",
        )  # noqa: B950

    def test_input_aliased_with_mutation_output_alias(self):
        def f(a, b, c):
            # a and c alias
            c.mul_(2)
            # The main thing we're testing here is that
            # (1) We need to reconstruct c.view(-1) from the 3rd input to the forward
            # (2) But we need to be careful to do this *before* converting aliased inputs into synthetic bases.
            #     The original fw takes in 3 args, but the compiled fw takes in only 2 args.
            return b.add(1), c.view(-1)

        def inp_callable(req_grad):
            base1 = torch.ones(2, 2, requires_grad=req_grad)
            base2 = torch.ones(2, 2, requires_grad=req_grad)
            x = base1.add(1)
            y = base2.add(1)
            return [base1, base2], [x.view(-1), y, x.view(-1)]

        self.verify_aot_autograd(
            f, partial(inp_callable, req_grad=False), test_mutation=True
        )
        fw_graph = self.verify_aot_autograd(
            f, partial(inp_callable, req_grad=True), test_mutation=True
        )
        self.assertExpectedInline(
            fw_graph.code.strip(),
            """\
def forward(self, primals_1, primals_2):
    clone = torch.ops.aten.clone.default(primals_1);  primals_1 = None
    as_strided_1 = torch.ops.aten.as_strided.default(clone, [4], [1], 0)
    mul = torch.ops.aten.mul.Tensor(as_strided_1, 2);  as_strided_1 = None
    as_strided_scatter = torch.ops.aten.as_strided_scatter.default(clone, mul, [4], [1], 0);  clone = mul = None
    add = torch.ops.aten.add.Tensor(primals_2, 1);  primals_2 = None
    as_strided_7 = torch.ops.aten.as_strided.default(as_strided_scatter, [4], [1], 0)
    view_1 = torch.ops.aten.view.default(as_strided_7, [-1]);  as_strided_7 = None
    return (as_strided_scatter, add, view_1)""",
        )  # noqa: B950

    def test_input_metadata_mutation_aliases(self):
        def f(a, b):
            # a and b alias, and we do a metadata mutation on a
            # Since we're not mutating data, then b isn't affected at all.
            # We expect aot autograd to not bother with constructing a synthetic base.
            a.t_()
            return a + b

        def inp_callable(req_grad):
            base = torch.ones(2, 2, requires_grad=req_grad)
            x = base.add(1)
            return [base], [x.view(-1), x.view(-1)]

        self.verify_aot_autograd(
            f, partial(inp_callable, req_grad=False), test_mutation=True
        )
        fw_graph = self.verify_aot_autograd(
            f, partial(inp_callable, req_grad=True), test_mutation=True
        )
        # Expectation: fwd() takes in 2 args, and we don't construct a synthetic base.
        self.assertExpectedInline(
            fw_graph.code.strip(),
            """\
def forward(self, primals_1, primals_2):
    t = torch.ops.aten.t.default(primals_1);  primals_1 = None
    add = torch.ops.aten.add.Tensor(t, primals_2);  t = primals_2 = None
    return (add,)""",
        )

    def test_input_mutation_aliases_and_none_require_gradients(self):
        def f(a, b, c):
            # a and b alias, but neither require gradients (so they don't have a _base)
            # aot autograd should construct the synthetic base from `torch.Tensor(a.storage())`
            a.mul_(2)
            return b + 1, c + 1

        def inp_callable(req_grad):
            base = torch.ones(2, 2)
            c_arg = torch.ones(2, 2, requires_grad=req_grad)
            x = base.add(1)
            return [base, c_arg], [x.view(-1), x.view(-1), c_arg]

        self.verify_aot_autograd(
            f, partial(inp_callable, req_grad=False), test_mutation=True
        )

        with self.assertRaisesRegex(
            RuntimeError, "is a tensor subclass. This is not supported today"
        ):
            self.verify_aot_autograd(
                f,
                partial(inp_callable, req_grad=False),
                test_mutation=True,
                make_inputs_subclasses=True,
            )

        fw_graph = self.verify_aot_autograd(
            f, partial(inp_callable, req_grad=True), test_mutation=True
        )
        self.assertExpectedInline(
            fw_graph.code.strip(),
            """\
def forward(self, primals_1, primals_2):
    as_strided = torch.ops.aten.as_strided.default(primals_1, [4], [1], 0)
    mul = torch.ops.aten.mul.Tensor(as_strided, 2);  as_strided = None
    as_strided_scatter = torch.ops.aten.as_strided_scatter.default(primals_1, mul, [4], [1], 0);  primals_1 = mul = None
    as_strided_3 = torch.ops.aten.as_strided.default(as_strided_scatter, [4], [1], 0)
    add = torch.ops.aten.add.Tensor(as_strided_3, 1);  as_strided_3 = None
    add_1 = torch.ops.aten.add.Tensor(primals_2, 1);  primals_2 = None
    return (as_strided_scatter, add, add_1)""",
        )  # noqa: B950

    @skipIfDynamoInput("Fails with dynamo")
    def test_input_mutation_aliases_bases_out_of_order(self):
        # This tests our calling convention: if b and d are aliased, then the outer calling convention
        # that we send to the compiled forward becomes:
        # (b_d_base, a, c)
        # Importantly, even though a and c alias in our test, neither inputs are mutated,
        # So we don't need to do the base construction / deconstruction
        def f(a, b, c, d):
            b.add_(1)
            d.unsqueeze_(0)
            return a + c + d, b.view(-1)

        def inp_callable(req_grad):
            base1 = torch.ones(2, 2, requires_grad=req_grad)
            base2 = torch.ones(2, 2, requires_grad=req_grad)
            x1 = base1.add(1)
            x2 = base2.add(1)
            # a and c alias, b and d alias
            return [base1, base2], [x1.view(-1), x2.view(-1), x1.view(-1), x2.view(-1)]

        self.verify_aot_autograd(
            f, partial(inp_callable, req_grad=False), test_mutation=True
        )

        with self.assertRaisesRegex(
            RuntimeError,
            "Metadata mutations are currently not allowed on tensor subclasses",
        ):
            self.verify_aot_autograd(
                f,
                partial(inp_callable, req_grad=False),
                test_mutation=True,
                make_inputs_subclasses=True,
            )

        fw_graph = self.verify_aot_autograd(
            f, partial(inp_callable, req_grad=True), test_mutation=True
        )
        # 3 graph inputs: (b_d_base, a, c)
        # 2 returns: (b_updated, a+c+d)
        # (there are 2 original fw outs, but one is a view of b so it's not part of the graph)
        # (there are also 2 input mutations, but one is a metadata-only mutation so the compiled forward doesn't return it)
        self.assertExpectedInline(
            fw_graph.code.strip(),
            """\
def forward(self, primals_1, primals_2, primals_3):
    clone = torch.ops.aten.clone.default(primals_1);  primals_1 = None
    as_strided = torch.ops.aten.as_strided.default(clone, [4], [1], 0)
    add = torch.ops.aten.add.Tensor(as_strided, 1);  as_strided = None
    as_strided_scatter = torch.ops.aten.as_strided_scatter.default(clone, add, [4], [1], 0);  clone = add = None
    add_1 = torch.ops.aten.add.Tensor(primals_2, primals_3);  primals_2 = primals_3 = None
    as_strided_5 = torch.ops.aten.as_strided.default(as_strided_scatter, [4], [1], 0)
    unsqueeze_1 = torch.ops.aten.unsqueeze.default(as_strided_5, 0);  as_strided_5 = None
    add_2 = torch.ops.aten.add.Tensor(add_1, unsqueeze_1);  add_1 = None
    as_strided_14 = torch.ops.aten.as_strided.default(as_strided_scatter, [4], [1], 0)
    view_2 = torch.ops.aten.view.default(as_strided_14, [-1]);  as_strided_14 = None
    return (as_strided_scatter, add_2, view_2, unsqueeze_1)""",
        )  # noqa: B950

    @unittest.skipIf(not torch.cuda.is_available(), "CUDA is unavailable")
    def test_synthetic_base_base_attribute_is_none(self):
        def f(a, b):
            a.add_(1)
            return a + b

        def inp_callable():
            base = torch.ones(4, 4, device="cuda")
            # detach() so that none of the inputs have a ._base attribute.
            a = base[0].detach()
            b = base[1].detach()
            base2 = torch.ones(2, 2, requires_grad=True)
            return [base], [a, b]

        self.verify_aot_autograd(f, inp_callable, test_mutation=True)

    def test_input_mutation_alias_everything(self):
        # Mondo test that tests a combination of:
        # input is mutated, that aliases another input (so we make a synthetic base)
        # an output is an alias of another output
        # an output is an alias of an intermediate
        # a and c are aliased
        def f(a, b, c):
            c.mul_(2)  # mutates c
            b.t_()  # metadata mutate b
            tmp = a + c
            out1 = tmp.view(-1)
            out2 = b.t()
            out3 = out1.unsqueeze(0)
            # out1 and out3 are aliases of an intermediate, and alias each other!
            # out2 aliases an input, so we don't return it
            return out1, out2, out3

        def inp_callable(req_grad):
            base1 = torch.ones(2, 2, requires_grad=req_grad)
            base2 = torch.ones(2, 2, requires_grad=req_grad)
            # Note: in our test, the add() is important because we need the graph inputs to be non-leaves so we can mutate them.
            base1_ = base1.add(1)
            base2_ = base2.add(1)
            a = base1_.view(-1)
            b = base2_
            c = base1_.view(-1)
            return [base1, base2], [a, b, c]

        self.verify_aot_autograd(
            f, partial(inp_callable, req_grad=False), test_mutation=True
        )
        fw_graph = self.verify_aot_autograd(
            f, partial(inp_callable, req_grad=True), test_mutation=True
        )
        # Expected:
        # - 2 inputs in the forward: synthetic_base_a_c, b
        # - 1 output in the forward: "tmp"
        #   out2 is an alias of an input, and will be generated off of b outside of the compiled fn
        #   out1 and out3 are aliases of tmp, that we generate outside of the compiled function
        self.assertExpectedInline(
            fw_graph.code.strip(),
            """\
def forward(self, primals_1, primals_2):
    clone = torch.ops.aten.clone.default(primals_1);  primals_1 = None
    view = torch.ops.aten.view.default(primals_2, [2, 2]);  primals_2 = None
    as_strided_1 = torch.ops.aten.as_strided.default(clone, [4], [1], 0)
    mul = torch.ops.aten.mul.Tensor(as_strided_1, 2);  as_strided_1 = None
    as_strided_scatter = torch.ops.aten.as_strided_scatter.default(clone, mul, [4], [1], 0);  clone = mul = None
    as_strided_2 = torch.ops.aten.as_strided.default(as_strided_scatter, [4], [1], 0)
    t = torch.ops.aten.t.default(view);  view = None
    as_strided_5 = torch.ops.aten.as_strided.default(as_strided_scatter, [4], [1], 0)
    add = torch.ops.aten.add.Tensor(as_strided_5, as_strided_2);  as_strided_5 = as_strided_2 = None
    view_1 = torch.ops.aten.view.default(add, [-1])
    t_1 = torch.ops.aten.t.default(t)
    unsqueeze = torch.ops.aten.unsqueeze.default(view_1, 0)
    return (as_strided_scatter, t, view_1, t_1, unsqueeze, add)""",
        )  # noqa: B950

    def test_dynamic_shape_output_not_in_bw_graph(self):
        def f(x):
            return [x + 1, x.shape[0]]

        inp = torch.ones(5, requires_grad=True)
        bw_graph_cell = [None]
        compiled_f = aot_function(
            f,
            fw_compiler=nop,
            bw_compiler=partial(extract_graph, graph_cell=bw_graph_cell),
            decompositions={},
            keep_inference_input_mutations=False,
            dynamic=True,
        )
        out = compiled_f(inp)
        out[0].sum().backward()
        # The important bit: the forward fn returns 2 outputs,
        # but one of them is a symint so we should only see
        # 1 grad_output as an input to the backward graph.
        # (Otherwise, autograd will plumb a None as the value of the grad_output,
        # which causes inductor to complain).
        self.assertExpectedInline(
            bw_graph_cell[0].code.strip(),
            """\
def forward(self, tangents_1):
    return (tangents_1,)""",
        )

    def test_no_grad_input_output(self):
        def f(a, b):
            return a.cos(), b.cos(), a * b

        inp_thunks = [
            lambda: torch.randn(5, requires_grad=True),
            lambda: torch.randn(5, requires_grad=False),
        ]
        for inps in itertools.product(inp_thunks, repeat=2):
            inps = [i() for i in inps]
            self.verify_aot_autograd(f, inps)

    def test_some_output_requires_grad_input_doesnt(self):
        def f(a, b):
            a_view = a.view(-1)
            a_view.requires_grad_(True)
            return a_view

        inp = [torch.randn(3, 3), torch.randn(3, 3, requires_grad=True)]
        self.verify_aot_autograd(f, inp)

    def test_some_outputs_dont_require_grad_view(self):
        def f(a, b):
            return a.detach(), b

        inp = [
            torch.randn(3, 3, requires_grad=True),
            torch.randn(3, 3, requires_grad=True),
        ]
        self.verify_aot_autograd(f, inp)

    def test_some_outputs_dont_require_grad_non_view(self):
        def f(a, b):
            return a.add(1).detach(), b

        inp = [
            torch.randn(3, 3, requires_grad=True),
            torch.randn(3, 3, requires_grad=True),
        ]
        self.verify_aot_autograd(f, inp)

    def test_inner_grad(self):
        def foo(x):
            y = torch.exp(x)
            z = torch.autograd.grad(y, x)
            return z

        inps = [torch.randn((), requires_grad=True)]
        self.verify_aot_autograd(foo, inps)

    def test_grad_context(self):
        def foo(x):
            return x * 2

        inps = [torch.randn((), requires_grad=True)]
        graph_size = None

        def get_graph_size(fx_g, _):
            nonlocal graph_size
            graph_size = len(fx_g.graph.nodes)
            return fx_g

        f = aot_function(foo, nop, get_graph_size)
        with torch.set_grad_enabled(False):
            f(*inps)
        self.assertIsNone(graph_size)

        f = aot_function(foo, nop, get_graph_size)
        with torch.set_grad_enabled(True):
            out = f(*inps)
            self.assertIsNone(graph_size)
            out.sum().backward()
            self.assertTrue(graph_size > 2)

    def test_output_dict(self):
        def f(x):
            return {"a": x, "b": x}

        inp = [torch.randn(3, 3, requires_grad=True)]
        self.verify_aot_autograd(f, inp)

        def f(x, y):
            return {"a": x, "b": y + x}

        inp = [torch.randn(3, requires_grad=True), torch.randn(3)]
        self.verify_aot_autograd(f, inp)

        def f(x):
            new_d = {}
            for k in x:
                new_d[k] = x[k] * 2
            return new_d

        a = torch.randn(3, requires_grad=True)
        b = torch.randn(3, requires_grad=True)

        def inp_callable():
            inps = [{"a": a, "b": b}]
            return inps, inps

        self.verify_aot_autograd(f, inp_callable)

    def test_module(self):
        mod = nn.Sequential(nn.Linear(32, 32), nn.ReLU())
        compiled_mod = compiled_module(mod, nop, nop)
        inp = torch.randn(32, 32)
        ref_out = mod(inp)
        ref_out.sum().backward()
        ref_grads = sorted([(name, p.grad) for name, p in mod.named_parameters()])
        out = compiled_mod(inp)
        out.sum().backward()
        grads = sorted([(name, p.grad) for name, p in mod.named_parameters()])
        self.assertEqual((out, grads), (ref_out, ref_grads))

    def test_batchnorm(self):
        mod = compiled_module(nn.BatchNorm2d(4), nop, nop)
        x = torch.ones(1, 4, 2, 2)
        mod(x).sum().backward()

    def test_list_codegen(self):
        def list_nop(f, _):
            def g(inps):
                return f(*inps)

            g._boxed_call = True
            return g

        def f(a, b, c):
            return a.sin() * b.cos() * c.sin()

        f = aot_function(f, list_nop)
        inp = [torch.randn(5, requires_grad=True) for _ in range(3)]
        f(*inp).sum().backward()

    @patch("torch._functorch.aot_autograd.AOT_COUNTER", new_callable=itertools.count)
    def test_compilation_context(self, counter):
        def f(x):
            return x.sin().sin()

        count = []

        def compiler(fx_g, _):
            context = get_aot_compilation_context()
            count.append((context[0], len(fx_g.graph.nodes)))
            return fx_g

        f = aot_function(f, compiler)
        out = f(torch.randn(5, requires_grad=True))
        f = aot_function(f, compiler)
        f(torch.randn(5))
        out.sum().backward()
        self.assertExpectedInline(
            str(count),
            """[(['0_forward'], 4), (['1_inference'], 4), (['0_backward'], 8)]""",
        )

    def test_dupe_arg(self):
        def f(x, y):
            return x + y

        x = torch.randn(3, 3, requires_grad=True)
        self.verify_aot_autograd(f, [x, x])

    def test_dupe_arg_torture(self):
        def f(x, y):
            x.t_()
            y.unsqueeze_(0)
            return x + y

        x = torch.randn(3, 3, requires_grad=True).clone()
        self.verify_aot_autograd(f, [x, x])

    # See https://github.com/pytorch/pytorch/issues/100224
    def test_dupe_arg_returned_as_output(self):
        def f(a, b, a_):
            a[0].add_(1)
            return a_

        f_compiled = aot_function(f, nop)
        a = torch.ones(2)
        b = torch.ones(2)
        out_ref = f(a, b, a)

        a2 = torch.ones(2)
        b2 = torch.ones(2)
        out_test = f_compiled(a2, b2, a2)

        self.assertEqual(out_ref, out_test)
        self.assertEqual(a, a2)

    @patch("torch._functorch.aot_autograd.AOT_COUNTER", new_callable=itertools.count)
    @patch("torch._functorch.config.debug_assert", True)
    def test_invalid_dupe_left_bias(self, counter):
        # This test checks that, just because only the first
        # argument did a metadata mutation, we still correctly
        # switch to strategy 2 (deduplicate)
        # See: https://github.com/pytorch/pytorch/pull/89896#discussion_r1036224447
        class F(torch.nn.Module):
            def forward(self, x, y):
                x.t_()
                return (x + y,)

        x = torch.randn(3, 3, requires_grad=True).clone()
        y = torch.randn(3, 3, requires_grad=True)
        self.verify_aot_autograd(F(), [x, x])

        fxx = aot_module_simplified(F(), (x, x), nop)
        self.assertExpectedRaisesInline(
            AssertionError,
            lambda: fxx(x, y),
            """At compilation time, graph 2 was compiled under the assumption that input 1 would be a duplicate of input 0, but at runtime this was not the case.  This indicates a guard bug in AOTAutograd or Dynamo, please file a bug to PyTorch.""",  # noqa: B950
        )

    @patch("torch._functorch.aot_autograd.AOT_COUNTER", new_callable=itertools.count)
    @patch("torch._functorch.config.debug_assert", True)
    def test_invalid_dupe(self, counter):
        self._test_invalid_dupe(counter, fake=False)

    # See Note: Dynamo recompilation guarding invalid grad for why this test exists
    @patch("torch._functorch.aot_autograd.AOT_COUNTER", new_callable=itertools.count)
    @patch("torch._functorch.config.debug_assert", True)
    def test_invalid_dupe_fake(self, counter):
        self._test_invalid_dupe(counter, fake=True)

    def _test_invalid_dupe(self, counter, fake):
        class F(torch.nn.Module):
            def forward(self, x, y):
                x.unsqueeze_(0)
                y.unsqueeze_(0)
                return (x + y,)

        x = torch.randn(3, 3, requires_grad=True).clone()
        y = torch.randn(3, 3, requires_grad=True).clone()

        if fake:
            shape_env = ShapeEnv()
            fake_mode = FakeTensorMode(shape_env=shape_env)

            fake_x = fake_mode.from_tensor(x)
            fake_y = fake_mode.from_tensor(y)

        if fake:
            fxy = aot_module_simplified(F(), (fake_x, fake_y), nop)
        else:
            fxy = aot_module_simplified(F(), (x, y), nop)

        fxy(x, y)
        x = torch.randn(3, 3, requires_grad=True).clone()
        y = torch.randn(3, 3, requires_grad=True).clone()
        fxy(x, x)  # is ok!

        if fake:
            fxx = aot_module_simplified(F(), (fake_x, fake_x), nop)
        else:
            fxx = aot_module_simplified(F(), (x, x), nop)

        x = torch.randn(3, 3, requires_grad=True).clone()
        y = torch.randn(3, 3, requires_grad=True).clone()
        fxx(x, x)
        # Note This should not raise! Once we have guards in place here,
        # we will have this working correctly, as it should recompile.
        x = torch.randn(3, 3, requires_grad=True).clone()
        y = torch.randn(3, 3, requires_grad=True).clone()
        self.assertExpectedRaisesInline(
            AssertionError,
            lambda: fxx(x, y),
            """At compilation time, graph 1 was compiled under the assumption that input 1 would be a duplicate of input 0, but at runtime this was not the case.  This indicates a guard bug in AOTAutograd or Dynamo, please file a bug to PyTorch.""",  # noqa: B950
        )

    @patch("torch._functorch.aot_autograd.AOT_COUNTER", new_callable=itertools.count)
    @patch("torch._functorch.config.debug_assert", True)
    def test_invalid_requires_grad(self, counter):
        self._test_invalid_requires_grad(counter, fake=False)

    # See Note: Dynamo recompilation guarding invalid grad for why this test exists
    @patch("torch._functorch.aot_autograd.AOT_COUNTER", new_callable=itertools.count)
    @patch("torch._functorch.config.debug_assert", True)
    def test_invalid_requires_grad_fake(self, counter):
        self._test_invalid_requires_grad(counter, fake=True)

    def _test_invalid_requires_grad(self, counter, fake):
        class F(torch.nn.Module):
            def forward(self, x, y):
                return (x + y,)

        x = torch.randn(3, 3, requires_grad=True)
        y = torch.randn(3, 3, requires_grad=True)
        z = torch.randn(3, 3, requires_grad=False)

        if fake:
            shape_env = ShapeEnv()
            fake_mode = FakeTensorMode(shape_env=shape_env)

            fake_x = fake_mode.from_tensor(x)
            fake_y = fake_mode.from_tensor(y)
            fake_z = fake_mode.from_tensor(z)

        if fake:
            fxy = aot_module_simplified(F(), (fake_x, fake_y), nop)
        else:
            fxy = aot_module_simplified(F(), (x, y), nop)

        compare_equal_outs_and_grads(self, F(), fxy, (x, y))
        compare_equal_outs_and_grads(self, F(), fxy, (x, z))

        if fake:
            fxz = aot_module_simplified(F(), (fake_x, fake_z), nop)
        else:
            fxz = aot_module_simplified(F(), (x, z), nop)

        compare_equal_outs_and_grads(self, F(), fxz, (x, z))

        self.assertExpectedRaisesInline(
            AssertionError,
            lambda: fxz(x, y),
            """At compilation time, graph 1 was compiled under the assumption that input 1 would not require grad, but at runtime this was not the case.  This indicates a guard bug in AOTAutograd or Dynamo, please file a bug to PyTorch.""",  # noqa: B950
        )

    def test_custom_autograd(self):
        class CustomFn(torch.autograd.Function):
            @staticmethod
            def forward(ctx, x):
                return x.clone()

            @staticmethod
            def backward(ctx, grad_output):
                return grad_output + 1

        def f(x):
            return CustomFn.apply(x)

        self.verify_aot_autograd(f, [torch.randn(3)])

    @unittest.skipIf(not torch.cuda.is_available(), "CUDA is unavailable")
    def test_autocast_disable_guard(self):
        with torch._C._DisableAutocast():
            x = torch.rand([4, 4]).cuda()
            y = x @ x
            self.assertEqual(y.dtype, torch.float32)

    @unittest.skipIf(not torch.cuda.is_available(), "CUDA is unavailable")
    def test_nonidempotent_amp(self):
        def f(self_s_emb, add_3):
            einsum_2 = torch.functional.einsum("ah,th->t", self_s_emb, add_3)
            log_softmax_2 = einsum_2.log_softmax(-1)
            return (log_softmax_2,)

        args = [
            torch.rand((1, 256), dtype=torch.float32, device="cuda"),
            torch.rand((30, 256), dtype=torch.float16, device="cuda"),
        ]
        with torch.cuda.amp.autocast(enabled=True):
            self.verify_aot_autograd(f, args)

        args = [e.requires_grad_(True) for e in args]
        with torch.cuda.amp.autocast(enabled=True):
            self.verify_aot_autograd(f, args)

    @unittest.skipIf(not torch.cuda.is_available(), "CUDA is unavailable")
    @unittest.skipIf(not torch.backends.cudnn.is_available(), "CUDNN is unavailable")
    @skipIfRocm  # https://github.com/pytorch/pytorch/issues/96560
    def test_batch_norm_amp(self):
        device = "cuda"
        input_dtype = torch.float16
        param_dtype = torch.float32
        weight, bias = (
            torch.ones(64, device=device, dtype=param_dtype, requires_grad=True)
            for _ in range(2)
        )
        running_mean, running_var = (
            torch.ones(64, device=device, dtype=param_dtype) for _ in range(2)
        )

        def bn(x):
            return torch.ops.aten.cudnn_batch_norm(
                x,
                weight,
                bias,
                running_mean,
                running_var,
                False,
                0.1,
                1e-05,
            )

        inp = torch.ones(
            torch.Size([16, 64, 112, 112]), dtype=input_dtype, device=device
        )

        ref = bn(inp)
        cudnn_batch_norm_decomp = torch._decomp.get_decompositions(
            {torch.ops.aten.cudnn_batch_norm}
        )
        aot_fn = make_fx(bn, decomposition_table=cudnn_batch_norm_decomp)(inp)
        res = aot_fn(inp)
        for a, b in zip(ref, res):
            assert torch.allclose(a, b)

    def test_output_op_depending_on_symint(self):
        """
        It won't be obvious from reading this test what it's testing for.  We should probably make it into a more
        focused unit test.

        An issue with the following program was the expand op would end up depending on a symint whose proxy was
        incorrectly associated with one of the grad tensors rather than input tensors.  It broke partitioner logic
        and the net result was aot_function failed to produce a function and threw an exception instead.
        """
        inp = torch.randn(5, requires_grad=True)

        def f(x):
            return x.expand(x.shape)

        # TODO(whc) make this work (test setup is wrong somehow)
        # joint_forward_backward = create_joint_forward_backward(f)
        # out = f(inp)
        # joint_inputs =  ([inp], [out.detach().contiguous()])
        # fx_g = make_fx(joint_forward_backward)(*joint_inputs)
        # TODO: assert outputs of fwd graph trace to correct symint

        # e2e test that fails without symint clone fix
        af = aot_function(
            f,
            nop,
            partition_fn=partial(
                min_cut_rematerialization_partition, compiler="inductor"
            ),
            dynamic=True,
        )
        out = af(inp)
        self.assertEqual(out, f(inp))

    def test_inference_mode(self):
        m = torch.nn.Linear(4, 4)
        inp = torch.randn(4, 4)

        aot_mod = aot_module(m, fw_compiler=nop)

        with torch.inference_mode():
            out_ref = m(inp)
            out_test = aot_mod(inp)
        self.assertEqual(out_ref, out_test)

    def test_default_partitioner_saves_symints_not_tensors_for_bw(self):
        """
        In this test, the important thing is that primals_1 is **only** needed in the backward
        in order to grab its sizes.
        We need to assert that what we save for the backward are the tensor's sizes, and not the tensor itself.

        The way this test is set up, it will actually fail if we try to save the input tensor for backward.
        Why?
        b.masked_fill_(c, 0) has a backward that requires knowing a's sizes
        b.masked_fill_(c, 0) **also** mutates a (because b and a are aliased)
        The autograd engine yells at us if we save "a" for backward, and then try to mutate it.
        """
        inp = torch.randn(2, 2, requires_grad=True)

        def f(a):
            b = a[0]
            c = torch.ones_like(b, dtype=torch.bool)
            d = b.masked_fill_(c, 0)
            return d

        compiled_f = aot_function(f, nop, dynamic=True)
        inp_ref = torch.ones(2, 2, requires_grad=True)
        inp_test = torch.ones(2, 2, requires_grad=True)

        out_ref = f(inp_ref.clone())
        out_test = compiled_f(inp_test.clone())

        self.assertEqual(out_ref, out_test)

        out_ref.sum().backward()
        out_test.sum().backward()

        self.assertEqual(inp_ref.grad, inp_test.grad)

    def test_buffer_copied_in_graph(self):
        class MyModel(torch.nn.Module):
            def __init__(self) -> None:
                super().__init__()
                self.buf = torch.nn.Buffer(torch.zeros(1))
                self.w1 = torch.nn.Parameter(torch.zeros(1))
                self.w2 = torch.nn.Parameter(torch.zeros(1))

            def forward(self, x):
                self.buf.add_(1)
                return (self.w1 * x * self.w2).sum() + self.buf.sum()

        model_for_eager = MyModel()
        model_for_compile = copy.deepcopy(model_for_eager)

        fw_graph_cell = [None]
        compiled_f = aot_module(
            model_for_compile,
            fw_compiler=make_boxed_compiler(
                partial(extract_graph, graph_cell=fw_graph_cell)
            ),
            bw_compiler=nop,
            keep_inference_input_mutations=True,
        )
        inp_ref = torch.ones(1, requires_grad=True)
        inp_test = torch.ones(1, requires_grad=True)

        out_ref = model_for_eager(inp_ref.clone())
        out_test = compiled_f(inp_test.clone())

        self.assertExpectedInline(
            fw_graph_cell[0].code.strip(),
            """\
def forward(self, primals_1, primals_2, primals_3, primals_4):
    add = torch.ops.aten.add.Tensor(primals_3, 1)
    mul = torch.ops.aten.mul.Tensor(primals_1, primals_4)
    mul_1 = torch.ops.aten.mul.Tensor(mul, primals_2)
    sum_1 = torch.ops.aten.sum.default(mul_1);  mul_1 = None
    sum_2 = torch.ops.aten.sum.default(add)
    add_1 = torch.ops.aten.add.Tensor(sum_1, sum_2);  sum_1 = sum_2 = None
    copy_ = torch.ops.aten.copy_.default(primals_3, add);  primals_3 = add = copy_ = None
    return (add_1, primals_1, primals_2, primals_4, mul)""",
        )

        self.assertEqual(out_ref, out_test)

        out_ref.sum().backward()
        out_test.sum().backward()

        eager_grads = [p.grad for _, p in model_for_eager.named_parameters()]
        compile_grads = [p.grad for _, p in model_for_compile.named_parameters()]

        self.assertEqual(eager_grads, compile_grads)
        self.assertEqual(inp_ref.grad, inp_test.grad)

    def test_buffer_copied_in_graph_with_different_shapes(self):
        class MyModel(torch.nn.Module):
            def __init__(self) -> None:
                super().__init__()
                self.buf = torch.nn.Buffer(torch.ones(4, 4))
                self.w = torch.nn.Parameter(
                    torch.Tensor([[4, 5], [1, 2], [6, 7], [8, 9]])
                )

            def forward(self, x):
                self.buf.add_(1)
                return (self.w @ x).sum() + self.buf.sum()

        model_for_eager = MyModel()
        model_for_compile = copy.deepcopy(model_for_eager)

        fw_graph_cell = [None]
        compiled_f = aot_module(
            model_for_compile,
            fw_compiler=make_boxed_compiler(
                partial(extract_graph, graph_cell=fw_graph_cell)
            ),
            bw_compiler=nop,
            keep_inference_input_mutations=True,
        )
        inp_ref = torch.ones(2, 4, requires_grad=True)
        inp_test = torch.ones(2, 4, requires_grad=True)

        out_ref = model_for_eager(inp_ref.clone())
        out_test = compiled_f(inp_test.clone())

        self.assertExpectedInline(
            fw_graph_cell[0].code.strip(),
            """\
def forward(self, primals_1, primals_2, primals_3):
    add = torch.ops.aten.add.Tensor(primals_2, 1)
    mm = torch.ops.aten.mm.default(primals_1, primals_3)
    sum_1 = torch.ops.aten.sum.default(mm);  mm = None
    sum_2 = torch.ops.aten.sum.default(add)
    add_1 = torch.ops.aten.add.Tensor(sum_1, sum_2);  sum_1 = sum_2 = None
    copy_ = torch.ops.aten.copy_.default(primals_2, add);  primals_2 = add = copy_ = None
    return (add_1, primals_1, primals_3)""",
        )
        self.assertEqual(out_ref, out_test)

        out_ref.sum().backward()
        out_test.sum().backward()

        eager_grads = [p.grad for _, p in model_for_eager.named_parameters()]
        compile_grads = [p.grad for _, p in model_for_compile.named_parameters()]

        self.assertEqual(eager_grads, compile_grads)

        self.assertEqual(inp_ref.grad, inp_test.grad)

    def test_buffer_batch_norm(self):
        class MyModel(torch.nn.Module):
            def __init__(self) -> None:
                super().__init__()
                self.m = torch.nn.BatchNorm1d(100)

            def forward(self, x):
                return self.m(x)

        model_for_eager = MyModel()
        model_for_compile = copy.deepcopy(model_for_eager)

        fw_graph_cell = [None]
        bw_graph_cell = [None]
        compiled_f = aot_module(
            model_for_compile,
            fw_compiler=make_boxed_compiler(
                partial(extract_graph, graph_cell=fw_graph_cell)
            ),
            bw_compiler=make_boxed_compiler(
                partial(extract_graph, graph_cell=bw_graph_cell)
            ),
            keep_inference_input_mutations=True,
        )
        inp_ref = torch.ones(20, 100, requires_grad=True)
        inp_test = torch.ones(20, 100, requires_grad=True)

        out_ref = model_for_eager(inp_ref.clone())
        out_test = compiled_f(inp_test.clone())

        self.assertExpectedInline(
            fw_graph_cell[0].code.strip(),
            """\
def forward(self, primals_1, primals_2, primals_3, primals_4, primals_5, primals_6):
    add = torch.ops.aten.add.Tensor(primals_5, 1)
    _native_batch_norm_legit_functional = torch.ops.aten._native_batch_norm_legit_functional.default(primals_6, primals_1, primals_2, primals_3, primals_4, True, 0.1, 1e-05);  primals_2 = None
    getitem = _native_batch_norm_legit_functional[0]
    getitem_1 = _native_batch_norm_legit_functional[1]
    getitem_2 = _native_batch_norm_legit_functional[2]
    getitem_3 = _native_batch_norm_legit_functional[3]
    getitem_4 = _native_batch_norm_legit_functional[4];  _native_batch_norm_legit_functional = None
    copy_ = torch.ops.aten.copy_.default(primals_3, getitem_3);  primals_3 = copy_ = None
    copy__1 = torch.ops.aten.copy_.default(primals_4, getitem_4);  primals_4 = copy__1 = None
    copy__2 = torch.ops.aten.copy_.default(primals_5, add);  primals_5 = add = copy__2 = None
    return (getitem, primals_1, primals_6, getitem_1, getitem_2, getitem_3, getitem_4)""",  # noqa: B950
        )

        self.assertEqual(out_ref, out_test)

        out_ref.sum().backward()
        out_test.sum().backward()

        eager_grads = [p.grad for _, p in model_for_eager.named_parameters()]
        compile_grads = [p.grad for _, p in model_for_compile.named_parameters()]
        self.assertEqual(eager_grads, compile_grads)

        self.assertExpectedInline(
            bw_graph_cell[0].code.strip(),
            """\
def forward(self, primals_1, primals_6, getitem_1, getitem_2, getitem_3, getitem_4, tangents_1):
    native_batch_norm_backward = torch.ops.aten.native_batch_norm_backward.default(tangents_1, primals_6, primals_1, getitem_3, getitem_4, getitem_1, getitem_2, True, 1e-05, [True, True, True]);  tangents_1 = primals_6 = primals_1 = getitem_3 = getitem_4 = getitem_1 = getitem_2 = None
    getitem_5 = native_batch_norm_backward[0]
    getitem_6 = native_batch_norm_backward[1]
    getitem_7 = native_batch_norm_backward[2];  native_batch_norm_backward = None
    return (getitem_6, getitem_7, None, None, None, getitem_5)""",  # noqa: B950
        )

        self.assertEqual(inp_ref.grad, inp_test.grad)

    def test_new_inp_requires_grad_now(self):
        def f(x, y):
            return x.add_(y)

        fw_graph_cell = [None]
        bw_graph_cell = [None]
        compiled_f = aot_function(
            f,
            fw_compiler=make_boxed_compiler(
                partial(extract_graph, graph_cell=fw_graph_cell)
            ),
            bw_compiler=make_boxed_compiler(
                partial(extract_graph, graph_cell=bw_graph_cell)
            ),
            keep_inference_input_mutations=True,
        )

        inp_ref = (
            torch.ones(20, 100, requires_grad=False),
            torch.ones(20, 100, requires_grad=True),
        )
        inp_test = (
            torch.ones(20, 100, requires_grad=False),
            torch.ones(20, 100, requires_grad=True),
        )

        out_ref = f(*inp_ref)
        out_test = compiled_f(*inp_test)

        # There is no copy_ method
        self.assertExpectedInline(
            fw_graph_cell[0].code.strip(),
            """\
def forward(self, primals_1, primals_2):
    clone = torch.ops.aten.clone.default(primals_1);  primals_1 = None
    add = torch.ops.aten.add.Tensor(clone, primals_2);  clone = primals_2 = None
    return (add, add)""",
        )  # noqa: B950

        self.assertEqual(out_ref, out_test)

        out_ref.sum().backward()
        out_test.sum().backward()

        self.assertExpectedInline(
            bw_graph_cell[0].code.strip(),
            """\
def forward(self, tangents_1):
    return (None, tangents_1)""",
        )  # noqa: B950

    def test_real_weights_in_symbolic_mode(self):
        from functorch.experimental import functionalize

        class M(torch.nn.Module):
            def __init__(self) -> None:
                super().__init__()
                self.linear = torch.nn.Linear(5, 5)

            def forward(self, x):
                x = self.linear(x)
                return x

        m = M().eval()

        inp = torch.randn(2, 5)

        gm = make_fx(m, tracing_mode="symbolic", _allow_non_fake_inputs=True)(inp)
        self.assertEqual(gm(torch.ones(2, 5)), m(torch.ones(2, 5)))

        gm_functionalized = make_fx(
            functionalize(
                gm,
            ),
            tracing_mode="symbolic",
            _allow_non_fake_inputs=True,
        )(inp)
        self.assertEqual(gm_functionalized(torch.ones(2, 5)), m(torch.ones(2, 5)))

        inp_count = 0
        for node in gm.graph.nodes:
            if node.op == "placeholder":
                inp_count += 1

        # No more param lifting
        self.assertEqual(inp_count, 1)

        inp_count = 0
        for node in gm_functionalized.graph.nodes:
            if node.op == "placeholder":
                inp_count += 1

        # No more param lifting
        self.assertEqual(inp_count, 1)

        with self.assertRaisesRegex(
            Exception, "Please convert all Tensors to FakeTensors"
        ):
            make_fx(m, tracing_mode="symbolic", _allow_non_fake_inputs=False)(
                torch.randn(2, 5)
            )

    def test_real_weights_in_symbolic_mode_with_inplace_ops(self):
        class M(torch.nn.Module):
            def __init__(self) -> None:
                super().__init__()
                self.buffer = torch.nn.Buffer(torch.ones(4, 5))

            def forward(self, x):
                y = self.buffer.add_(3)
                y.resize_([20])
                assert y.shape == self.buffer.shape
                return x.sum() + self.buffer.sum()

        m = M().eval()
        inp = torch.randn(2, 5)
        # inplace mutation on attr is not allowed
        with self.assertRaisesRegex(Exception, "Can't call metadata"):
            make_fx(m, tracing_mode="symbolic", _allow_non_fake_inputs=True)(inp)

    def _compile_and_erase_bases(self, *output_view_indices):
        # Overrides _base and _view_func tensor attributes, so as to avoid the view-replay
        # execution path when reconstructing views.
        class NoViewReplayTensor(torch.Tensor):
            @property
            def _base(self):
                return None

            @property
            def _view_func(self):
                return None

        # Wraps the outputs that are views of the FX graph 'g' with NoViewReplayTensor,
        # since they are the only ones that will get reconstructed.
        def wrapper(g, *args, **kwargs):
            outs = list(g(*args, **kwargs))
            for i in output_view_indices:
                outs[i] = NoViewReplayTensor(outs[i])
            return tuple(outs)

        return lambda f: aot_function(f, fw_compiler=lambda g, _: partial(wrapper, g))

    def test_output_aliases_input_view_meta_replay(self):
        @self._compile_and_erase_bases(0)
        def f(a):
            return a.view(-1)

        inp = torch.ones(2, 2, requires_grad=True)
        out = f(inp)

        self.assertIsNotNone(out.grad_fn)
        self.assertExpectedInline(
            str(out.grad_fn.__class__), """<class 'ViewBackward0'>"""
        )

    def test_output_aliases_intermediate_view_meta_replay(self):
        @self._compile_and_erase_bases(0, 1)
        def f(a):
            b = a.clone()
            return b.view(-1), b.view(-1)

        inp = torch.ones(2, 2, requires_grad=True)
        out1, out2 = f(inp)

        self.assertIsNotNone(out1.grad_fn)
        self.assertExpectedInline(
            str(out1.grad_fn.__class__), """<class 'ViewBackward0'>"""
        )

        self.assertIsNotNone(out2.grad_fn)
        self.assertExpectedInline(
            str(out2.grad_fn.__class__), """<class 'ViewBackward0'>"""
        )

    def test_output_aliases_output_view_meta_replay(self):
        @self._compile_and_erase_bases(1)
        def f(a):
            b = a.add(10)
            return b, b.view(-1)

        inp = torch.ones(2, 2, requires_grad=True)
        out1, out2 = f(inp)

        self.assertEqual(out1.untyped_storage(), out2.untyped_storage())
        self.assertIsNotNone(out2.grad_fn)
        self.assertExpectedInline(
            str(out2.grad_fn.__class__), """<class 'ViewBackward0'>"""
        )

    @skipIfTorchDynamo()
    @patch("torch._dynamo.config.assume_static_by_default", False)
    def test_dynamic_output_aliases_input_view_meta_replay(self):
        # - torch.compile: using it so we can have a SymInt in the FX graph.
        # - Compiling with inductor, so that tensor._base isn't tracked.
        #
        # This should force the use of as_strided in the view reconstruction path.
        # The first 2 view-replay paths won't be taken because:
        #   - target_functional_tensor will be symbolic (_functionalize_is_symbolic call)
        #   - tensor._base will be None
        @torch.compile(backend="inductor")
        def f(a, sz):
            return a.view(sz), a.view(-1)

        inp = torch.ones(2, 2, requires_grad=True)
        out1, out2 = f(inp, (4,))

        self.assertIsNotNone(out1.grad_fn)
        self.assertExpectedInline(
            str(out1.grad_fn.__class__), """<class 'AsStridedBackward0'>"""
        )

        self.assertIsNotNone(out2.grad_fn)
        self.assertExpectedInline(
            str(out2.grad_fn.__class__), """<class 'ViewBackward0'>"""
        )


def extract_graph(fx_g, _, graph_cell):
    graph_cell[0] = fx_g
    return fx_g


def get_ins_outs(fx_g):
    ins = []
    outs = []
    for n in fx_g.graph.nodes:
        if n.op == "placeholder":
            ins.append(n)
        elif n.op == "output":
            outs = tuple(n.args[0])
    return ins, outs


def get_num_ins_outs(fx_g):
    return tuple(len(i) for i in get_ins_outs(fx_g))


def get_fw_bw_graph(
    f, inps, partitioner=min_cut_rematerialization_partition, dynamic=False
):
    fw_graph_cell = [None]
    bw_graph_cell = [None]
    aot_function(
        f,
        fw_compiler=partial(extract_graph, graph_cell=fw_graph_cell),
        bw_compiler=partial(extract_graph, graph_cell=bw_graph_cell),
        partition_fn=partitioner,
        decompositions=default_decompositions,
        dynamic=dynamic,
    )(*inps).sum().backward()
    return (fw_graph_cell[0], bw_graph_cell[0])


class TestMod(torch.nn.Module):
    def __init__(self, fn):
        super().__init__()
        self.p = torch.nn.Parameter(torch.ones(2, requires_grad=True))
        self.fn = fn

    def forward(self, *args):
        return self.fn(self.p, *args)


class TestAOTExport(AOTTestCase):
    def test_aot_export_ban_dropout_mut_pre_dispatch(self):
        def fn(p, x):
            y = torch.ops.aten.dropout.default(x, 0.1, train=False)
            y.add_(1)
            return (y,)

        mod = TestMod(fn)
        inp = torch.randn(2, 2)

        with self.assertRaisesRegex(
            RuntimeError, "cannot mutate tensors with frozen storage"
        ):
            aot_export_module(mod, [inp], trace_joint=False, pre_dispatch=True)

        gm, _ = aot_export_module(mod, [inp], trace_joint=False, pre_dispatch=False)
        self.assertExpectedInline(
            str(gm.code).strip(),
            """\
def forward(self, arg0_1, arg1_1):
    clone = torch.ops.aten.clone.default(arg1_1);  arg1_1 = None
    add = torch.ops.aten.add.Tensor(clone, 1);  clone = None
    return (add,)""",
        )

        fw_graph_cell = [None]
        bw_graph_cell = [None]

        compiled_outs = aot_function(
            fn,
            fw_compiler=partial(extract_graph, graph_cell=fw_graph_cell),
            bw_compiler=partial(extract_graph, graph_cell=bw_graph_cell),
            partition_fn=default_partition,
            decompositions=default_decompositions,
            dynamic=True,
        )(*inp)
        fw_graph = fw_graph_cell[0]
        bw_graph = bw_graph_cell[0]

        self.assertExpectedInline(
            str(fw_graph.code).strip(),
            """\
def forward(self, arg0_1, arg1_1):
    clone = torch.ops.aten.clone.default(arg1_1);  arg1_1 = None
    add = torch.ops.aten.add.Tensor(clone, 1);  clone = None
    return (add,)""",
        )

    def test_aot_export_predispatch_func_simple(self):
        def fn(p, x):
            y = x + 2
            with torch.no_grad():
                y.add_(2)
            return (x * 2 + y,)

        mod = TestMod(fn)
        inp = torch.randn(2, 2)

        with torch.no_grad():
            gm, _ = aot_export_module(mod, [inp], trace_joint=False, pre_dispatch=True)
        self.assertExpectedInline(
            str(gm.code).strip(),
            """\
def forward(self, arg0_1, arg1_1):
    add = torch.ops.aten.add.Tensor(arg1_1, 2)
    _set_grad_enabled = torch._C._set_grad_enabled(False);  _set_grad_enabled = None
    add_1 = torch.ops.aten.add.Tensor(add, 2);  add = None
    _set_grad_enabled_1 = torch._C._set_grad_enabled(False);  _set_grad_enabled_1 = None
    mul = torch.ops.aten.mul.Tensor(arg1_1, 2);  arg1_1 = None
    add_2 = torch.ops.aten.add.Tensor(mul, add_1);  mul = add_1 = None
    return (add_2,)""",
        )

    def test_aot_export_predispatch_func_composite_implicit(self):
        def fn(p, x):
            with torch.enable_grad():
                y = x @ x
            y.add_(2)
            return (x.sum() + y.sum(),)

        mod = TestMod(fn)
        inp = torch.randn(2, 2)

        with torch.no_grad():
            gm, _ = aot_export_module(mod, [inp], trace_joint=False, pre_dispatch=True)
        self.assertExpectedInline(
            str(gm.code).strip(),
            """\
def forward(self, arg0_1, arg1_1):
    _set_grad_enabled = torch._C._set_grad_enabled(True);  _set_grad_enabled = None
    matmul = torch.ops.aten.matmul.default(arg1_1, arg1_1)
    _set_grad_enabled_1 = torch._C._set_grad_enabled(False);  _set_grad_enabled_1 = None
    add = torch.ops.aten.add.Tensor(matmul, 2);  matmul = None
    sum_1 = torch.ops.aten.sum.default(arg1_1);  arg1_1 = None
    sum_2 = torch.ops.aten.sum.default(add);  add = None
    add_1 = torch.ops.aten.add.Tensor(sum_1, sum_2);  sum_1 = sum_2 = None
    return (add_1,)""",
        )

    def test_aot_export_predispatch_composite_implicit_inplace(self):
        def fn(x, p):
            return (torch.ops.aten.absolute_.default(x.clone()),)

        mod = TestMod(fn)
        inp = torch.randn(2, 2)

        gm, _ = aot_export_module(mod, [inp], trace_joint=False, pre_dispatch=True)
        self.assertExpectedInline(
            str(gm.code).strip(),
            """\
def forward(self, arg0_1, arg1_1):
    clone = torch.ops.aten.clone.default(arg0_1);  arg0_1 = None
    abs_1 = torch.ops.aten.abs.default(clone);  clone = None
    return (abs_1,)""",
        )

    def test_aot_export_predispatch_composite_implicit_linear(self):
        class MM(torch.nn.Module):
            def __init__(self) -> None:
                super().__init__()
                self.linear = torch.nn.Linear(2, 2)

            def forward(self, x):
                return (self.linear(x),)

        mod = MM()
        inp = torch.randn(2, 2)

        gm, _ = aot_export_module(mod, [inp], trace_joint=False, pre_dispatch=True)
        self.assertExpectedInline(
            str(gm.code).strip(),
            """\
def forward(self, arg0_1, arg1_1, arg2_1):
    linear = torch.ops.aten.linear.default(arg2_1, arg0_1, arg1_1);  arg2_1 = arg0_1 = arg1_1 = None
    return (linear,)""",
        )

    @unittest.expectedFailure
    def test_aot_export_predispatch_outdtype(self):
        class M(torch.nn.Module):
            def __init__(self, weight):
                super().__init__()
                self.weight = weight

            def forward(self, x):
                y = x + 2
                y.add_(5)
                return (
                    out_dtype(torch.ops.aten.mm.default, torch.int32, y, self.weight),
                )

        weight = torch.randint(-128, 127, (5, 5), dtype=torch.int8)
        mod = M(weight)
        inp = torch.randint(-128, 127, (5, 5), dtype=torch.int8)

        gm, _ = aot_export_module(mod, [inp], trace_joint=False, pre_dispatch=True)
        self.assertExpectedInline(
            str(gm.code).strip(),
            """\
def forward(self, arg0_1, arg1_1):
    _set_grad_enabled = torch._C._set_grad_enabled(True);  _set_grad_enabled = None
    mm = torch.ops.aten.mm.default(arg1_1, arg1_1)
    _set_grad_enabled_1 = torch._C._set_grad_enabled(False);  _set_grad_enabled_1 = None
    add = torch.ops.aten.add.Tensor(mm, 2);  mm = None
    sum_1 = torch.ops.aten.sum.default(arg1_1);  arg1_1 = None
    sum_2 = torch.ops.aten.sum.default(add);  add = None
    add_1 = torch.ops.aten.add.Tensor(sum_1, sum_2);  sum_1 = sum_2 = None
    return (add_1,)""",
        )

    def test_aot_export_predispatch_func_view(self):
        def fn(p, x):
            y = x @ x
            y.add_(2)
            return (x.sum() + y.view(1, 4).sum(),)

        mod = TestMod(fn)
        inp = torch.randn(2, 2)

        gm, _ = aot_export_module(mod, [inp], trace_joint=False, pre_dispatch=True)
        self.assertExpectedInline(
            str(gm.code).strip(),
            """\
def forward(self, arg0_1, arg1_1):
    matmul = torch.ops.aten.matmul.default(arg1_1, arg1_1)
    add = torch.ops.aten.add.Tensor(matmul, 2);  matmul = None
    sum_1 = torch.ops.aten.sum.default(arg1_1);  arg1_1 = None
    view_1 = torch.ops.aten.view.default(add, [1, 4]);  add = None
    sum_2 = torch.ops.aten.sum.default(view_1);  view_1 = None
    add_1 = torch.ops.aten.add.Tensor(sum_1, sum_2);  sum_1 = sum_2 = None
    return (add_1,)""",
        )

    def test_aot_export_predispatch_buffer_mutation_metadata(self):
        class Foo(torch.nn.Module):
            def __init__(self) -> None:
                super().__init__()
                self.foo = torch.nn.Buffer(torch.zeros(2, 2))

            def forward(self, x):
                self.foo.add_(4)
                return (x.sum() + self.foo.sum(),)

        inp = torch.randn(2, 2)

        gm, graph_sig = aot_export_module(
            Foo(), [inp], trace_joint=False, pre_dispatch=True
        )
        self.assertExpectedInline(
            str(gm.code).strip(),
            """\
def forward(self, arg0_1, arg1_1):
    add = torch.ops.aten.add.Tensor(arg0_1, 4);  arg0_1 = None
    sum_1 = torch.ops.aten.sum.default(arg1_1);  arg1_1 = None
    sum_2 = torch.ops.aten.sum.default(add)
    add_1 = torch.ops.aten.add.Tensor(sum_1, sum_2);  sum_1 = sum_2 = None
    return (add, add_1)""",
        )
        eager_mod = Foo()
        output_1, output_2 = gm(torch.zeros(2, 2), inp)
        eager_output = eager_mod(inp)
        self.assertTrue(torch.allclose(output_2, eager_output[0]))

        _, output_2 = gm(output_1, inp)
        eager_output = eager_mod(inp)
        self.assertTrue(torch.allclose(output_2, eager_output[0]))
        self.assertTrue("foo" in graph_sig.buffers)
        self.assertTrue(graph_sig.inputs_to_buffers["arg0_1"] == "foo")

    def test_aot_export_predispatch_with_autograd_op(self):
        def foo(p, x):
            with torch.enable_grad():
                y = x + 5
                y.add_(5)
                y.add_(7)
                return (x.cos() + y.sin(),)

        inp = torch.randn(2, 2)
        mod = TestMod(foo)

        with torch.no_grad():
            gm, _ = aot_export_module(mod, [inp], trace_joint=False, pre_dispatch=True)
        self.assertExpectedInline(
            str(gm.code).strip(),
            """\
def forward(self, arg0_1, arg1_1):
    _set_grad_enabled = torch._C._set_grad_enabled(True);  _set_grad_enabled = None
    add = torch.ops.aten.add.Tensor(arg1_1, 5)
    add_1 = torch.ops.aten.add.Tensor(add, 5);  add = None
    add_2 = torch.ops.aten.add.Tensor(add_1, 7);  add_1 = None
    cos = torch.ops.aten.cos.default(arg1_1);  arg1_1 = None
    sin = torch.ops.aten.sin.default(add_2);  add_2 = None
    add_3 = torch.ops.aten.add.Tensor(cos, sin);  cos = sin = None
    _set_grad_enabled_1 = torch._C._set_grad_enabled(False);  _set_grad_enabled_1 = None
    return (add_3,)""",
        )

    @unittest.skipIf(IS_WINDOWS, "Windows isn't supported for this case")
    @unittest.skipIf(
        not torchdynamo.is_dynamo_supported(), "TorchDynamo is not supported"
    )
    def test_aot_export_predispatch_with_cond_nested(self):
        class M(torch.nn.Module):
            def __init__(self) -> None:
                super().__init__()

            def forward(self, x):
                def true_fn(x):
                    y = x.sin()
                    y.add_(5)

                    def true_true_fn(x):
                        y = x.sin()
                        y.add_(7)
                        return y.sin()

                    def true_false_fn(x):
                        return x.cos()

                    return torch.cond(
                        y.cos().sum() > 5, true_true_fn, true_false_fn, [y.cos()]
                    )

                def false_fn(x):
                    z = x.cos()
                    z.add_(6)
                    return z.sin()

                a = torch.cond(x.sum() > 4, true_fn, false_fn, [x])
                return (a + 3, a + 4)

        inp = torch.randn(2, 2)
        gm, _ = aot_export_module(M(), [inp], trace_joint=False, pre_dispatch=True)
        self.assertExpectedInline(
            str(gm.code).strip(),
            """\
def forward(self, arg0_1):
    sum_1 = torch.ops.aten.sum.default(arg0_1)
    gt = torch.ops.aten.gt.Scalar(sum_1, 4);  sum_1 = None
    true_graph_0 = self.true_graph_0
    false_graph_0 = self.false_graph_0
    cond = torch.ops.higher_order.cond(gt, true_graph_0, false_graph_0, [arg0_1]);  gt = true_graph_0 = false_graph_0 = arg0_1 = None
    getitem = cond[0];  cond = None
    add = torch.ops.aten.add.Tensor(getitem, 3)
    add_1 = torch.ops.aten.add.Tensor(getitem, 4);  getitem = None
    return (add, add_1)""",  # noqa: B950
        )

        self.assertExpectedInline(
            str(gm.true_graph_0.code).strip(),
            """\
def forward(self, arg0_1):
    sin = torch.ops.aten.sin.default(arg0_1);  arg0_1 = None
    add = torch.ops.aten.add.Tensor(sin, 5);  sin = None
    cos = torch.ops.aten.cos.default(add)
    sum_1 = torch.ops.aten.sum.default(cos);  cos = None
    gt = torch.ops.aten.gt.Scalar(sum_1, 5);  sum_1 = None
    cos_1 = torch.ops.aten.cos.default(add);  add = None
    true_graph_0 = self.true_graph_0
    false_graph_0 = self.false_graph_0
    cond = torch.ops.higher_order.cond(gt, true_graph_0, false_graph_0, [cos_1]);  gt = true_graph_0 = false_graph_0 = cos_1 = None
    getitem = cond[0];  cond = None
    return (getitem,)""",  # noqa: B950
        )

        self.assertExpectedInline(
            str(gm.true_graph_0.true_graph_0.code).strip(),
            """\
def forward(self, arg0_1):
    sin = torch.ops.aten.sin.default(arg0_1);  arg0_1 = None
    add = torch.ops.aten.add.Tensor(sin, 7);  sin = None
    sin_1 = torch.ops.aten.sin.default(add);  add = None
    return (sin_1,)""",
        )

    @unittest.skipIf(IS_WINDOWS, "Windows isn't supported for this case")
    @unittest.skipIf(
        not torchdynamo.is_dynamo_supported(), "TorchDynamo is not supported"
    )
    def test_aot_export_predispatch_map_1(self):
        class M(torch.nn.Module):
            def __init__(self) -> None:
                super().__init__()

            def forward(self, x, y):
                def true_fn(x, r):
                    y = x.sin()
                    y.add_(5)
                    return y.cos() + r.sum()

                def false_fn(x, r):
                    z = x.cos()

                    def f(x, y):
                        a = x.cos()
                        a.add_(5)
                        return a + y

                    return (
                        z
                        + control_flow.map(f, z, r).sum()
                        + control_flow.map(f, z, r).sum()
                    )

                a = torch.cond(x.sum() > 4, true_fn, false_fn, [x, y])
                return (a + 3, a + 4)

        inps = [torch.randn(2, 2), torch.ones(2)]
        gm, _ = aot_export_module(M(), inps, trace_joint=False, pre_dispatch=True)
        self.assertExpectedInline(
            str(gm.code).strip(),
            """\
def forward(self, arg0_1, arg1_1):
    sum_1 = torch.ops.aten.sum.default(arg0_1)
    gt = torch.ops.aten.gt.Scalar(sum_1, 4);  sum_1 = None
    true_graph_0 = self.true_graph_0
    false_graph_0 = self.false_graph_0
    cond = torch.ops.higher_order.cond(gt, true_graph_0, false_graph_0, [arg0_1, arg1_1]);  gt = true_graph_0 = false_graph_0 = arg0_1 = arg1_1 = None
    getitem = cond[0];  cond = None
    add = torch.ops.aten.add.Tensor(getitem, 3)
    add_1 = torch.ops.aten.add.Tensor(getitem, 4);  getitem = None
    return (add, add_1)""",  # noqa: B950
        )
        self.assertExpectedInline(
            str(gm.true_graph_0.code).strip(),
            """\
def forward(self, arg0_1, arg1_1):
    sin = torch.ops.aten.sin.default(arg0_1);  arg0_1 = None
    add = torch.ops.aten.add.Tensor(sin, 5);  sin = None
    cos = torch.ops.aten.cos.default(add);  add = None
    sum_1 = torch.ops.aten.sum.default(arg1_1);  arg1_1 = None
    add_1 = torch.ops.aten.add.Tensor(cos, sum_1);  cos = sum_1 = None
    return (add_1,)""",
        )
        self.assertExpectedInline(
            str(gm.false_graph_0.code).strip(),
            """\
def forward(self, arg0_1, arg1_1):
    cos = torch.ops.aten.cos.default(arg0_1);  arg0_1 = None
    select = torch.ops.aten.select.int(cos, 0, 0);  select = None
    body_graph_0 = self.body_graph_0
    map_impl = torch.ops.higher_order.map_impl(body_graph_0, [cos], [arg1_1]);  body_graph_0 = None
    getitem = map_impl[0];  map_impl = None
    sum_1 = torch.ops.aten.sum.default(getitem);  getitem = None
    add = torch.ops.aten.add.Tensor(cos, sum_1);  sum_1 = None
    select_1 = torch.ops.aten.select.int(cos, 0, 0);  select_1 = None
    body_graph_1 = self.body_graph_1
    map_impl_1 = torch.ops.higher_order.map_impl(body_graph_1, [cos], [arg1_1]);  body_graph_1 = cos = arg1_1 = None
    getitem_1 = map_impl_1[0];  map_impl_1 = None
    sum_2 = torch.ops.aten.sum.default(getitem_1);  getitem_1 = None
    add_1 = torch.ops.aten.add.Tensor(add, sum_2);  add = sum_2 = None
    return (add_1,)""",
        )
        self.assertExpectedInline(
            str(gm.false_graph_0.body_graph_0.code).strip(),
            """\
def forward(self, arg0_1, arg1_1):
    cos = torch.ops.aten.cos.default(arg0_1);  arg0_1 = None
    add = torch.ops.aten.add.Tensor(cos, 5);  cos = None
    add_1 = torch.ops.aten.add.Tensor(add, arg1_1);  add = arg1_1 = None
    return (add_1,)""",
        )

    def test_aot_export_predispatch_map_2(self):
        class M(torch.nn.Module):
            def __init__(self) -> None:
                super().__init__()

            def forward(self, x, y):
                z = x.cos()

                def f(x, y):
                    a = x.cos()
                    a.add_(5)
                    return a + y

                return (z + control_flow.map(f, z, y).sum(),)

        inps = [torch.randn(2, 2), torch.ones(2)]
        gm, _ = aot_export_module(M(), inps, trace_joint=False, pre_dispatch=True)
        self.assertExpectedInline(
            str(gm.code).strip(),
            """\
def forward(self, arg0_1, arg1_1):
    cos = torch.ops.aten.cos.default(arg0_1);  arg0_1 = None
    body_graph_0 = self.body_graph_0
    map_impl = torch.ops.higher_order.map_impl(body_graph_0, [cos], [arg1_1]);  body_graph_0 = arg1_1 = None
    getitem = map_impl[0];  map_impl = None
    sum_1 = torch.ops.aten.sum.default(getitem);  getitem = None
    add = torch.ops.aten.add.Tensor(cos, sum_1);  cos = sum_1 = None
    return (add,)""",
        )  # noqa: B950
        self.assertExpectedInline(
            str(gm.body_graph_0.code).strip(),
            """\
def forward(self, arg0_1, arg1_1):
    cos = torch.ops.aten.cos.default(arg0_1);  arg0_1 = None
    add = torch.ops.aten.add.Tensor(cos, 5);  cos = None
    add_1 = torch.ops.aten.add.Tensor(add, arg1_1);  add = arg1_1 = None
    return [add_1]""",
        )

    @unittest.skipIf(IS_WINDOWS, "Windows isn't supported for this case")
    @unittest.skipIf(
        not torchdynamo.is_dynamo_supported(), "TorchDynamo is not supported"
    )
    def test_aot_export_predispatch_with_cond(self):
        class M(torch.nn.Module):
            def __init__(self) -> None:
                super().__init__()

            def forward(self, x):
                def true_fn(x):
                    y = x.sin()
                    z = torch.ops.aten.linear.default(y, torch.randn(2, 2))
                    z.add_(5)
                    return z.cos()

                def false_fn(x):
                    z = x.cos()
                    z.add_(6)
                    return z.sin()

                a = torch.cond(x.sum() > 4, true_fn, false_fn, [x])
                return (a + 3, a + 4)

        inp = torch.randn(2, 2)
        gm, _ = aot_export_module(M(), [inp], trace_joint=False, pre_dispatch=True)
        self.assertExpectedInline(
            str(gm.code).strip(),
            """\
def forward(self, arg0_1):
    sum_1 = torch.ops.aten.sum.default(arg0_1)
    gt = torch.ops.aten.gt.Scalar(sum_1, 4);  sum_1 = None
    true_graph_0 = self.true_graph_0
    false_graph_0 = self.false_graph_0
    cond = torch.ops.higher_order.cond(gt, true_graph_0, false_graph_0, [arg0_1]);  gt = true_graph_0 = false_graph_0 = arg0_1 = None
    getitem = cond[0];  cond = None
    add = torch.ops.aten.add.Tensor(getitem, 3)
    add_1 = torch.ops.aten.add.Tensor(getitem, 4);  getitem = None
    return (add, add_1)""",  # noqa: B950
        )
        self.assertExpectedInline(
            str(gm.true_graph_0.code).strip(),
            """\
def forward(self, arg0_1):
    sin = torch.ops.aten.sin.default(arg0_1);  arg0_1 = None
    randn = torch.ops.aten.randn.default([2, 2], device = device(type='cpu'), pin_memory = False)
    linear = torch.ops.aten.linear.default(sin, randn);  sin = randn = None
    add = torch.ops.aten.add.Tensor(linear, 5);  linear = None
    cos = torch.ops.aten.cos.default(add);  add = None
    return (cos,)""",
        )

    def test_aot_export_predispatch_conv_and_bn(self):
        class ConvBatchnorm(torch.nn.Module):
            def __init__(self) -> None:
                super().__init__()
                self.conv = torch.nn.Conv2d(1, 3, 1, 1)
                self.bn = torch.nn.BatchNorm2d(3)

            def forward(self, x):
                x = self.conv(x)
                x = self.bn(x)
                return (x,)

        mod = ConvBatchnorm()
        mod.train()
        inp = torch.randn(1, 1, 3, 3)

        gm, _ = aot_export_module(mod, [inp], trace_joint=False, pre_dispatch=True)
        self.assertExpectedInline(
            str(gm.code).strip(),
            """\
def forward(self, arg0_1, arg1_1, arg2_1, arg3_1, arg4_1, arg5_1, arg6_1, arg7_1):
    conv2d = torch.ops.aten.conv2d.default(arg7_1, arg0_1, arg1_1);  arg7_1 = arg0_1 = arg1_1 = None
    add = torch.ops.aten.add.Tensor(arg6_1, 1);  arg6_1 = None
    _native_batch_norm_legit_functional = torch.ops.aten._native_batch_norm_legit_functional.default(conv2d, arg2_1, arg3_1, arg4_1, arg5_1, True, 0.1, 1e-05);  conv2d = arg2_1 = arg3_1 = arg4_1 = arg5_1 = None
    getitem = _native_batch_norm_legit_functional[0]
    getitem_3 = _native_batch_norm_legit_functional[3]
    getitem_4 = _native_batch_norm_legit_functional[4];  _native_batch_norm_legit_functional = None
    return (getitem_3, getitem_4, add, getitem)""",  # noqa: B950
        )

    def test_aot_export_predispatch_reshape(self):
        class Reshape(torch.nn.Module):
            def forward(self, x):
                y = x.reshape(4, 4)
                return (y.sum(),)

        mod = Reshape()
        inp = torch.randn(2, 8)

        gm, _ = aot_export_module(mod, [inp], trace_joint=False, pre_dispatch=True)
        self.assertExpectedInline(
            str(gm.code).strip(),
            """\
def forward(self, arg0_1):
    view = torch.ops.aten.view.default(arg0_1, [4, 4]);  arg0_1 = None
    sum_1 = torch.ops.aten.sum.default(view);  view = None
    return (sum_1,)""",
        )  # noqa: B950

    def test_aot_export_predispatch_contiguous(self):
        class Cont(torch.nn.Module):
            def forward(self, x):
                y = torch.ops.aten.contiguous.default(x)
                return (y.sum(),)

        mod = Cont()
        inp = torch.randn(2, 8)

        gm, _ = aot_export_module(mod, [inp], trace_joint=False, pre_dispatch=True)
        self.assertExpectedInline(
            str(gm.code).strip(),
            """\
def forward(self, arg0_1):
    sum_1 = torch.ops.aten.sum.default(arg0_1);  arg0_1 = None
    return (sum_1,)""",
        )  # noqa: B950

    def test_aot_export_module_joint(self):
        class ConvBatchnormRelu(torch.nn.Module):
            def __init__(self) -> None:
                super().__init__()
                self.conv = torch.nn.Conv2d(1, 3, 1, 1)
                self.bn = torch.nn.BatchNorm2d(3)

            def forward(self, x):
                x = self.conv(x)
                x = self.bn(x)
                user_out = torch.nn.functional.relu(x)
                loss = user_out.sum()
                return loss, user_out.detach()

        mod = ConvBatchnormRelu()
        mod.train()
        inp = torch.randn(1, 1, 3, 3)
        o_ref = mod(inp)
        fx_g, signature = aot_export_module(
            mod, [inp], trace_joint=True, output_loss_index=0
        )
        # Some important characteristics of the exported graph below:
        # 8 arguments: 2 params from conv, 2 params from batchnorm, 2 buffers from 1 batchnorm, 1 user input
        # 9 outputs: 3 mutated buffers (from batchnorm), 2 user outputs and 4 gradients (since there were 4 parameters)
        for node in fx_g.graph.nodes:
            node.meta.pop("stack_trace", None)
        self.assertExpectedInline(
            fx_g.print_readable(print_output=False),
            """\
class <lambda>(torch.nn.Module):
    def forward(self, arg0_1: "f32[3, 1, 1, 1]", arg1_1: "f32[3]", arg2_1: "f32[3]", arg3_1: "f32[3]", arg4_1: "f32[3]", arg5_1: "f32[3]", arg6_1: "i64[]", arg7_1: "f32[1, 1, 3, 3]"):
        # No stacktrace found for following nodes
        convolution: "f32[1, 3, 3, 3]" = torch.ops.aten.convolution.default(arg7_1, arg0_1, arg1_1, [1, 1], [0, 0], [1, 1], False, [0, 0], 1);  arg1_1 = None
        add: "i64[]" = torch.ops.aten.add.Tensor(arg6_1, 1);  arg6_1 = None
        _native_batch_norm_legit_functional = torch.ops.aten._native_batch_norm_legit_functional.default(convolution, arg2_1, arg3_1, arg4_1, arg5_1, True, 0.1, 1e-05);  arg3_1 = arg4_1 = arg5_1 = None
        getitem: "f32[1, 3, 3, 3]" = _native_batch_norm_legit_functional[0]
        getitem_1: "f32[3]" = _native_batch_norm_legit_functional[1]
        getitem_2: "f32[3]" = _native_batch_norm_legit_functional[2]
        getitem_3: "f32[3]" = _native_batch_norm_legit_functional[3]
        getitem_4: "f32[3]" = _native_batch_norm_legit_functional[4];  _native_batch_norm_legit_functional = None
        relu: "f32[1, 3, 3, 3]" = torch.ops.aten.relu.default(getitem);  getitem = None
        detach: "f32[1, 3, 3, 3]" = torch.ops.aten.detach.default(relu);  detach = None
        detach_1: "f32[1, 3, 3, 3]" = torch.ops.aten.detach.default(relu)
        detach_2: "f32[1, 3, 3, 3]" = torch.ops.aten.detach.default(detach_1);  detach_1 = None
        detach_3: "f32[1, 3, 3, 3]" = torch.ops.aten.detach.default(detach_2);  detach_2 = None
        detach_4: "f32[1, 3, 3, 3]" = torch.ops.aten.detach.default(detach_3);  detach_3 = None
        sum_1: "f32[]" = torch.ops.aten.sum.default(relu)
        detach_5: "f32[1, 3, 3, 3]" = torch.ops.aten.detach.default(relu);  relu = None
        detach_6: "f32[1, 3, 3, 3]" = torch.ops.aten.detach.default(detach_5);  detach_5 = None
        detach_7: "f32[1, 3, 3, 3]" = torch.ops.aten.detach.default(detach_6);  detach_6 = None
        detach_8: "f32[1, 3, 3, 3]" = torch.ops.aten.detach.default(detach_7);  detach_7 = None
        detach_9: "f32[1, 3, 3, 3]" = torch.ops.aten.detach.default(detach_8);  detach_8 = None
        detach_10: "f32[1, 3, 3, 3]" = torch.ops.aten.detach.default(detach_9);  detach_9 = None
        ones_like: "f32[]" = torch.ops.aten.ones_like.default(sum_1, pin_memory = False, memory_format = torch.preserve_format)
        expand: "f32[1, 3, 3, 3]" = torch.ops.aten.expand.default(ones_like, [1, 3, 3, 3]);  ones_like = None
        detach_11: "f32[1, 3, 3, 3]" = torch.ops.aten.detach.default(detach_4);  detach_4 = None
        detach_12: "f32[1, 3, 3, 3]" = torch.ops.aten.detach.default(detach_11);  detach_11 = None
        detach_13: "f32[1, 3, 3, 3]" = torch.ops.aten.detach.default(detach_12);  detach_12 = None
        detach_14: "f32[1, 3, 3, 3]" = torch.ops.aten.detach.default(detach_13);  detach_13 = None
        threshold_backward: "f32[1, 3, 3, 3]" = torch.ops.aten.threshold_backward.default(expand, detach_14, 0);  expand = detach_14 = None
        native_batch_norm_backward = torch.ops.aten.native_batch_norm_backward.default(threshold_backward, convolution, arg2_1, getitem_3, getitem_4, getitem_1, getitem_2, True, 1e-05, [True, True, True]);  threshold_backward = convolution = arg2_1 = getitem_1 = getitem_2 = None
        getitem_5: "f32[1, 3, 3, 3]" = native_batch_norm_backward[0]
        getitem_6: "f32[3]" = native_batch_norm_backward[1]
        getitem_7: "f32[3]" = native_batch_norm_backward[2];  native_batch_norm_backward = None
        convolution_backward = torch.ops.aten.convolution_backward.default(getitem_5, arg7_1, arg0_1, [3], [1, 1], [0, 0], [1, 1], False, [0, 0], 1, [False, True, True]);  getitem_5 = arg7_1 = arg0_1 = None
        getitem_8 = convolution_backward[0];  getitem_8 = None
        getitem_9: "f32[3, 1, 1, 1]" = convolution_backward[1]
        getitem_10: "f32[3]" = convolution_backward[2];  convolution_backward = None
        return (getitem_3, getitem_4, add, sum_1, detach_10, getitem_9, getitem_10, getitem_6, getitem_7)
        """,  # noqa: B950
        )

        self.assertExpectedInline(
            str(signature.parameters),
            """['conv.weight', 'conv.bias', 'bn.weight', 'bn.bias']""",
        )
        self.assertExpectedInline(
            str(signature.buffers),
            """['bn.running_mean', 'bn.running_var', 'bn.num_batches_tracked']""",
        )
        self.assertExpectedInline(str(signature.user_inputs), """['arg7_1']""")
        self.assertExpectedInline(
            str(signature.inputs_to_parameters),
            """{'arg0_1': 'conv.weight', 'arg1_1': 'conv.bias', 'arg2_1': 'bn.weight', 'arg3_1': 'bn.bias'}""",
        )  # noqa: B950
        self.assertExpectedInline(
            str(signature.inputs_to_buffers),
            """{'arg4_1': 'bn.running_mean', 'arg5_1': 'bn.running_var', 'arg6_1': 'bn.num_batches_tracked'}""",
        )  # noqa: B950
        self.assertExpectedInline(
            str(signature.buffers_to_mutate),
            """{'getitem_3': 'bn.running_mean', 'getitem_4': 'bn.running_var', 'add': 'bn.num_batches_tracked'}""",
        )  # noqa: B950
        self.assertExpectedInline(
            str(signature.backward_signature.gradients_to_parameters),
            """{'getitem_9': 'conv.weight', 'getitem_10': 'conv.bias', 'getitem_6': 'bn.weight', 'getitem_7': 'bn.bias'}""",
        )  # noqa: B950
        self.assertExpectedInline(
            str(signature.backward_signature.gradients_to_user_inputs), """{}"""
        )
        self.assertExpectedInline(
            str(signature.backward_signature.loss_output), """getitem_3"""
        )

        # Also check the inference graph
        # Main important thing here is that there are 5 total outputs: 3 total mutated buffers (from batchnorm), 2 user outputs.
        fx_g_inference, signature_inference = aot_export_module(
            mod, [inp], trace_joint=False
        )
        for node in fx_g_inference.graph.nodes:
            node.meta.pop("stack_trace", None)
        self.assertExpectedInline(
            fx_g_inference.print_readable(print_output=False),
            """\
class <lambda>(torch.nn.Module):
    def forward(self, arg0_1: "f32[3, 1, 1, 1]", arg1_1: "f32[3]", arg2_1: "f32[3]", arg3_1: "f32[3]", arg4_1: "f32[3]", arg5_1: "f32[3]", arg6_1: "i64[]", arg7_1: "f32[1, 1, 3, 3]"):
        # No stacktrace found for following nodes
        convolution: "f32[1, 3, 3, 3]" = torch.ops.aten.convolution.default(arg7_1, arg0_1, arg1_1, [1, 1], [0, 0], [1, 1], False, [0, 0], 1);  arg7_1 = arg0_1 = arg1_1 = None
        add: "i64[]" = torch.ops.aten.add.Tensor(arg6_1, 1);  arg6_1 = None
        _native_batch_norm_legit_functional = torch.ops.aten._native_batch_norm_legit_functional.default(convolution, arg2_1, arg3_1, arg4_1, arg5_1, True, 0.1, 1e-05);  convolution = arg2_1 = arg3_1 = arg4_1 = arg5_1 = None
        getitem: "f32[1, 3, 3, 3]" = _native_batch_norm_legit_functional[0]
        getitem_3: "f32[3]" = _native_batch_norm_legit_functional[3]
        getitem_4: "f32[3]" = _native_batch_norm_legit_functional[4];  _native_batch_norm_legit_functional = None
        relu: "f32[1, 3, 3, 3]" = torch.ops.aten.relu.default(getitem);  getitem = None
        sum_1: "f32[]" = torch.ops.aten.sum.default(relu)
        detach: "f32[1, 3, 3, 3]" = torch.ops.aten.detach.default(relu);  relu = None
        detach_1: "f32[1, 3, 3, 3]" = torch.ops.aten.detach.default(detach);  detach = None
        detach_2: "f32[1, 3, 3, 3]" = torch.ops.aten.detach.default(detach_1);  detach_1 = None
        return (getitem_3, getitem_4, add, sum_1, detach_2)
        """,  # noqa: B950
        )
        # Some important characteristics of the exported graph below:
        # 8 arguments: 2 params from conv, 2 params from batchnorm, 2 buffers from 1 batchnorm, 1 user input
        # 9 outputs: 2 mutated buffers (from batchnorm), 2 user outputs and 4 gradients (since there were 4 parameters)

    def test_aot_export_simplified_basic(self):
        def f(x, y):
            return x * y, y * y.detach()

        x = torch.randn(2, requires_grad=True)
        y = torch.randn(2, requires_grad=True)

        f_graph_fw = aot_export_joint_simple(f, [x, y], trace_joint=False)
        out_ref = f(x, y)
        # No calling convention changes necessary to invoke the traced graph
        out_test = f_graph_fw(x, y)
        self.assertEqual(out_ref, out_test)

        # Now test the backward
        x = torch.randn(2, requires_grad=True)
        y = torch.randn(2, requires_grad=True)
        x2 = x.clone().detach().requires_grad_(True)
        y2 = y.clone().detach().requires_grad_(True)
        x3 = x.clone().detach().requires_grad_(True)
        y3 = y.clone().detach().requires_grad_(True)
        f_graph_joint = aot_export_joint_simple(f, [x, y], trace_joint=True)
        num_fw_outputs = 2
        fw_g, bw_g = default_partition(
            f_graph_joint, [x, y], num_fwd_outputs=num_fw_outputs
        )
        out_ref2 = f(x2, y2)
        fw_outs = fw_g(x3, y3)
        out_test2, activations = fw_outs[:num_fw_outputs], fw_outs[num_fw_outputs:]
        self.assertEqual(out_ref2, out_test2)

        # Test running the traced backward graph with a mocked-up grad_output
        grad_outs = [torch.ones_like(x) for x in out_ref2]
        grads_ref = torch.autograd.grad(out_ref2, [x2, y2], grad_outputs=grad_outs)
        grads_test = bw_g(*activations, *grad_outs)
        for g_ref, g_test in zip(grads_ref, grads_test):
            self.assertEqual(g_ref, g_test)

    def test_aot_export_metadata_mutation_banned(self):
        def fn(p, x):
            x.t_()
            return (x * 2,)

        mod = TestMod(fn)
        inp = torch.randn(2, 4)
        with self.assertRaisesRegex(
            RuntimeError, "Found an input that received a metadata mutation"
        ):
            aot_export_joint_simple(fn, [mod.p, inp], trace_joint=False)
            aot_export_joint_simple(fn, [mod.p, inp], trace_joint=True)
            aot_export_module(mod, [inp], trace_joint=False)

    def test_aot_export_forward_mutation_no_buffer_mut(self):
        class M(torch.nn.Module):
            def __init__(self) -> None:
                super().__init__()
                self.buffer1 = torch.nn.Buffer(torch.ones(6, 4))

            def forward(self, x):
                x.add_(4)
                return (x.cos().sum() + self.buffer1.sum(),)

        mod = M()
        inp = torch.ones(6, 4)
        gm, sig = aot_export_module(mod, [inp], trace_joint=False)
        self.assertExpectedInline(
            str(gm.code).strip(),
            """\
def forward(self, arg0_1, arg1_1):
    add = torch.ops.aten.add.Tensor(arg1_1, 4);  arg1_1 = None
    cos = torch.ops.aten.cos.default(add)
    sum_1 = torch.ops.aten.sum.default(cos);  cos = None
    sum_2 = torch.ops.aten.sum.default(arg0_1);  arg0_1 = None
    add_1 = torch.ops.aten.add.Tensor(sum_1, sum_2);  sum_1 = sum_2 = None
    return (add, add_1)""",
        )  # noqa: B950
        self.assertEqual(sig.user_inputs_to_mutate, {"add": "arg1_1"})

    def test_aot_export_forward_mutation_multiple_mut(self):
        class M(torch.nn.Module):
            def __init__(self) -> None:
                super().__init__()
                self.buffer1 = torch.nn.Buffer(torch.ones(6, 4))

            def forward(self, x, y):
                y.add_(4)
                self.buffer1.add_(5)
                return (
                    x.cos().sum() + y.sin().sum(),
                    self.buffer1.sum(),
                )

        mod = M()
        inp = [torch.ones(6, 4), torch.zeros(6, 4)]
        gm, sig = aot_export_module(mod, inp, trace_joint=False)
        self.assertExpectedInline(
            str(gm.code).strip(),
            """\
def forward(self, arg0_1, arg1_1, arg2_1):
    add = torch.ops.aten.add.Tensor(arg2_1, 4);  arg2_1 = None
    add_1 = torch.ops.aten.add.Tensor(arg0_1, 5);  arg0_1 = None
    cos = torch.ops.aten.cos.default(arg1_1);  arg1_1 = None
    sum_1 = torch.ops.aten.sum.default(cos);  cos = None
    sin = torch.ops.aten.sin.default(add)
    sum_2 = torch.ops.aten.sum.default(sin);  sin = None
    add_2 = torch.ops.aten.add.Tensor(sum_1, sum_2);  sum_1 = sum_2 = None
    sum_3 = torch.ops.aten.sum.default(add_1)
    return (add_1, add, add_2, sum_3)""",
        )  # noqa: B950
        self.assertEqual(sig.user_inputs_to_mutate, {"add": "arg2_1"})
        self.assertEqual(sig.buffers_to_mutate, {"add_1": "buffer1"})

    def test_aot_export_input_mutation_on_input_requiring_grad_banned(self):
        class M(torch.nn.Module):
            def forward(self, x):
                x.add_(4)
                return (x,)

        mod = M()
        inp = torch.randn(2, requires_grad=True)
        with self.assertRaisesRegex(
            RuntimeError,
            "Found a graph input that requires gradients, and received a mutation",
        ):
            aot_export_module(mod, [inp], trace_joint=False)

    def test_aot_export_input_mutation_on_parameter_banned(self):
        def fn(p, x):
            p.mul_(2)
            return (p + x,)

        mod = TestMod(fn)
        inp = torch.randn(2)
        with self.assertRaisesRegex(
            RuntimeError,
            "Found a graph input that requires gradients, and received a mutation",
        ):
            aot_export_joint_simple(fn, [mod.p, inp], trace_joint=False)
            aot_export_joint_simple(fn, [mod.p, inp], trace_joint=True)
            aot_export_module(mod, [inp], trace_joint=False)

    def test_aot_export_synthetic_bases_banned(self):
        def fn(p, x, y):
            x.mul_(2)
            return (x + y,)

        mod = TestMod(fn)
        inp = torch.randn(2)
        inp2 = inp.view(-1)
        with self.assertRaisesRegex(
            RuntimeError, "Encountered aliased inputs that are mutated"
        ):
            aot_export_joint_simple(fn, [mod.p, inp, inp2], trace_joint=False)
            aot_export_joint_simple(fn, [mod.p, inp, inp2], trace_joint=True)
            aot_export_module(mod, [inp, inp2], trace_joint=False)

    def test_aot_export_input_dupes_banned(self):
        def fn(p, x, y):
            x.mul_(2)
            return (x + y,)

        mod = TestMod(fn)
        inp = torch.randn(2)
        with self.assertRaisesRegex(
            RuntimeError, "Encountered duplicated inputs that are mutated in the graph"
        ):
            aot_export_joint_simple(fn, [mod.p, inp, inp], trace_joint=False)
            aot_export_joint_simple(fn, [mod.p, inp, inp], trace_joint=True)
            aot_export_module(mod, [inp, inp], trace_joint=False)

    def test_aot_export_multiple_outputs_require_grad_banned(self):
        def fn(p, x):
            out = p * x
            return out, out.sum()

        mod = TestMod(fn)
        inp = torch.randn(2)
        with self.assertRaisesRegex(
            RuntimeError,
            "Found an output of the forward that requires gradients, that was not",
        ):
            aot_export_module(mod, [inp], trace_joint=True, output_loss_index=1)

    @unittest.skipIf(IS_WINDOWS, "Windows isn't supported for this case")
    @unittest.skipIf(
        not torch._dynamo.is_dynamo_supported(), "Cond needs dynamo to run"
    )
    def test_aot_export_with_torch_cond(self):
        class M(torch.nn.Module):
            def __init__(self) -> None:
                super().__init__()

            def forward(self, x):
                def true_fn(x):
                    y = x + 4
                    y.add_(5)
                    return x.cos()

                def false_fn(x):
                    y = x + 5
                    y.add_(6)
                    return x.sin()

                a = torch.cond(x.sum() > 4, true_fn, false_fn, [x])
                return (a + 3, a + 4)

        inp = torch.randn(3, 4)
        gm, _ = aot_export_module(M(), (inp,), trace_joint=False)
        self.assertExpectedInline(
            gm.code.strip(),
            """\
def forward(self, arg0_1):
    sum_1 = torch.ops.aten.sum.default(arg0_1)
    gt = torch.ops.aten.gt.Scalar(sum_1, 4);  sum_1 = None
    true_graph_0 = self.true_graph_0
    false_graph_0 = self.false_graph_0
    cond = torch.ops.higher_order.cond(gt, true_graph_0, false_graph_0, [arg0_1]);  gt = true_graph_0 = false_graph_0 = arg0_1 = None
    getitem = cond[0];  cond = None
    add = torch.ops.aten.add.Tensor(getitem, 3)
    add_1 = torch.ops.aten.add.Tensor(getitem, 4);  getitem = None
    return (add, add_1)""",  # noqa: B950
        )

        self.assertExpectedInline(
            gm.true_graph_0.code.strip(),
            """\
def forward(self, arg0_1):
    add = torch.ops.aten.add.Tensor(arg0_1, 4)
    add_1 = torch.ops.aten.add.Tensor(add, 5);  add = add_1 = None
    cos = torch.ops.aten.cos.default(arg0_1);  arg0_1 = None
    return (cos,)""",
        )

        self.assertExpectedInline(
            gm.false_graph_0.code.strip(),
            """\
def forward(self, arg0_1):
    add = torch.ops.aten.add.Tensor(arg0_1, 5)
    add_1 = torch.ops.aten.add.Tensor(add, 6);  add = add_1 = None
    sin = torch.ops.aten.sin.default(arg0_1);  arg0_1 = None
    return (sin,)""",
        )

    def test_aot_export_simplified_pytrees_banned(self):
        def fn(inps):
            return (inps[0] + inps[1],)

        inp1 = torch.randn(2)
        inp2 = torch.randn(2)
        inps = [inp1, inp2]
        with self.assertRaisesRegex(
            RuntimeError,
            "aot_export_joint_simple requires individual inputs not to be pytrees",
        ):
            aot_export_joint_simple(fn, [inps], trace_joint=False)
            aot_export_joint_simple(fn, [inps], trace_joint=True)

    def test_aot_export_functionalized_rng_banned(self):
        def fn(p, x):
            return (p + x,)

        mod = TestMod(fn)
        inp = torch.randn(2)
        with patch(
            "functorch.compile.config.functionalize_rng_ops", True
        ), self.assertRaisesRegex(
            RuntimeError,
            "Functionalized RNG is not currently supported in the aot_export",
        ):
            aot_export_joint_simple(fn, [mod.p, inp], trace_joint=False)
            aot_export_joint_simple(fn, [mod.p, inp], trace_joint=True)
            aot_export_module(mod, [inp], trace_joint=False)

    def test_aot_export_unbacked_arg(self):
        class M(torch.nn.Module):
            def forward(self):
                full = torch.full((), 11)
                i0 = full.item()
                return (torch.full((i0,), 0),)

        gm, _ = aot_export_module(
            mod=M(), args=(), trace_joint=False, dynamic_shapes=True
        )
        self.assertExpectedInline(
            gm.code.strip(),
            """\
def forward(self):
    full = torch.ops.aten.full.default([], 11, device = device(type='cpu'), pin_memory = False)
    _local_scalar_dense = torch.ops.aten._local_scalar_dense.default(full);  full = None
    full_1 = torch.ops.aten.full.default([_local_scalar_dense], 0, device = device(type='cpu'), pin_memory = False);  _local_scalar_dense = None
    return (full_1,)""",  # noqa: B950
        )


class TestPartitioning(AOTTestCase):
    @unittest.skipIf(not USE_NETWORKX, "networkx not available")
    def test_recompute_partitioning(self):
        def fn(a, b):
            return torch.sin(torch.sin(a)) + b

        # Reference calculation
        ref_a = torch.rand(10, 10, requires_grad=True)
        ref_b = torch.rand(10, 10, requires_grad=True)
        ref = fn(ref_a, ref_b)
        ref.sum().backward()

        # Compiled function calculation
        res_a = ref_a.clone().detach().requires_grad_(True)
        res_b = ref_b.clone().detach().requires_grad_(True)

        def compile_fn(x, _):
            return x

        compiled_fn = compiled_function(
            fn, compile_fn, compile_fn, min_cut_rematerialization_partition
        )
        res = compiled_fn(res_a, res_b)
        res.sum().backward()
        assert torch.allclose(ref, res, atol=1e-3, rtol=1e-3)
        assert torch.allclose(ref_a.grad, res_a.grad, atol=1e-3, rtol=1e-3)
        assert torch.allclose(ref_b.grad, res_b.grad, atol=1e-3, rtol=1e-3)

    def test_meta_tensor_inplace_op(self):
        # Following module results in inplace ops while tracing. The test checks
        # that the meta tensor information is stored for inplace ops.
        class MockModule(torch.nn.Module):
            def __init__(self) -> None:
                super().__init__()
                self.weight = torch.nn.Parameter(
                    torch.randn(3072, 768, requires_grad=True)
                )
                self.bias = torch.nn.Parameter(torch.randn(3072, requires_grad=True))

            def forward(self, add_4):
                linear_4 = torch.nn.functional.linear(
                    add_4, self.weight, bias=self.bias
                )
                gelu = torch.nn.functional.gelu(linear_4)
                return gelu

        def check_meta_tensor(fx_g, _):
            for node in fx_g.graph.nodes:
                if node.op != "output":
                    assert "tensor_meta" in node.meta
            return fx_g

        inp0 = torch.randn(16, 128, 768, requires_grad=True)
        inputs = [
            inp0,
        ]
        mod = MockModule().to(device="cpu")
        aot_mod = aot_module(mod, fw_compiler=check_meta_tensor)
        aot_mod(*inputs)

    def test_default_partitioner_getitem(self):
        mod = nn.LayerNorm([10])

        def f(x, mod_weight, mod_bias):
            return torch.nn.functional.layer_norm(
                x, [10], mod_weight, mod_bias, eps=1e-6
            )

        fw_graph, bw_graph = get_fw_bw_graph(
            f,
            [torch.randn(3, 10, requires_grad=True), mod.weight, mod.bias],
            partitioner=default_partition,
        )
        self.assertEqual(get_num_ins_outs(fw_graph), (3, 6))
        self.assertEqual(get_num_ins_outs(bw_graph), (6, 3))

    @unittest.skipIf(not USE_NETWORKX, "networkx not available")
    def test_min_cut_partitioner_save_shape(self):
        def f(x):
            s = x.sum(dim=1)
            return s

        inp = [torch.ones([10, 10], requires_grad=True)]
        fw_graph, bw_graph = get_fw_bw_graph(f, inp, dynamic=True)
        _, fw_output = get_ins_outs(fw_graph)
        self.assertEqual(get_num_ins_outs(fw_graph), (1, 3))
        self.assertEqual(get_num_ins_outs(bw_graph), (3, 1))
        self.assertEqual(str(fw_output[0]), "sum_1")
        # make sure we don't do the suboptimal thing of saving the bigger primals input to sum,
        # rather than saving the sizes of the primals input for use in backward expand
        self.assertEqual(str(fw_output[1]), "sym_size_int")
        self.assertEqual(str(fw_output[2]), "sym_size_int_1")

        inp = [
            torch.randn(10, requires_grad=True),
            torch.randn((3, 10), requires_grad=True),
            torch.randn((2, 10), requires_grad=True),
        ]

        def f(a, b, c):
            # tried to test what happens if we save a size tuple in the graph;
            # turns out we never will due to how we trace, but this is probably
            # still a good test case for various size manipulations
            sb = torch.ops.aten.sym_size(b)
            sc = c.size()
            x = sb[0] + sc[0]
            a_sz = (x, a.size(0))
            return torch.cat([a.expand(a_sz), b, c])

        fw_graph, bw_graph = get_fw_bw_graph(f, inp, dynamic=True)
        self.assertEqual(get_num_ins_outs(fw_graph), (3, 4))
        self.assertEqual(get_num_ins_outs(bw_graph), (4, 3))
        _, outs = get_ins_outs(fw_graph)
        self.assertTrue(all(is_sym_node(n) for n in outs[1:]))

    def test_default_partitioner_output_tensor_shape_tensor(self):
        inp = [
            torch.randn(10, requires_grad=True),
            torch.randn((3, 10), requires_grad=True),
            torch.randn((2, 10), requires_grad=True),
            torch.randn((10, 1), requires_grad=True),
        ]

        def f(a, b, c, d):
            # Try to force symints intermixed with outputs in the function's returns
            sb = b.size()
            sc = c.size()
            x = sb[0] + sc[0]
            a_sz = (x, a.size(0))
            cat = torch.cat([a.expand(a_sz), b, c])
            mm = torch.mm(cat, d)
            mm2 = torch.mm(
                mm, a.view(mm.size(1), a.size(0))
            )  # this saves 4 new ints for backward. why?
            # and what do i have to do to make it save a tensor for backward?
            return cat, sb, c, mm2

        fw_graph_cell = [None]
        bw_graph_cell = [None]
        compiled_outs = aot_function(
            f,
            fw_compiler=partial(extract_graph, graph_cell=fw_graph_cell),
            bw_compiler=partial(extract_graph, graph_cell=bw_graph_cell),
            partition_fn=default_partition,
            decompositions=default_decompositions,
            dynamic=True,
        )(*inp)
        fw_graph = fw_graph_cell[0]
        (compiled_outs[0].sum() + compiled_outs[2].sum()).backward()
        bw_graph = bw_graph_cell[0]

        # in the fwd graph, 13 outs because:
        # - 5 original outputs (sb is a tuple, gets expanded to 2 symints)
        # - 8 saved outputs for backward: 5 tensors, 3 symints
        self.assertEqual(get_num_ins_outs(fw_graph), (4, 13))
        # in the bwd graph, 10 inputs (grad outs) because:
        # - The fwd graph had 13 outputs
        # - 1 was a view of an input, which gets regenerated outside of the graph
        #   and doesn't participate in the backward
        # - 2 user outs were symints (b.size()), which don't get tangents in the backward
        self.assertEqual(get_num_ins_outs(bw_graph), (10, 4))
        _, fw_graph_out_nodes = get_ins_outs(fw_graph)
        self.assertEqual(
            # fw outputs include b.size() which expands to 2 symints,
            #
            # TODO(whc)- are the saved-tensors/saved-symints correct here?
            # i just made the test pass based on what default partition did
            # Of the 5 original forward outputs, the 4th (c) is an input,
            # which won't show up in the compiled forward graph
            [False, True, True, False, False] + [False] * 4 + [True] * 4,
            [is_sym_node(n) for n in fw_graph_out_nodes],
        )

        real_outs = f(*inp)
        self.assertEqual(compiled_outs, real_outs)
        self.assertTrue(isinstance(real_outs[1], torch.Size))

        # TODO(whc) we should learn to return torch.Sizes
        self.assertFalse(isinstance(compiled_outs[1], torch.Size))

    @unittest.skipIf(not USE_NETWORKX, "networkx not available")
    def test_min_cut_partitioner_output_tensor_shape_tensor(self):
        inp = [
            torch.randn(10, requires_grad=True),
            torch.randn((3, 10), requires_grad=True),
            torch.randn((2, 10), requires_grad=True),
            torch.randn((10, 1), requires_grad=True),
        ]

        def f(a, b, c, d):
            # Try to force symints intermixed with outputs in the function's returns
            sb = b.size()
            sc = c.size()
            x = sb[0] + sc[0]
            a_sz = (x, a.size(0))
            cat = torch.cat([a.expand(a_sz), b, c])
            mm = torch.mm(cat, d)
            mm2 = torch.mm(
                mm, a.view(mm.size(1), a.size(0))
            )  # this saves 4 new ints for backward. why?
            # and what do i have to do to make it save a tensor for backward?
            return cat, sb, c, mm2

        fw_graph_cell = [None]
        bw_graph_cell = [None]
        compiled_outs = aot_function(
            f,
            fw_compiler=partial(extract_graph, graph_cell=fw_graph_cell),
            bw_compiler=partial(extract_graph, graph_cell=bw_graph_cell),
            partition_fn=min_cut_rematerialization_partition,
            decompositions=default_decompositions,
            dynamic=True,
        )(*inp)
        fw_graph = fw_graph_cell[0]
        (compiled_outs[0].sum() + compiled_outs[2].sum()).backward()
        bw_graph = bw_graph_cell[0]

        self.assertEqual(get_num_ins_outs(fw_graph), (4, 12))
        self.assertEqual(get_num_ins_outs(bw_graph), (9, 4))
        _, fw_graph_out_nodes = get_ins_outs(fw_graph)
        self.assertEqual(
            # fw outputs include b.size() which expands to 2 symints,
            # then 4 tensors (transposes of matricies used for mm) are saved
            # finally 3 symints are saved
            [False, True, True, False, False] + [False] * 4 + [True] * 3,
            [is_sym_node(n) for n in fw_graph_out_nodes],
        )

        real_outs = f(*inp)
        self.assertEqual(compiled_outs, real_outs)
        self.assertTrue(isinstance(real_outs[1], torch.Size))

        # TODO(whc) we should learn to return torch.Sizes
        self.assertFalse(isinstance(compiled_outs[1], torch.Size))

    @unittest.skipIf(not USE_NETWORKX, "networkx not available")
    def test_min_cut_partitioner(self):
        def f(x):
            return x.cos().cos().cos()

        fw_graph, bw_graph = get_fw_bw_graph(f, [torch.randn(3, requires_grad=True)])
        self.assertEqual(get_num_ins_outs(fw_graph), (1, 2))
        self.assertEqual(get_num_ins_outs(bw_graph), (2, 1))

        def f(a, b, c, d):
            x = a + b + c + d
            return x.cos().cos()

        fw_graph, bw_graph = get_fw_bw_graph(
            f, [torch.randn(3, requires_grad=True) for _ in range(4)]
        )
        self.assertEqual(get_num_ins_outs(fw_graph), (4, 2))
        self.assertEqual(get_num_ins_outs(bw_graph), (2, 4))

    def test_contiguous(self):
        # The test simulates the condition where transpose followed by view
        # happens in the backward pass.
        # https://discuss.pytorch.org/t/error-on-transpose-and-view/434
        def f(x):
            return x.view(2, 3).t()

        inp = torch.randn(6, requires_grad=True)
        out = aot_function(f, nop)(inp)
        torch.autograd.grad(out, inp, torch.randn(3, 2))

    def test_preserve_random(self):
        def fn(x):
            return torch.nn.functional.dropout(x, 0.5) + x

        x = torch.randn(4)

        torch.manual_seed(0)
        ref = fn(x)

        torch.manual_seed(0)
        aot_fn = aot_function(fn, nop)
        res = aot_fn(x)

        assert torch.allclose(ref, res)

    # https://github.com/pytorch/pytorch/issues/110666
    def test_generate_gives_inference_graph(self):
        # We expect this to give an inference graph
        def generate(x):
            with torch.no_grad():
                return torch.mul(x, x)

        inference_graph_cell = [None]
        inference_compiler = make_boxed_compiler(
            partial(extract_graph, graph_cell=inference_graph_cell)
        )
        aot_fn = aot_function(generate, nop, inference_compiler=inference_compiler)
        # Even though x requires grad, we should still get an inference graph
        x = torch.randn(4, requires_grad=True)
        res = aot_fn(x)
        self.assertTrue(inference_graph_cell[0] is not None)

    @unittest.skipIf(not torch.cuda.is_available(), "CUDA is unavailable")
    @unittest.skipIf(not USE_TORCHVISION, "test requires torchvision")
    def test_autocast(self):
        mod = torchvision.models.resnet18().cuda()
        mod.train()

        x = torch.randn(16, 3, 32, 32, device="cuda")
        aot_mod = memory_efficient_fusion(mod)

        # Ensure that AOT Autograd works with AMP
        with torch.cuda.amp.autocast(True):
            res = aot_mod(x)
        res.sum().backward()


class TestAOTDispatch(AOTTestCase):
    # Tests to add cases for (non-exhaustive list, mostly for my notes):
    # - subclass / mode introduced in the middle of the compiled fn
    # - various input mutation / intermediate base tests
    # - input mutation that changes a tensor into a subclass
    # - metadata mutation? (TBD)
    # - guard tests (fw guards *and* bw guards)
    # - subclass test involving _indices_of_inps_to_detach
    def test_aot_dispatch_simple(self):
        # a is a subclass, b is not
        def f(a, b):
            aa = torch.mul(a, 6)
            bb = torch.div(b, 2)
            return aa + bb

        a1_ref = torch.ones(3, 3, requires_grad=True)
        a2_ref = torch.ones(3, 3, requires_grad=True)
        a_ref = TwoTensor(a1_ref, a2_ref)
        b_ref = torch.ones(3, 3, requires_grad=True)

        a1_test = a1_ref.clone().detach().requires_grad_(True)
        a2_test = a2_ref.clone().detach().requires_grad_(True)
        a_test = TwoTensor(a1_test, a2_test)
        b_test = b_ref.clone().detach().requires_grad_(True)

        fw_graph_cell = [None]
        bw_graph_cell = [None]

        compiled_f = aot_function(
            f,
            fw_compiler=partial(extract_graph, graph_cell=fw_graph_cell),
            bw_compiler=partial(extract_graph, graph_cell=bw_graph_cell),
            partition_fn=min_cut_rematerialization_partition,
        )
        out_ref = f(a_ref, b_ref)
        out_test = compiled_f(a_test, b_test)

        # Output is a TwoTensor (check both inner tensors)
        self.assertEqual(out_ref.a, out_test.a)
        self.assertEqual(out_ref.b, out_test.b)

        out_ref.sum().backward()
        out_test.sum().backward()
        # Both grad_inputs are TwoTensor
        self.assertEqual(a_ref.grad.a, a_test.grad.a)
        self.assertEqual(a_ref.grad.b, a_test.grad.b)
        self.assertEqual(b_ref.grad.a, b_test.grad.a)
        self.assertEqual(b_ref.grad.b, b_test.grad.b)

        # Important pieces of the graph:
        # - mul() and div() show up twice, because we called them on a TwoTensor
        # - add() shows up once, because we called it on a plain Tensor
        # - The user forward() fn returns 1 output (the result of add),
        #   while the graph itself returns two outputs (add, add_1)
        # - add, add_1 correspond to the two inner dense tensors that will be wrapped
        # - into a single TwoTensor output.
        self.assertExpectedInline(
            fw_graph_cell[0].code.strip(),
            """\
def forward(self, primals_1, primals_2, primals_3):
    mul = torch.ops.aten.mul.Tensor(primals_1, 6);  primals_1 = None
    mul_1 = torch.ops.aten.mul.Tensor(primals_2, 6);  primals_2 = None
    div = torch.ops.aten.div.Tensor(primals_3, 2);  primals_3 = None
    add = torch.ops.aten.add.Tensor(mul, div);  mul = None
    add_1 = torch.ops.aten.add.Tensor(mul_1, div);  mul_1 = div = None
    return (add, add_1)""",
        )

        # Important pieces of the graph:
        # - 4 total dense outputs.
        #   This corresponds to the fact that each user fwd inpt (a, b)
        #   will get a gradient that is a TwoTensor subclass,
        #   so (mul_2, mul_3) will be wrapped into a.grad
        #   and (div_1, div_2) will be wrapped into b.grad
        # - 4 total dense outputs,
        self.assertExpectedInline(
            bw_graph_cell[0].code.strip(),
            """\
def forward(self, tangents_1, tangents_2):
    div_1 = torch.ops.aten.div.Tensor(tangents_1, 2)
    div_2 = torch.ops.aten.div.Tensor(tangents_2, 2)
    mul_2 = torch.ops.aten.mul.Tensor(tangents_1, 6);  tangents_1 = None
    mul_3 = torch.ops.aten.mul.Tensor(tangents_2, 6);  tangents_2 = None
    return (mul_2, mul_3, div_1, div_2)""",
        )

    def test_aot_dispatch_inference(self):
        # a is a subclass, b is not
        def f(a, b):
            aa = torch.mul(a, 6)
            bb = torch.div(b, 2)
            return aa + bb

        a1_ref = torch.ones(3, 3)
        a2_ref = torch.ones(3, 3)
        a_ref = TwoTensor(a1_ref, a2_ref)
        b_ref = torch.ones(3, 3)

        a1_test = a1_ref.clone()
        a2_test = a2_ref.clone()
        a_test = TwoTensor(a1_test, a2_test)
        b_test = b_ref.clone()

        compiled_f = aot_function(
            f,
            fw_compiler=nop,
            bw_compiler=nop,
            partition_fn=min_cut_rematerialization_partition,
        )
        out_ref = f(a_ref, b_ref)
        out_test = compiled_f(a_test, b_test)

        # Output is a TwoTensor (check both inner tensors)
        self.assertEqual(out_ref.a, out_test.a)
        self.assertEqual(out_ref.b, out_test.b)

    @skipIfTorchDynamo()
    def test_aot_dispatch_incorrect_backward(self):
        # a is a subclass, b is not
        def f(a, b):
            aa = torch.mul(a, 2)
            bb = torch.add(b, 3)
            out_subclass = torch.div(aa, bb)
            out_reg = torch.add(b, b)
            # When creating the joint, we assume that the second grad_out
            # is not a subclass.
            # In the below test case though, we end up being wrong.
            # This would require re-tracing and recompiling the backward.
            return out_subclass, out_reg

        a1_ref = torch.ones(3, 3, requires_grad=True)
        a2_ref = torch.ones(3, 3, requires_grad=True)
        a_ref = TwoTensor(a1_ref, a2_ref)
        b_ref = torch.ones(3, 3, requires_grad=True)

        a1_test = a1_ref.clone().detach().requires_grad_(True)
        a2_test = a2_ref.clone().detach().requires_grad_(True)
        a_test = TwoTensor(a1_test, a2_test)
        b_test = b_ref.clone().detach().requires_grad_(True)

        compiled_f = aot_function(
            f,
            fw_compiler=nop,
            bw_compiler=nop,
            partition_fn=min_cut_rematerialization_partition,
        )
        out_ref = f(a_ref, b_ref)
        out_test = compiled_f(a_test, b_test)
        # First out is a TwoTensor, second is an ordinary tensor
        self.assertEqual(out_ref[0].a, out_test[0].a)
        self.assertEqual(out_ref[0].b, out_test[0].b)
        self.assertEqual(out_ref[1], out_test[1])

        # We compiled our graph assuming type(grad_out[1]) == torch.Tensor,
        # but we were wrong: in the below tests, it is a subclass.
        # This will eventually require a repartition + recompile
        with self.assertRaisesRegex(
            RuntimeError,
            """
During the backward, we encountered a tensor subclass where we guessed its
metadata incorrectly.
""",  # noqa: F541
        ):
            (out_test[0] + out_test[1]).sum().backward()

    def test_aot_dispatch_output_alias(self):
        # a is a tensor, b is a TwoTensor
        def f(a, b):
            return b.view(b.shape), a * b

        b1_ref = torch.ones(3, 3, requires_grad=True)
        b2_ref = torch.ones(3, 3, requires_grad=True)
        b_ref = TwoTensor(b1_ref, b2_ref)
        a_ref = torch.ones(3, 3, requires_grad=True)

        b1_test = b1_ref.clone().detach().requires_grad_(True)
        b2_test = b2_ref.clone().detach().requires_grad_(True)
        b_test = TwoTensor(b1_test, b2_test)
        a_test = a_ref.clone().detach().requires_grad_(True)

        compiled_f = aot_function(
            f,
            fw_compiler=nop,
            bw_compiler=nop,
            partition_fn=min_cut_rematerialization_partition,
        )
        out_ref1, out_ref2 = f(a_ref, b_ref)
        out_test1, out_test2 = compiled_f(a_test, b_test)
        self.assertEqual(out_ref1, out_test1)
        self.assertEqual(out_ref2.a, out_test2.a)
        self.assertEqual(out_ref2.b, out_test2.b)

        (out_ref1 + out_ref2).sum().backward()
        (out_test1 + out_test2).sum().backward()
        # Both grad_inputs are TwoTensor
        self.assertEqual(a_ref.grad.a, a_test.grad.a)
        self.assertEqual(a_ref.grad.b, a_test.grad.b)
        self.assertEqual(b_ref.grad.a, b_test.grad.a)
        self.assertEqual(b_ref.grad.b, b_test.grad.b)

    def test_aot_dispatch_input_mutation(self):
        def f(a, b):
            a.mul_(2)
            b.mul_(3)
            return a + b

        b1_ref = torch.ones(3, 3, requires_grad=True)
        b2_ref = torch.ones(3, 3, requires_grad=True)
        b_ref_base = TwoTensor(b1_ref, b2_ref)
        a_ref_base = torch.ones(3, 3, requires_grad=True)
        b_ref = b_ref_base + 1
        a_ref = a_ref_base + 1

        b1_test = b1_ref.clone().detach().requires_grad_(True)
        b2_test = b2_ref.clone().detach().requires_grad_(True)
        b_test_base = TwoTensor(b1_test, b2_test)
        a_test_base = a_ref_base.clone().detach().requires_grad_(True)
        b_test = b_test_base + 1
        a_test = a_test_base + 1

        compiled_f = aot_function(
            f,
            fw_compiler=nop,
            bw_compiler=nop,
            partition_fn=min_cut_rematerialization_partition,
        )
        out_ref = f(a_ref, b_ref)
        out_test = compiled_f(a_test, b_test)
        self.assertEqual(out_ref.a, out_test.a)
        self.assertEqual(out_ref.b, out_test.b)

        # confirm input mutations worked
        self.assertEqual(a_test, a_ref)
        self.assertEqual(b_test.a, b_ref.a)
        self.assertEqual(b_test.b, b_ref.b)

        # NOTE: we need to use b in our gradient compute. Otherwise we will need to recompile teh backward.
        (b_ref * out_ref).sum().backward()
        (b_test * out_test).sum().backward()
        # Both grad_inputs are TwoTensor
        self.assertEqual(a_ref_base.grad.a, a_test_base.grad.a)
        self.assertEqual(a_ref_base.grad.b, a_test_base.grad.b)
        self.assertEqual(b_ref_base.grad.a, b_test_base.grad.a)
        self.assertEqual(b_ref_base.grad.b, b_test_base.grad.b)

    # NB: Metadata mutation for subclasses is currently broken and disabled
    # See https://github.com/pytorch/pytorch/issues/114975
    @unittest.expectedFailure
    def test_aot_dispatch_input_metadata_mutation(self):
        def f(a, b):
            a.t_()
            b.unsqueeze_(0)
            return a + b

        b1_ref = torch.arange(9, requires_grad=True, dtype=torch.float32).reshape(3, 3)
        b2_ref = torch.arange(9, requires_grad=True, dtype=torch.float32).reshape(3, 3)
        b_ref_base = TwoTensor(b1_ref, b2_ref)
        a_ref_base = (
            torch.arange(9, dtype=torch.float32)
            .reshape(3, 3)
            .detach()
            .requires_grad_(True)
        )
        b_ref = b_ref_base + 1
        a_ref = a_ref_base + 1

        b1_test = b1_ref.clone().detach().requires_grad_(True)
        b2_test = b2_ref.clone().detach().requires_grad_(True)
        b_test_base = TwoTensor(b1_test, b2_test)
        a_test_base = a_ref_base.clone().detach().requires_grad_(True)
        b_test = b_test_base + 1
        a_test = a_test_base + 1

        compiled_f = aot_function(
            f,
            fw_compiler=nop,
            bw_compiler=nop,
            partition_fn=min_cut_rematerialization_partition,
        )
        out_ref = f(a_ref, b_ref)
        out_test = compiled_f(a_test, b_test)
        self.assertEqual(out_ref.a, out_test.a)
        self.assertEqual(out_ref.b, out_test.b)

        # confirm input mutations worked
        self.assertEqual(a_test, a_ref)
        self.assertEqual(b_test.a, b_ref.a)
        self.assertEqual(b_test.b, b_ref.b)

        # NOTE: we need to use b in our gradient compute. Otherwise we will need to recompile the backward.
        (b_ref * out_ref).sum().backward()
        (b_test * out_test).sum().backward()
        # Both grad_inputs are TwoTensor
        self.assertEqual(a_ref_base.grad.a, a_test_base.grad.a)
        self.assertEqual(a_ref_base.grad.b, a_test_base.grad.b)
        self.assertEqual(b_ref_base.grad.a, b_test_base.grad.a)
        self.assertEqual(b_ref_base.grad.b, b_test_base.grad.b)

    # NB: Metadata mutation for subclasses is currently broken and disabled
    # See https://github.com/pytorch/pytorch/issues/114975
    @unittest.expectedFailure
    def test_aot_dispatch_input_data_and_metadata_mutation(self):
        def f(a, b):
            a.t_()
            b.unsqueeze_(0)
            a.mul_(2)
            b.mul_(3)
            return a + b

        b1_ref = torch.arange(9, requires_grad=True, dtype=torch.float32).reshape(3, 3)
        b2_ref = torch.arange(9, requires_grad=True, dtype=torch.float32).reshape(3, 3)
        b_ref_base = TwoTensor(b1_ref, b2_ref)
        a_ref_base = (
            torch.arange(9, dtype=torch.float32)
            .reshape(3, 3)
            .detach()
            .requires_grad_(True)
        )
        b_ref = b_ref_base + 1
        a_ref = a_ref_base + 1

        b1_test = b1_ref.clone().detach().requires_grad_(True)
        b2_test = b2_ref.clone().detach().requires_grad_(True)
        b_test_base = TwoTensor(b1_test, b2_test)
        a_test_base = a_ref_base.clone().detach().requires_grad_(True)
        b_test = b_test_base + 1
        a_test = a_test_base + 1

        compiled_f = aot_function(
            f,
            fw_compiler=nop,
            bw_compiler=nop,
            partition_fn=min_cut_rematerialization_partition,
        )
        out_ref = f(a_ref, b_ref)
        out_test = compiled_f(a_test, b_test)
        self.assertEqual(out_ref.a, out_test.a)
        self.assertEqual(out_ref.b, out_test.b)

        # confirm input mutations worked
        self.assertEqual(a_test, a_ref)
        self.assertEqual(b_test.a, b_ref.a)
        self.assertEqual(b_test.b, b_ref.b)

        # NOTE: we need to use b in our gradient compute. Otherwise we will need to recompile the backward.
        (b_ref * out_ref).sum().backward()
        (b_test * out_test).sum().backward()
        # Both grad_inputs are TwoTensor
        self.assertEqual(a_ref_base.grad.a, a_test_base.grad.a)
        self.assertEqual(a_ref_base.grad.b, a_test_base.grad.b)
        self.assertEqual(b_ref_base.grad.a, b_test_base.grad.a)
        self.assertEqual(b_ref_base.grad.b, b_test_base.grad.b)

    def test_aot_dispatch_input_mutation_and_output_alias(self):
        def f(a, b):
            a.mul_(2)
            b.mul_(3)
            return b.view(b.shape), a + b

        b1_ref = torch.arange(9, requires_grad=True, dtype=torch.float32).reshape(3, 3)
        b2_ref = torch.arange(9, requires_grad=True, dtype=torch.float32).reshape(3, 3)
        b_ref_base = TwoTensor(b1_ref, b2_ref)
        a_ref_base = (
            torch.arange(9, dtype=torch.float32)
            .reshape(3, 3)
            .detach()
            .requires_grad_(True)
        )
        b_ref = b_ref_base + 1
        a_ref = a_ref_base + 1

        b1_test = b1_ref.clone().detach().requires_grad_(True)
        b2_test = b2_ref.clone().detach().requires_grad_(True)
        b_test_base = TwoTensor(b1_test, b2_test)
        a_test_base = a_ref_base.clone().detach().requires_grad_(True)
        b_test = b_test_base + 1
        a_test = a_test_base + 1

        compiled_f = aot_function(
            f,
            fw_compiler=nop,
            bw_compiler=nop,
            partition_fn=min_cut_rematerialization_partition,
        )
        out_ref1, out_ref2 = f(a_ref, b_ref)
        out_test1, out_test2 = compiled_f(a_test, b_test)
        self.assertEqual(out_ref1.a, out_test1.a)
        self.assertEqual(out_ref1.b, out_test1.b)
        self.assertEqual(out_ref2.a, out_test2.a)
        self.assertEqual(out_ref2.b, out_test2.b)

        # confirm input mutations worked
        self.assertEqual(a_test, a_ref)
        self.assertEqual(b_test.a, b_ref.a)
        self.assertEqual(b_test.b, b_ref.b)

        (out_ref1 * out_ref2).sum().backward()
        (out_test1 * out_test2).sum().backward()
        # Both grad_inputs are TwoTensors
        self.assertEqual(a_ref_base.grad.a, a_test_base.grad.a)
        self.assertEqual(a_ref_base.grad.b, a_test_base.grad.b)

    def test_aot_dispatch_output_requires_grad_in_no_grad(self):
        def fn(x):
            out1 = x.sin()
            with torch.enable_grad():
                out2 = x.cos()
            return out1, out2

        inp_fns = [
            lambda: torch.ones(10, requires_grad=True),
            lambda: torch.ones(10, requires_grad=False),
        ]

        compiled_f = aot_function(fn, nop)
        for inp_fn in inp_fns:
            with torch.no_grad():
                ref_x = inp_fn()
                ref_out = fn(ref_x)
                x = inp_fn()
                out = compiled_f(x)
                for r, o in zip(ref_out, out):
                    self.assertEqual(r.requires_grad, o.requires_grad)
            if ref_x.requires_grad:
                with torch.enable_grad():
                    (ref_out[0] + ref_out[1]).sum().backward()
                    (out[0] + out[1]).sum().backward()
                    self.assertEqual(ref_x.grad, x.grad)
                    assert torch.allclose(ref_x.grad, x.grad, atol=1e-3, rtol=1e-3)

    def test_aot_dispatch_output_requires_grad_in_no_grad_views(self):
        # view-type ops preserve requires_grad even in no_grad.
        def fn(x):
            return x.view(-1), x.sin()

        inference_graph_cell = [None]
        inference_compiler = make_boxed_compiler(
            partial(extract_graph, graph_cell=inference_graph_cell)
        )
        compiled_fn = aot_function(fn, nop, inference_compiler=inference_compiler)

        inp_x0 = torch.ones(2, 3, requires_grad=True)
        # Clone in no_grad will make requires_grad=False tensors, keep clone outside of no_grad
        ref_x0 = inp_x0.clone()
        x0 = inp_x0.clone()
        with torch.no_grad():
            ref_out1, ref_out2 = fn(ref_x0)

            out1, out2 = compiled_fn(x0)
            # Assert that we executed inference graph
            self.assertTrue(inference_graph_cell[0] is not None)

            self.assertEqual(ref_out1.requires_grad, out1.requires_grad)
            self.assertEqual(ref_out2.requires_grad, out2.requires_grad)


class GradsNoForceContiguousContextManager(ContextDecorator):
    def __enter__(self):
        # flake8: noqa: TOR901
        self.lib = torch.library.Library("_mylib", "FRAGMENT")
        self.d = {
            torch.channels_last: 0,
            torch.contiguous_format: 0,
        }

        self.lib.define("foo(Tensor x) -> Tensor")
        self.lib.define("foo2(Tensor x) -> Tensor")

        def foo_impl(a):
            return a.clone()

        def foo_meta(a):
            return a.clone()

        def foo2_impl(x):
            self.d[torch._prims_common.suggest_memory_format(x)] += 1
            return x.clone()

        def foo2_meta(a):
            return a.clone()

        for backend in ["CPU", "CUDA"]:
            self.lib.impl("foo", foo_impl, backend)
            self.lib.impl("foo2", foo2_impl, backend)

        self.lib.impl("foo", foo_meta, "Meta")
        self.lib.impl("foo2", foo2_meta, "Meta")

        def foo_bwd(ctx, grad):
            torch.ops._mylib.foo2(grad)
            return grad.clone()

        torch.library.register_autograd("_mylib::foo", foo_bwd, lib=self.lib)

        from torch._higher_order_ops.effects import _EffectType, _register_effectful_op

        _register_effectful_op(torch.ops._mylib.foo.default, _EffectType.ORDERED)
        _register_effectful_op(torch.ops._mylib.foo2.default, _EffectType.ORDERED)

        return self

    def __exit__(self, type, value, tb):
        self.lib._destroy()
        return False

    def reset_counters(self):
        self.d = {
            torch.channels_last: 0,
            torch.contiguous_format: 0,
        }


class TestAOTModuleSimplified(AOTTestCase):
    def test_aot_module_simplified(self):
        class MockModule(torch.nn.Module):
            def __init__(self) -> None:
                super().__init__()
                self.linear = torch.nn.Linear(20, 30)

            def forward(self, x, y):
                return (self.linear(x) + y,)

        mod = MockModule()
        mod.zero_grad()

        x = torch.randn(128, 20, requires_grad=True)
        y = torch.randn(128, 30, requires_grad=True)
        inputs = [x, y]
        cloned_inputs = [x.detach().clone().requires_grad_(True) for x in inputs]

        ref = mod(*inputs)
        ref[0].sum().backward()

        compiled_f = aot_module_simplified(mod, cloned_inputs, nop)
        mod.zero_grad()
        res = compiled_f(*cloned_inputs)
        res[0].sum().backward()

        assert torch.allclose(ref[0], res[0])
        assert torch.allclose(inputs[0].grad, cloned_inputs[0].grad)
        assert torch.allclose(inputs[1].grad, cloned_inputs[1].grad)

    def test_aot_module_simplified_dynamic(self):
        class MockModule(torch.nn.Module):
            def __init__(self) -> None:
                super().__init__()
                self.linear = torch.nn.Linear(20, 30)

            def forward(self, x, y):
                return (self.linear(x) + y,)

        mod = MockModule()

        shape_env = ShapeEnv()
        fake_mode = FakeTensorMode(shape_env=shape_env)

        x = torch.randn(128, 20, requires_grad=True)
        y = torch.randn(128, 30, requires_grad=True)

        inputs = [x, y]
        fake_inputs = [fake_mode.from_tensor(x) for x in inputs]
        compiled_f = aot_module_simplified(mod, fake_inputs, nop)

        ref = mod(*inputs)
        ref[0].sum().backward()

        cloned_inputs = [x.detach().clone().requires_grad_(True) for x in inputs]
        res = compiled_f(*cloned_inputs)
        res[0].sum().backward()

        self.assertExpectedInline(
            shape_env.format_guards(),
            """\
 - Eq(s1, 20)
 - Eq(s2, 30)""",
        )

        assert torch.allclose(ref[0], res[0])
        assert torch.allclose(inputs[0].grad, cloned_inputs[0].grad)
        assert torch.allclose(inputs[1].grad, cloned_inputs[1].grad)

    # https://github.com/pytorch/pytorch/issues/105327
    def test_lift_fresh_copy_in_graph(self):
        class MyMod(torch.nn.Module):
            def forward(self, x):
                _tensor_constant0 = torch.tensor([1])
                lift_fresh_copy = torch.ops.aten.lift_fresh_copy.default(
                    _tensor_constant0
                )
                y = x.mul(lift_fresh_copy)
                return (y,)

        mod = MyMod()
        shape_env = ShapeEnv()
        fake_mode = FakeTensorMode(shape_env=shape_env)
        x = torch.ones(4, requires_grad=True)
        inputs = [x]
        fake_inputs = [fake_mode.from_tensor(x) for x in inputs]
        compiled_f = aot_module_simplified(mod, fake_inputs, nop)

        out_ref = mod(x)
        out_test = compiled_f(x)
        self.assertEqual(out_ref[0].detach(), out_test[0].detach())

    def test_inference_python_dispatcher(self):
        # Extracted from unet
        class MockModule(torch.nn.Module):
            def __init__(self) -> None:
                super().__init__()
                self.upsample = torch.nn.Upsample(
                    scale_factor=2, mode="bilinear", align_corners=True
                )

            def forward(self, x):
                return (self.upsample(x),)

        mod = MockModule()
        shape_env = ShapeEnv()
        fake_mode = FakeTensorMode(shape_env=shape_env)
        x = torch.randn(2, 512, 40, 59)  # NB: must not require grad
        inputs = [x]
        fake_inputs = [fake_mode.from_tensor(x) for x in inputs]
        compiled_f = aot_module_simplified(mod, fake_inputs, nop)

    def test_aot_module_simplified_preserves_stack_trace(self):
        class MockModule(torch.nn.Module):
            def __init__(self) -> None:
                super().__init__()
                self.linear = torch.nn.Linear(20, 30)

            def forward(self, x, y):
                z = self.linear(x)
                z = z + y
                z = z.relu()
                return (z,)

        tracer = torch.fx.Tracer()
        tracer.record_stack_traces = True
        graph = tracer.trace(MockModule())
        mod = torch.fx.GraphModule(tracer.root, graph)

        for node in mod.graph.nodes:
            if node.op == "output":
                continue
            self.assertTrue(node.stack_trace is not None)
            assert "test_aotdispatch.py" in node.stack_trace

        def assert_compiler(gm: torch.fx.GraphModule, _):
            for node in gm.graph.nodes:
                if node.op == "output" or node.op == "placeholder":
                    continue
                self.assertTrue(node.stack_trace is not None)
                assert "test_aotdispatch.py" in node.stack_trace
            return gm.forward  # return a python callable

        x = torch.randn(128, 20, requires_grad=True)
        y = torch.randn(128, 30, requires_grad=True)
        inputs = [x, y]

        compiled_f = aot_module_simplified(
            mod, inputs, fw_compiler=assert_compiler, bw_compiler=assert_compiler
        )
        res = compiled_f(*inputs)
        res[0].sum().backward()

    def test_aot_module_simplified_preserves_stack_trace_from_mutation(self):
        class MockModule(torch.nn.Module):
            def __init__(self) -> None:
                super().__init__()

            def forward(self, x):
                x_view = x[0]
                x_view.mul_(2)
                return (x + x,)

        tracer = torch.fx.Tracer()
        tracer.record_stack_traces = True
        graph = tracer.trace(MockModule())
        mod = torch.fx.GraphModule(tracer.root, graph)

        for node in mod.graph.nodes:
            if node.op == "output":
                continue
            self.assertTrue(node.stack_trace is not None)
            assert "test_aotdispatch.py" in node.stack_trace

        def assert_compiler(gm: torch.fx.GraphModule, _):
            assert torch.ops.aten.copy_.default in [x.target for x in gm.graph.nodes]
            for node in gm.graph.nodes:
                if node.target == torch.ops.aten.copy_.default:
                    assert "stack_trace" in node.meta
                    assert "x_view.mul_(2)" in node.meta["stack_trace"]
            return gm.forward  # return a python callable

        x = torch.randn(128, 20)
        inputs = [x]

        aot_module_simplified(
            mod,
            inputs,
            fw_compiler=assert_compiler,
            bw_compiler=assert_compiler,
            keep_inference_input_mutations=True,
        )

    def test_aot_module_simplified_fake_tensor_gm_raises(self):
        fake_mode = torch._subclasses.fake_tensor.FakeTensorMode()
        real_x = torch.randn(4, requires_grad=True)
        fake_x = fake_mode.from_tensor(real_x)
        real_z = torch.randn(4)
        fake_z = fake_mode.from_tensor(real_z)

        class MockModule(torch.nn.Module):
            def forward(self, x):
                # Accessing a free variable fake tensor will look like a
                # constant to make_fx, and result in the tensor being traced
                # into the graph, which is an error condition.  Make sure we
                # report adequately in this case.
                return (x + fake_z,)

        with self.assertRaisesRegex(AssertionError, "Unexpected fake"):
            aot_module_simplified(MockModule(), (fake_x,), nop)

    def test_aot_test_subclasses_with_tensor_factories(self):
        from torch.testing._internal.common_subclass import SubclassWithTensorFactory

        inp = SubclassWithTensorFactory(torch.zeros(3, 5))

        def fn(x):
            return 2 * x

        ref_out = fn(inp)
        out = torch.compile(fn, backend="aot_eager", fullgraph=True)(inp)
        self.assertEqual(ref_out, out)

<<<<<<< HEAD
    def test_qsubclass(self):
        from torch.testing._internal.common_subclass import I32QuantRWTensor

        i32 = torch.ones(3, 5, dtype=torch.int32)
        inp = I32QuantRWTensor.from_src(i32)

        def fn(x):
            return x * 2

        ref_out = fn(inp)
        out = torch.compile(fn, backend="aot_eager", fullgraph=True)(inp)
        self.assertEqual(ref_out, out)

    def test_nested_qsubclass(self):
        from torch.testing._internal.common_subclass import F32_QI32QuantRWTensor

        f32 = torch.randn(3, 5, dtype=torch.float32)
        inp = F32_QI32QuantRWTensor.from_src(f32)

        def fn(x):
            return x * 2

        ref_out = fn(inp)
        out = torch.compile(fn, backend="aot_eager", fullgraph=True)(inp)
        self.assertEqual(ref_out, out)
=======
    # Next several tests are related to issue:
    # https://github.com/pytorch/pytorch/issues/134644
    # AOTD tries to predict tangents for tracing ahead of time.
    # The first strategy was to coerce traced_tangents and runtime_tangents to be contiguous().
    # But for models working in channels_last memory format this will add additional contiguous() calls.
    # The fix is predicting tangents memory format to be similar to outputs memory format.
    # And coerce runtime tangents to that traced memory format.
    def test_grads_no_force_contiguous_dense(self):
        with GradsNoForceContiguousContextManager() as ctx:

            class M(torch.nn.Module):
                def __init__(self) -> None:
                    super().__init__()
                    self.conv = torch.nn.Conv2d(3, 3, 3)

                def forward(self, x, y, cont_inp):
                    z = y + 3
                    y.mul_(2)
                    r = self.conv(x)
                    r = torch.ops._mylib.foo(r)
                    return (
                        r,
                        r.transpose(0, 1),
                        z.view(-1),
                        z.transpose(0, 1),
                        cont_inp * 2,
                    )

            m = M()
            m.to(memory_format=torch.channels_last)
            m.train()

            def dense_inps():
                return (
                    torch.randn(2, 3, 5, 5, requires_grad=True).to(
                        memory_format=torch.channels_last
                    ),
                    torch.randn(3, 2, 1, 1, requires_grad=True).to(
                        memory_format=torch.channels_last
                    ),
                    torch.randn(3, 2, 1, 1, requires_grad=True),
                )

            ref_inps = dense_inps()
            ref_outs = m(*ref_inps)
            ref_outs[0].sum().backward()

            ctx.reset_counters()
            inps = dense_inps()
            outs = torch.compile(m, backend="inductor", fullgraph=True)(*inps)
            outs[0].sum().backward()

            self.assertEqual(ctx.d[torch.channels_last], 1)
            self.assertEqual(ctx.d[torch.contiguous_format], 0)

    def test_grads_no_force_contiguous_subclass(self):
        with GradsNoForceContiguousContextManager() as ctx:

            class M(torch.nn.Module):
                def __init__(self) -> None:
                    super().__init__()
                    self.conv = torch.nn.Conv2d(3, 3, 3)

                def forward(self, x, y):
                    r = self.conv(x)
                    r = torch.ops._mylib.foo(r)
                    return r, y + 1

            m = M()
            m.to(memory_format=torch.channels_last)
            m.train()

            def inps_fn():
                return (
                    TwoTensor(
                        torch.randn(2, 3, 5, 5, requires_grad=True).to(
                            memory_format=torch.channels_last
                        ),
                        torch.randn(2, 3, 5, 5, requires_grad=True).to(
                            memory_format=torch.channels_last
                        ),
                    ),
                    torch.randn(3, 2, requires_grad=True).clone(),
                )

            ref_outs = m(*inps_fn())
            ref_outs[0].sum().backward()

            ctx.reset_counters()
            mc = M()
            mc.to(memory_format=torch.channels_last)
            mc.train()
            outs = torch.compile(mc, backend="aot_eager", fullgraph=True)(*inps_fn())
            outs[0].sum().backward()

            self.assertEqual(ctx.d[torch.channels_last], 2)
            self.assertEqual(ctx.d[torch.contiguous_format], 0)

    def test_grads_no_force_contiguous_nested_subclass(self):
        with GradsNoForceContiguousContextManager() as ctx:

            class M(torch.nn.Module):
                def __init__(self) -> None:
                    super().__init__()
                    self.conv = torch.nn.Conv2d(3, 3, 3)

                def forward(self, x):
                    r = self.conv(x)
                    r = torch.ops._mylib.foo(r)
                    return r

            m = M()
            m.to(memory_format=torch.channels_last)
            m.train()

            def inps_fn(x):
                return (
                    TwoTensor(
                        TwoTensor(x.clone(), x.clone()), TwoTensor(x.clone(), x.clone())
                    ),
                )

            x = torch.randn(2, 3, 5, 5, requires_grad=True).to(
                memory_format=torch.channels_last
            )
            ref_inps = inps_fn(x)
            ref_outs = m(*ref_inps)
            ref_outs[0].sum().backward()

            ctx.reset_counters()

            mc = M()
            mc.to(memory_format=torch.channels_last)
            mc.train()

            x = torch.randn(2, 3, 5, 5, requires_grad=True).to(
                memory_format=torch.channels_last
            )
            inps = inps_fn(x)
            outs = torch.compile(mc, backend="aot_eager", fullgraph=True)(*inps)
            outs[0].sum().backward()
            self.assertEqual(ctx.d[torch.channels_last], 4)
            self.assertEqual(ctx.d[torch.contiguous_format], 0)

    def test_grads_no_force_contiguous_nested_tensor_tangent(self):
        # NestedTensor setattr could fails with AttributeError for attr "_min_seqlen_tensor"
        # Adding test to verify that it is handled.
        def fn(x):
            return x.clone()

        a = torch.randn(2, 3, requires_grad=True, dtype=torch.float64)
        b = torch.randn(3, 3, requires_grad=True, dtype=torch.float64)
        c = torch.randn(4, 3, requires_grad=True, dtype=torch.float64)
        nt = torch.nested.as_nested_tensor([a, b, c], layout=torch.jagged)

        out = torch.compile(fn, backend="aot_eager", fullgraph=True)(nt)
        out_buffer = out.values()
        ga, gb, gc = torch.autograd.grad(out_buffer.sum(), (a, b, c))

    @skipIfTorchDynamo()
    def test_wrong_guess_tangent_type(self):
        def fn(x):
            return x.clone()

        ref_x = TwoTensor(
            torch.randn(2, 3, requires_grad=True), torch.randn(2, 3, requires_grad=True)
        )
        ref_y = fn(ref_x)
        ref_y.backward(gradient=TwoTensor(torch.randn(2, 3), torch.randn(2, 3)))

        fn_comp = torch.compile(fn, fullgraph=True)

        x = TwoTensor(
            torch.randn(2, 3, requires_grad=True), torch.randn(2, 3, requires_grad=True)
        )
        y = fn_comp(x)
        y.backward(gradient=TwoTensor(torch.randn(2, 3), torch.randn(2, 3)))

        x2 = TwoTensor(
            torch.randn(2, 3, requires_grad=True), torch.randn(2, 3, requires_grad=True)
        )
        y2 = fn_comp(x2)
        with self.assertRaisesRegex(
            RuntimeError,
            """
During the backward, we encountered a tensor subclass where we guessed its
metadata incorrectly.
""",  # noqa: F541
        ):
            y2.backward(gradient=torch.randn(2, 3))

    def test_tangent_type_coercion(self):
        def fn(x):
            return x.clone()

        ref_y = fn(WrapperSubclass(torch.randn(2, 3, requires_grad=True)))
        ref_y.sum().backward()

        fn_comp = torch.compile(fn, fullgraph=True)

        x = TwoTensor(
            torch.randn(2, 3, requires_grad=True), torch.randn(2, 3, requires_grad=True)
        )
        y = fn_comp(x)
        y.backward(gradient=TwoTensor(torch.randn(2, 3), torch.randn(2, 3)))

        x2 = TwoTensor(
            torch.randn(2, 3, requires_grad=True), torch.randn(2, 3, requires_grad=True)
        )
        y2 = fn_comp(x2)
        # Test coercion WrapperSubclass -> TwoTensor
        y2.backward(gradient=WrapperSubclass(torch.randn(2, 3)))

        y3 = torch.compile(fn, fullgraph=True)(torch.randn(2, 3, requires_grad=True))
        # Test coercion WrapperSubclass -> Tensor
        y3.backward(gradient=WrapperSubclass(torch.randn(2, 3)))

    @torch._inductor.config.patch({"freezing": True})
    def test_inductor_freezing_with_subclasses(self):
        class M(torch.nn.Module):
            def __init__(self):
                super().__init__()
                self.w = TwoTensor(torch.randn(3, 4), torch.randn(3, 4))
                self.wt = torch.randn(3, 4)

            def forward(self, x):
                return (
                    x.index_select(
                        dim=0, index=torch.tensor([0, 2, 1], dtype=torch.int64)
                    )
                    + self.w
                    + self.wt
                )

        m = M()
        inp = torch.randn(3, 4)
        with torch.no_grad():
            torch.compile(m, fullgraph=True)(inp)

    def test_rrelu(self):
        def fn(x):
            return torch.rrelu(x, training=True)

        def fn_(x):
            torch.rrelu_(x, training=True)
            return x

        x = torch.randn(4, 4)
        torch.compile(fn, backend="inductor", fullgraph=True)(x)
        torch.compile(fn_, backend="inductor", fullgraph=True)(x)
>>>>>>> 97b46863


# entries in here don't work and need to be fixed.
# Each one of these is a bug (or needs to be investigated)
aot_autograd_failures = {
    # data-dependent control flow
    xfail("cov"),
    xfail("nn.functional.gaussian_nll_loss"),
    xfail("tensor_split"),
    xfail("corrcoef"),
    xfail("quantile"),
    xfail("nanquantile"),
    xfail("narrow"),
    xfail("istft"),
    xfail("linalg.eig"),
    skip("as_strided_scatter"),
    skip("as_strided", "partial_views"),  # flaky
    # Given input size: (s0xs1x2). Calculated output size: ...
    skip("max_pool2d_with_indices_backward"),
    skip("nn.functional.nll_loss", ""),  # UBSAN failure!
    # Misc
    xfail("to_sparse"),
    xfail("corrcoef"),
    xfail("cov"),
    xfail("chalf"),  # RuntimeError: "sum_cpu" not implemented for 'ComplexHalf'
    xfail("sparse.sampled_addmm"),
    xfail("sparse.mm", "reduce"),
    skip("nn.functional.binary_cross_entropy_with_logits"),  # seems to fail sometimes?
    skip("nn.functional.margin_ranking_loss"),  # seems flaky
    skip("linalg.lu_solve"),  # flaky
    decorate("matmul", decorator=unittest.skipIf(IS_ARM64, "flaky")),
    decorate("__rmatmul__", decorator=unittest.skipIf(IS_ARM64, "flaky")),
    # overrides atol=1e-4, rtol=1e-5 would do as well
    decorate(
        "svd_lowrank",
        decorator=toleranceOverride({torch.float32: tol(atol=1e-04, rtol=1e-05)}),
    ),
    decorate(
        "linalg.householder_product",
        decorator=unittest.skipIf(IS_MACOS and IS_X86, "flaky"),
    ),
    decorate(
        "linalg.pinv",
        "singular",
        decorator=toleranceOverride({torch.float32: tol(atol=1e-05, rtol=1e-05)}),
    ),
    decorate(
        "nn.functional.interpolate",
        "bicubic",
        decorator=toleranceOverride({torch.float32: tol(atol=1e-04, rtol=1e-05)}),
    ),
    # conv2d sometimes nondeterministic in this config?
    decorate("nn.functional.conv2d", decorator=unittest.skipIf(IS_ARM64, "flaky")),
}

symbolic_aot_autograd_failures = {
    xfail("combinations", ""),  # aten.masked_select.default
    xfail(
        "index_fill", ""
    ),  # Cannot call sizes() on tensor with symbolic sizes/strides
    xfail(
        "linalg.lstsq", ""
    ),  # aten.linalg_lstsq.default - couldn't find symbolic meta function/decomposition
    xfail(
        "linalg.lstsq", "grad_oriented"
    ),  # aten.linalg_lstsq.default - couldn't find symbolic meta funct...
    xfail(
        "linalg.lu_solve", ""
    ),  # aten.linalg_lu_solve.default - couldn't find symbolic meta function/deco...
    skip(
        "nn.functional.batch_norm", ""
    ),  # '0 is not tracked with proxy for <torch.fx.experimental.proxy_te..
    xfail(
        "nn.functional.binary_cross_entropy", ""
    ),  # aten.fill_.Scalar - couldn't find symbolic meta funct...
    xfail(
        "nn.functional.cross_entropy", ""
    ),  # Cannot call sizes() on tensor with symbolic sizes/strides
    xfail(
        "nn.functional.ctc_loss", ""
    ),  # aten._ctc_loss.Tensor - couldn't find symbolic meta function/deco...
    xfail(
        "nn.functional.fractional_max_pool3d", ""
    ),  # rand() received an invalid combination of arguments - g...
    xfail(
        "nn.functional.group_norm", ""
    ),  # Cannot call sizes() on tensor with symbolic sizes/strides
    xfail(
        "nn.functional.nll_loss", ""
    ),  # Cannot call sizes() on tensor with symbolic sizes/strides
    xfail("trace", ""),  # Cannot call sizes() on tensor with symbolic sizes/strides
    xfail(
        "_upsample_bilinear2d_aa"
    ),  # RuntimeError: isIntList() INTERNAL ASSERT FAILED  Expected IntList but got GenericList
    decorate(
        "linalg.householder_product",
        decorator=unittest.skipIf(IS_MACOS and IS_X86, "flaky"),
    ),
    # many complex operators incorrect striding, metadata
    xfail("fft.fft", ""),
    xfail("fft.hfft2", ""),
    xfail("fft.hfft", ""),
    xfail("fft.hfftn", ""),
    xfail("fft.ifft", ""),
    xfail("fft.ihfft2", ""),
    xfail("fft.ihfft", ""),
    xfail("fft.ihfftn", ""),
    xfail("fft.irfft2", ""),
    xfail("fft.irfft", ""),
    xfail("fft.irfftn", ""),
    xfail("fft.rfft2", ""),
    xfail("fft.rfft", ""),
    xfail("fft.rfftn", ""),
    xfail("stft", ""),  # Cannot call sizes() on tensor with symbolic sizes/strides
}


def _test_aot_autograd_helper(self, device, dtype, op, dynamic=False):
    if not op.supports_autograd:
        self.skipTest("Op does not support autograd")

    # aot_autograd_check is able to check data specialization by
    # randomizing the inputs. Here's a list of ops that really do not
    # like random inputs for which we want to disable that.
    cant_check_data_specialization = set(
        {
            "nn.functional.max_unpool1d",
            "nn.functional.max_unpool2d",
            "nn.functional.max_unpool3d",
        }
    )
    try_check_data_specialization = op.name not in cant_check_data_specialization

    sample_inputs_itr = op.sample_inputs(device, dtype, requires_grad=True)
    for sample_input in sample_inputs_itr:
        t_args = [sample_input.input] + list(sample_input.args)
        t_kwargs = sample_input.kwargs
        try:
            aot_autograd_check(
                op.op,
                t_args,
                t_kwargs,
                dynamic,
                self.assertRaisesRegex,
                self.assertEqual,
                check_gradients=True,
                try_check_data_specialization=try_check_data_specialization,
                skip_correctness_check=op.skip_correctness_check_compile_vs_eager,
            )
        except DynamicOutputShapeException:
            self.skipTest("Dynamic output shape operation in trace")
        except GuardOnDataDependentSymNode:
            # Carveout for getitem; I don't want to xfail the entire test
            # because that will reject known to be good tests see
            # https://github.com/pytorch/pytorch/issues/94705
            if op.name == "__getitem__":
                self.skipTest("Dynamic output shape operation in trace")
            else:
                raise


def _test_aot_autograd_module_helper(
    self, device, dtype, training, module_info, *, dynamic=False
):
    module_cls = module_info.module_cls
    module_inputs = module_info.module_inputs_func(
        module_info, device=device, dtype=dtype, requires_grad=True, training=training
    )
    for module_input in module_inputs:
        if module_input.forward_input is None:
            continue

        args, kwargs = (
            module_input.constructor_input.args,
            module_input.constructor_input.kwargs,
        )
        m = module_cls(*args, **kwargs)
        m.to(device).to(dtype)
        m.train(training)

        # Lazy modules need to see an input first to initialize params.
        args, kwargs = (
            module_input.forward_input.args,
            module_input.forward_input.kwargs,
        )
        flat_args, args_spec = pytree.tree_flatten((args, kwargs))

        # PackedSequence is only used for RNNs. It might be possible to fake-ify if they're pytrees but
        # torchdynamo already doesn't support RNNs
        if any(tuple(isinstance(flat_arg, PackedSequence) for flat_arg in flat_args)):
            continue

        if issubclass(module_info.module_cls, torch.nn.modules.lazy.LazyModuleMixin):
            with torch.no_grad():
                m(*args, **kwargs)

        sentinel_val = -42
        is_tensor_spec = [
            sentinel_val if isinstance(arg, torch.Tensor) else arg for arg in flat_args
        ]
        args = [arg for arg in flat_args if isinstance(arg, torch.Tensor)]

        def f(params_buffers_args):
            named_params, named_buffers, args = params_buffers_args
            cur_flat_args = list(is_tensor_spec)
            args = iter(args)
            for idx, v in enumerate(cur_flat_args):
                if v == sentinel_val:
                    cur_flat_args[idx] = next(args)
            c_args, c_kwargs = pytree.tree_unflatten(cur_flat_args, args_spec)
            params_and_buffers = {**named_params, **named_buffers}
            return torch.func.functional_call(m, params_and_buffers, c_args, c_kwargs)

        named_params = dict(m.named_parameters(remove_duplicate=False))
        named_buffers = dict(m.named_buffers(remove_duplicate=False))
        num_params_buffers = len(named_params) + len(named_buffers)
        compiled_f = aot_function(
            f, nop, num_params_buffers=num_params_buffers, dynamic=dynamic
        )
        params_buffers_args = [named_params, named_buffers, args]
        _test_aot_autograd_forwards_backwards_helper(
            f,
            compiled_f,
            params_buffers_args,
            self.assertRaisesRegex,
            self.assertEqual,
            True,
        )


class TestEagerFusionOpInfo(AOTTestCase):
    @ops(op_db + hop_db, allowed_dtypes=(torch.float,))
    @skipOps(
        "TestEagerFusionOpInfo", "test_aot_autograd_exhaustive", aot_autograd_failures
    )
    def test_aot_autograd_exhaustive(self, device, dtype, op):
        _test_aot_autograd_helper(self, device, dtype, op)

    @ops(op_db + hop_db, allowed_dtypes=(torch.float,))
    @patch("functorch.compile.config.debug_assert", True)
    @skipOps(
        "TestEagerFusionOpInfo",
        "test_aot_autograd_symbolic_exhaustive",
        aot_autograd_failures | symbolic_aot_autograd_failures,
    )
    def test_aot_autograd_symbolic_exhaustive(self, device, dtype, op):
        _test_aot_autograd_helper(self, device, dtype, op, dynamic=True)


aot_autograd_module_failures = set(
    {
        torch.nn.CTCLoss,  # torch._subclasses.fake_tensor.DynamicOutputShapeException: aten._ctc_loss.default
        torch.nn.GaussianNLLLoss,  # RuntimeError: It appears that you're trying to get value out
        # of a tracing tensor with aten._local_scalar_dense.default -
        # erroring out! It's likely that this is caused by data-dependent
        # control flow or similar.
        torch.nn.MultiLabelMarginLoss,  # AssertionError: The values for attribute 'shape' do not match:
        # torch.Size([1]) != torch.Size([]). Outputs of the operator are different in
        # eager-mode PyTorch vs AOTAutograd. This means the operator will have incorrect
        # output underneath torch.compile. This could be because the operator's
        # implementation not traceable or that there is a bug in AOTAutograd.
        torch.nn.TransformerEncoder,  # DataDependentOutputException: aten.eq compares a mask input
        # to a causal mask tensor, to see if Boolean is_causal should be set
        # for TrnasformerEncoder layers, MHA and sdp custom kernels
        torch.nn.Transformer,  # DataDependentOutputException: aten.equal compares a mask input
        # to a causal mask tensor, to see if Boolean is_causal should be set
        # for TransformerEncoder layers, MHA and sdp custom kernels
        # (this bubbles up to Transformer)
    }
)

symbolic_aot_autograd_module_failures = {
    torch.nn.Transformer,  # DataDependentOutputException: aten.equal compares a mask input to a mask producing a bool
    torch.nn.TransformerEncoder,  # DataDependentOutputException: aten.equal compares a mask input to a mask producing a bool
    torch.nn.GaussianNLLLoss,  # NotImplementedError: local_scalar_dense/item NYI for torch.bool
    torch.nn.GroupNorm,  # in native_group_norm_backward cpg, _rem = divmod(C, group)
    # TypeError: unsupported operand type(s) for divmod(): 'SymInt' and 'int'
    torch.nn.FractionalMaxPool3d,  # int() argument must be a string, a bytes-like object or a number, not 'SymFloat'
    torch.nn.BCELoss,  # new_size = _infer_size(target.size(), weight.size())
    # RuntimeError: expected int at position 0, but got: SymInt
}


class TestEagerFusionModuleInfo(AOTTestCase):
    @modules(module_db, allowed_dtypes=(torch.float,))
    @decorateForModules(unittest.expectedFailure, aot_autograd_module_failures)
    def test_aot_autograd_module_exhaustive(self, device, dtype, training, module_info):
        _test_aot_autograd_module_helper(self, device, dtype, training, module_info)

    @modules(module_db, allowed_dtypes=(torch.float,))
    @decorateForModules(
        unittest.expectedFailure,
        aot_autograd_module_failures | symbolic_aot_autograd_module_failures,
    )
    def test_aot_autograd_symbolic_module_exhaustive(
        self, device, dtype, training, module_info
    ):
        _test_aot_autograd_module_helper(
            self, device, dtype, training, module_info, dynamic=True
        )


instantiate_parametrized_tests(TestAOTAutograd)
only_for = "cpu"
instantiate_device_type_tests(
    TestPythonKey,
    globals(),
    only_for=only_for,
)
instantiate_device_type_tests(TestEagerFusionOpInfo, globals(), only_for=only_for)
instantiate_device_type_tests(TestEagerFusionModuleInfo, globals(), only_for=only_for)


@xfail_inherited_tests(
    [
        "test_set__and_data_mutation_bad",
        "test_subclass_metadata_mutation_req_grad_True",
        "test_subclass_metadata_mutation_req_grad_False",
    ]
)
@skipIfTorchDynamo("This test suite already uses dynamo")
class TestAOTAutogradWithDynamo(TestAOTAutograd):
    """
    These are the same as TestAOTAutograd tests, but we run dynamo first to get a graph module.
    """

    def assertExpectedInline(self, *args, **kwargs):
        # These will have different outputs because dynamo returns a different graph module
        # But we don't really care about that assertion when testing with dynamo,
        # only that the outputs match, etc.
        pass

    def make_compiler(self, graph_cell):
        return make_boxed_compiler(partial(extract_graph, graph_cell=graph_cell))

    # Compiler to passes to dynamo
    def run_autograd(
        self,
        f: Callable,
        fw_graph_cell: List[Optional[Callable]],
        decompositions: Optional[Dict],
        keep_input_mutations: bool,
        dynamic: bool,
    ):
        """
        Runs dynamo and aot_autograd with the specified settings
        """

        def dynamo_compiler(gm, inputs, **kwargs):
            result = aot_module_simplified(
                gm,
                inputs,
                fw_compiler=self.make_compiler(fw_graph_cell),
                bw_compiler=self.make_compiler([None]),
                decompositions=decompositions,
                keep_inference_input_mutations=keep_input_mutations,
                # Dynamic is calculated from whether the inputs have fake tensors
            )
            return result

        def torch_compile_wrapper(*args, **kwargs):
            torch._dynamo.reset()
            fn = torch.compile(f, backend=dynamo_compiler)
            try:
                result = fn(*args, **kwargs)
            except torch._dynamo.exc.BackendCompilerFailed as e:
                # So that assertRaises works properly
                raise e.inner_exception from e
            return result

        return torch_compile_wrapper

    def test_inputs_overlapping_unsqueeze_with_mutation(self):
        def f(x, y):
            x.add_(1)
            y.add_(1)
            return x

        def run(f):
            base = torch.ones(10)
            inputs = [base.unsqueeze(0), base.unsqueeze(0)]
            return f(*inputs)

        optf = torch.compile(backend="aot_eager", dynamic=True)(f)

        out = run(f)
        optout = run(optf)

        self.assertEqual(out, optout)


class MockFXGraphCache:
    """
    In memory version of FXGraphCache so we can isolate testing for FXGraphCache
    """

    def __init__(self) -> None:
        self.cache = {}

    def save(self, key, gm):
        self.cache[key] = gm

    def load(self, gm, inputs):
        key, _ = compiled_fx_graph_hash(gm, inputs, {}, {})
        if key in self.cache:
            gm = make_boxed_func(gm)
            gm._fx_graph_cache_key = key
            return gm
        else:
            self.save(key, gm)
            gm = make_boxed_func(gm)
            gm._fx_graph_cache_key = key
            return gm

    def load_with_key(self, key, debug_lines, inputs, local, remote_cache, is_backward):
        gm = self.cache.get(key)
        if gm is not None:
            gm = make_boxed_func(gm)
        return gm, {}

    def post_compile(self, gm, inputs, cudagraphs):
        return gm


# The following tests fail in strict caching mode (i.e. they bypass or
# cache miss instead of cache hitting). They will be fixed in the PRs above this.
FAILING_CACHE_TESTS = (
    # BypassAOTAutogradCache: unsupported nodes
    "test_backward_mutation_data",  # Custom Autograd Function
    "test_backward_mutation_metadata",  # Custom Autograd Function
    "test_custom_autograd",  # Custom Autograd Function
    "test_input_output_aliase_custom_autograd_function",
)


@xfail_inherited_tests(FAILING_CACHE_TESTS)
class TestAOTAutogradWithCache(TestAOTAutogradWithDynamo):
    """
    In memory version of FXGraphCache so we can isolate testing for FXGraphCache
    """

    def make_compiler(self, fw_graph_cell):
        mock_inductor_cache = self.inductor_cache

        def compiler(gm, inputs):
            nonlocal mock_inductor_cache, fw_graph_cell
            result = mock_inductor_cache.load(gm, inputs)
            fw_graph_cell[0] = gm
            return result

        return compiler

    def run_autograd(
        self,
        f: Callable,
        fw_graph_cell: List[Optional[Callable]],
        decompositions: Optional[Dict],
        keep_input_mutations: bool,
        dynamic: bool,
    ):
        return super().run_autograd(
            f,
            fw_graph_cell,
            decompositions,
            keep_input_mutations,
            dynamic,
        )

    @torch._functorch.config.patch(
        {
            "enable_autograd_cache": True,
            "strict_autograd_cache": True,
            "view_replay_for_aliased_outputs": False,
        }
    )
    @torch._inductor.config.patch("fx_graph_cache", True)
    def verify_aot_autograd(
        self,
        f,
        inp_: Union[Callable, List[Any]],
        *,
        test_mutation: bool = False,
        keep_inp_mutations: bool = False,
        decompositions: Optional[Dict] = None,
        dynamic: bool = False,
        # Only active when inp_ is Callable.
        # TODO: probably consolidate all tests to make inp a Callable.
        make_inputs_subclasses: bool = False,
    ):
        self.inductor_cache = MockFXGraphCache()
        AOTAutogradCache.clear()
        with patch(
            "torch._inductor.codecache.FxGraphCache.load_with_key",
            new=self.inductor_cache.load_with_key,
        ), patch(
            "torch._inductor.codecache.FxGraphCache.post_compile",
            new=self.inductor_cache.post_compile,
        ):
            return super().verify_aot_autograd(
                f,
                inp_,
                test_mutation=test_mutation,
                keep_inp_mutations=keep_inp_mutations,
                decompositions=decompositions,
                dynamic=dynamic,
                make_inputs_subclasses=make_inputs_subclasses,
            )

    def test_input_mutation_false_aliasing(self):
        # This test is disabled because it fails in strict cache mode
        # But also can't be xfailed because it causes undefined behavior for
        # ASAN
        self.skipTest("Skipping because it fails in strict cache mode")


if __name__ == "__main__":
    run_tests()<|MERGE_RESOLUTION|>--- conflicted
+++ resolved
@@ -6037,33 +6037,6 @@
         out = torch.compile(fn, backend="aot_eager", fullgraph=True)(inp)
         self.assertEqual(ref_out, out)
 
-<<<<<<< HEAD
-    def test_qsubclass(self):
-        from torch.testing._internal.common_subclass import I32QuantRWTensor
-
-        i32 = torch.ones(3, 5, dtype=torch.int32)
-        inp = I32QuantRWTensor.from_src(i32)
-
-        def fn(x):
-            return x * 2
-
-        ref_out = fn(inp)
-        out = torch.compile(fn, backend="aot_eager", fullgraph=True)(inp)
-        self.assertEqual(ref_out, out)
-
-    def test_nested_qsubclass(self):
-        from torch.testing._internal.common_subclass import F32_QI32QuantRWTensor
-
-        f32 = torch.randn(3, 5, dtype=torch.float32)
-        inp = F32_QI32QuantRWTensor.from_src(f32)
-
-        def fn(x):
-            return x * 2
-
-        ref_out = fn(inp)
-        out = torch.compile(fn, backend="aot_eager", fullgraph=True)(inp)
-        self.assertEqual(ref_out, out)
-=======
     # Next several tests are related to issue:
     # https://github.com/pytorch/pytorch/issues/134644
     # AOTD tries to predict tangents for tracing ahead of time.
@@ -6314,7 +6287,45 @@
         x = torch.randn(4, 4)
         torch.compile(fn, backend="inductor", fullgraph=True)(x)
         torch.compile(fn_, backend="inductor", fullgraph=True)(x)
->>>>>>> 97b46863
+
+    def test_qsubclass(self):
+        from torch.testing._internal.subclasses import I32QuantRWTensor
+
+        i32 = torch.ones(3, 5, dtype=torch.int32)
+        inp = I32QuantRWTensor.from_src(i32)
+
+        def fn(x):
+            return x * 2
+
+        ref_out = fn(inp)
+        out = torch.compile(fn, backend="aot_eager", fullgraph=True)(inp)
+        self.assertEqual(ref_out, out)
+
+    def test_qsubclass_1dim(self):
+        from torch.testing._internal.subclasses import I32QuantRWTensor
+
+        i32 = torch.ones(5, dtype=torch.int32)
+        inp = I32QuantRWTensor.from_src(i32)
+
+        def fn(x):
+            return x * 2
+
+        ref_out = fn(inp)
+        out = torch.compile(fn, backend="aot_eager", fullgraph=True)(inp)
+        self.assertEqual(ref_out, out)
+
+    def test_nested_qsubclass(self):
+        from torch.testing._internal.subclasses import F32_QI32QuantRWTensor
+
+        f32 = torch.randn(3, 5, dtype=torch.float32)
+        inp = F32_QI32QuantRWTensor.from_src(f32)
+
+        def fn(x):
+            return x * 2
+
+        ref_out = fn(inp)
+        out = torch.compile(fn, backend="aot_eager", fullgraph=True)(inp)
+        self.assertEqual(ref_out, out)
 
 
 # entries in here don't work and need to be fixed.
