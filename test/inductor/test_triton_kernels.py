--- conflicted
+++ resolved
@@ -8,10 +8,7 @@
 import torch
 import torch._dynamo.testing
 import torch._inductor.test_case
-<<<<<<< HEAD
-=======
 import torch.utils._pytree as pytree
->>>>>>> be830c8b
 from torch._dynamo import config as dynamo_config
 from torch._higher_order_ops.triton_kernel_wrap import (
     generate_ttir,
@@ -19,14 +16,11 @@
     triton_kernel_wrapper_mutation,
 )
 from torch._inductor import config as inductor_config, metrics
-<<<<<<< HEAD
-=======
 from torch._inductor.pattern_matcher import (
     CallFunctionVarArgs,
     PatternMatcherPass,
     register_graph_pattern,
 )
->>>>>>> be830c8b
 from torch._inductor.utils import run_and_get_code, triton_version_uses_attrs_dict
 from torch._library import capture_triton
 from torch.testing import FileCheck
