# Owner(s): ["module: inductor"]
import contextlib
import json
import math
import os
import tempfile
import unittest
from typing import Callable, Optional

import torch
from torch import multiprocessing as mp, nn
from torch._dynamo import reset
from torch._dynamo.exc import BackendCompilerFailed
from torch._dynamo.testing import rand_strided, reset_rng_state
from torch._dynamo.utils import same
from torch._inductor import config
from torch._inductor.autotune_process import (
    BenchmarkRequest,
    CUDA_VISIBLE_DEVICES,
    TuningProcessPool,
)
from torch._inductor.graph import GraphLowering
from torch._inductor.ir import Buffer, ChoiceCaller, FixedLayout
from torch._inductor.kernel.mm_plus_mm import aten_mm_plus_mm
from torch._inductor.select_algorithm import (
    AlgorithmSelectorCache,
    TritonTemplateCaller,
)
from torch.testing._internal.common_cuda import PLATFORM_SUPPORTS_FP8
from torch.testing._internal.common_utils import (
    instantiate_parametrized_tests,
    IS_WINDOWS,
    parametrize,
    TEST_WITH_ROCM,
)
from torch.utils._triton import has_triton_tma_device


aten = torch.ops.aten
from torch._inductor.mock_cache import global_stats, PatchCaches, Stats
from torch._inductor.test_case import run_tests, TestCase
from torch._inductor.utils import fresh_inductor_cache, run_and_get_code
from torch._inductor.virtualized import V
from torch.fx.experimental.proxy_tensor import make_fx
from torch.testing import FileCheck
from torch.testing._internal.common_utils import skipIfRocm, skipIfXpu
from torch.testing._internal.inductor_utils import GPU_TYPE, HAS_CPU, HAS_CUDA, HAS_GPU


torch.set_float32_matmul_precision("high")
if HAS_CUDA:
    torch.cuda.memory._set_allocator_settings("expandable_segments:False")


def _get_func_call() -> str:
    return "void inductor_entry_impl(" if config.cpp_wrapper else "def call("


def _get_kernel_launch() -> str:
<<<<<<< HEAD
    return "launchKernel(" if config.cpp_wrapper else ".run("
=======
    return "call_triton_" if config.cpp_wrapper else ".run("
>>>>>>> 039ebdc1


def benchmark_choice(choice, args, out, expected_out, timings):
    result = choice.benchmark(*args, out=out)
    if expected_out is not None:
        torch.testing.assert_close(out, expected_out)

    timings.copy_(torch.tensor(result))


class FailChoiceCaller(ChoiceCaller):
    def benchmark(self, *args, out):
        raise RuntimeError("This choice caller will always throw")


@instantiate_parametrized_tests
class TestMaxAutotune(TestCase):
    def _create_buffer(self, name, shape):
        return Buffer(
            name=name,
            layout=FixedLayout(
                torch.device(f"{GPU_TYPE}:0"), dtype=torch.float32, size=shape
            ),
        )

    # XPU have not support multiprocessing reduction in torch/multiprocessing/reductions.py
    @skipIfXpu
    def test_benchmark_choice_in_subproc(self):
        gm = make_fx(
            lambda: torch.zeros(2, 3)
        )()  # a dummy graph to construct the GraphLowering
        graph = GraphLowering(gm)

        # the graph handler is neede to create benchmark example value below
        with V.set_graph_handler(graph):
            buf1 = self._create_buffer("mat1", (2, 3))
            buf2 = self._create_buffer("mat2", (3, 2))
            buf3 = self._create_buffer("mat3", (2, 3))
            buf4 = self._create_buffer("mat4", (3, 2))

            layout = FixedLayout(torch.device(f"{GPU_TYPE}:0"), torch.float32, (2, 2))

            mat1 = AlgorithmSelectorCache.benchmark_example_value(buf1)
            mat2 = AlgorithmSelectorCache.benchmark_example_value(buf2)
            mat3 = AlgorithmSelectorCache.benchmark_example_value(buf3)
            mat4 = AlgorithmSelectorCache.benchmark_example_value(buf4)

            out = AlgorithmSelectorCache.benchmark_example_value(layout)
            # expected_out = (mat1 @ mat2) + (mat3 @ mat4)
            expected_out = None

            choice = aten_mm_plus_mm.bind((buf1, buf2, buf3, buf4), layout)
            # use a tensor since the mutation to a python list in a sub process
            # is not synced back to the parent process
            timings = torch.zeros(3, dtype=torch.float32)
            ctx = mp.get_context("spawn")
            child = ctx.Process(
                target=benchmark_choice,
                args=(choice, (mat1, mat2, mat3, mat4), out, expected_out, timings),
            )
            child.start()
            child.join()
            self.assertEqual(0, child.exitcode)
            print(f"timings is {timings}, out {out}, expected_out {expected_out}")

    # XPU have not support multiprocessing reduction in torch/multiprocessing/reductions.py
    @skipIfXpu
    def test_benchmark_choice_fail_in_subproc(self):
        gm = make_fx(
            lambda: torch.zeros(2, 3)
        )()  # a dummy graph to construct the GraphLowering
        graph = GraphLowering(gm)

        # the graph handler is neede to create benchmark example value below
        with V.set_graph_handler(graph):
            buf1 = self._create_buffer("mat1", (2, 3))
            buf2 = self._create_buffer("mat2", (3, 2))
            buf3 = self._create_buffer("mat3", (2, 3))
            buf4 = self._create_buffer("mat4", (3, 2))

            layout = FixedLayout(torch.device(f"{GPU_TYPE}:0"), torch.float32, (2, 2))

            mat1 = AlgorithmSelectorCache.benchmark_example_value(buf1)
            mat2 = AlgorithmSelectorCache.benchmark_example_value(buf2)
            mat3 = AlgorithmSelectorCache.benchmark_example_value(buf3)
            mat4 = AlgorithmSelectorCache.benchmark_example_value(buf4)

            out = AlgorithmSelectorCache.benchmark_example_value(layout)
            expected_out = (mat1 @ mat2) + (mat3 @ mat4)

            choice = FailChoiceCaller("fail_choice_caller", [], None, description="")

            # use a tensor since python list is not synced back
            timings = torch.zeros(3, dtype=torch.float32)
            ctx = mp.get_context("spawn")
            child = ctx.Process(
                target=benchmark_choice,
                args=(choice, (mat1, mat2, mat3, mat4), out, expected_out, timings),
            )
            child.start()
            child.join()
            self.assertNotEqual(0, child.exitcode)

    @parametrize("autotune_in_subproc", (True, False))
    @parametrize("autotune_multi_device", (True, False))
    def test_max_autotune_mm_plus_mm(self, autotune_in_subproc, autotune_multi_device):
        """
        This crash previously due to a triton issue: https://github.com/openai/triton/issues/1298 .
        With autotuning in subprocess, we don't crash anymore.
        """
        m, n, k = 2048, 1536, 64

        def mm_plus_mm(a, b, c, d):
            return a @ b + c @ d

        a = torch.randn(m, k).to(GPU_TYPE)
        b = torch.randn(k, n).to(GPU_TYPE)
        c = torch.randn(m, k).to(GPU_TYPE)
        d = torch.randn(k, n).to(GPU_TYPE)

        with config.patch(
            {
                "max_autotune": True,
                "autotune_in_subproc": autotune_in_subproc,
                "autotune_multi_device": autotune_multi_device,
            }
        ):
            torch.compile(mm_plus_mm)(a, b, c, d)

    @parametrize("dynamic", (False, True))
    def test_max_autotune_mm_plus_mm_zero_size_input(self, dynamic):
        """
        Make sure autotuning mm_plus_mm with zero-size input works without crashes.
        """
        m, n, k = 0, 1536, 64

        def mm_plus_mm(a, b, c, d):
            return a @ b + c @ d

        a = torch.randn(m, k).to(GPU_TYPE)
        b = torch.randn(k, n).to(GPU_TYPE)
        c = torch.randn(m, k).to(GPU_TYPE)
        d = torch.randn(k, n).to(GPU_TYPE)

        with config.patch({"max_autotune": True}):
            torch.compile(mm_plus_mm, dynamic=dynamic)(a, b, c, d)

    @parametrize("dynamic", (False, True))
    def test_max_autotune_regular_mm(self, dynamic: bool):
        """
        Make sure autotuning mm in sub processes work without crashes.
        """

        def mm(a, b):
            a = torch.sin(a)
            return a @ b

        a = torch.randn(100, 10).to(GPU_TYPE)
        b = torch.randn(10, 100).to(GPU_TYPE)

        with config.patch({"max_autotune": True, "autotune_in_subproc": True}):
            torch.compile(mm, dynamic=dynamic)(a, b)

    @unittest.skipIf(
        not has_triton_tma_device(), "Need device-side TMA support in Triton"
    )
    @parametrize("a_transposed", (False, True))
    @parametrize("b_transposed", (False, True))
    @parametrize("dynamic", (False, True))
    def test_max_autotune_regular_mm_persistent_tma(
        self,
        a_transposed: bool,
        b_transposed: bool,
        dynamic: bool,
    ):
        def mm(a, b):
            # TMA requires 16-byte alignment: here we repeat the dims
            # by the factor of 8, as float16 is 2-byte. All dims are
            # repeated due to the possible transpositions below.
            a = a.repeat(8, 8)
            b = b.repeat(8, 8)

            if a_transposed:
                a = a.T
            if b_transposed:
                b = b.T

            return torch.mm(a, b)

        M, N, K = 21, 31, 11
        a = torch.randn(*((K, M) if a_transposed else (M, K))).to(torch.float16).cuda()
        b = torch.randn(*((N, K) if b_transposed else (K, N))).to(torch.float16).cuda()

        with config.patch(
            {
                "max_autotune": True,
                "autotune_fallback_to_aten": False,
                "triton.enable_persistent_tma_matmul": "1",
                "test_configs.autotune_choice_name_regex": "mm_persistent_tma",
            }
        ):
            c_actual = torch.compile(mm, dynamic=dynamic)(a, b)
            c_expected = mm(a, b)

        torch.testing.assert_close(c_actual, c_expected, atol=1e-2, rtol=1e-2)

    @unittest.skipIf(
        not has_triton_tma_device(), "Need device-side TMA support in Triton"
    )
    @parametrize("dynamic", (False, True))
    def test_max_autotune_regular_mm_persistent_tma_illegal_alignment(self, dynamic):
        def mm(a, b):
            return torch.mm(a, b)

        M, N, K = 21, 31, 11
        a = torch.randn(M, K).to(torch.float16).cuda()
        b = torch.randn(K, N).to(torch.float16).cuda()

        with self.assertRaises(BackendCompilerFailed) as context, config.patch(
            {
                "max_autotune": True,
                "autotune_fallback_to_aten": False,
                "triton.enable_persistent_tma_matmul": "1",
                "test_configs.autotune_choice_name_regex": "mm_persistent_tma",
            }
        ):
            torch.compile(mm, dynamic=dynamic)(a, b)

        # Lowering to the persistent+TMA Triton template should be skipped
        # if any of the input inner dims are not 16-byte aligned. As a result,
        # given the config flags above, we should have no choices left.
        self.assertIn("NoValidChoicesError", str(context.exception))

    @parametrize("dynamic", (False, True))
    def test_max_autotune_regular_mm_zero_size_input(self, dynamic: bool):
        """
        Make sure autotuning mm with zero-size input works without crashes.
        """

        def mm(a, b):
            a = torch.sin(a)
            return a @ b

        a = torch.randn(0, 10).to(GPU_TYPE)
        b = torch.randn(10, 100).to(GPU_TYPE)

        with config.patch({"max_autotune": True}):
            torch.compile(mm, dynamic=dynamic)(a, b)

    def test_precompilation_threads(self):
        import threading
        from typing import Any
        from unittest.mock import Mock, patch

        class FakeChoiceCaller(ChoiceCaller):
            def __init__(self) -> None:
                super().__init__("none", [], Mock(), description="")
                self.thread_id = None

            def precompile(self):
                self.thread_id = threading.get_ident()

            def call_name(self) -> str:
                return None

            def to_callable(self):
                return None

            def hash_key(self) -> str:
                return str(hash(self))

            def output_node(self) -> "TensorBox":  # noqa: F821
                return None

        fake_choices = [FakeChoiceCaller() for i in range(10)]
        fake_lookup_result = dict.fromkeys(fake_choices, 0.123)

        def no_lookup(
            choices: list[ChoiceCaller],
            op: str,
            inputs: str,
            benchmark: Callable[[Any], dict[ChoiceCaller, float]],
        ) -> Optional[dict[ChoiceCaller, float]]:
            if benchmark is not None:
                return benchmark(choices)

        asc = AlgorithmSelectorCache()

        def fake_benchmark_fn(*args, **kwargs):
            return fake_lookup_result

        main_thread_id = threading.get_ident()
        mock_debug_handler = Mock()
        old_debug_handler = V.debug
        try:
            V.set_debug_handler(mock_debug_handler)
            with patch.object(asc, "lookup", new=no_lookup):
                with patch.object(
                    asc, "make_benchmark_fn", return_value=fake_benchmark_fn
                ):
                    with config.patch(
                        {
                            "autotune_in_subproc": False,
                            "compile_threads": len(fake_choices),
                        }
                    ):
                        asc("test_call", fake_choices, [], Mock())
            for fake_choice in fake_choices:
                assert (
                    fake_choice.thread_id is not None
                ), "Expected all ChoiceCaller's precompile method to have been called"
                assert (
                    fake_choice.thread_id != main_thread_id
                ), "Expected all ChoiceCaller's precompile method to have been called on separate thread"
        finally:
            V.set_debug_handler(old_debug_handler)

    @parametrize("dynamic", (False, True))
    def test_max_autotune_addmm(self, dynamic=False):
        """
        Make sure autotuning addmm in sub processes work without crashes.
        """

        torch.backends.cuda.matmul.allow_fp16_reduced_precision_reduction = False

        def addmm(x, a, b):
            return torch.addmm(x, a, b)

        x = torch.randn(100).to(GPU_TYPE)
        a = torch.randn(100, 10).to(GPU_TYPE)
        b = torch.randn(10, 100).to(GPU_TYPE)
        with config.patch({"max_autotune": True, "autotune_in_subproc": True}):
            Y_compiled = torch.compile(addmm, dynamic=dynamic)(x, a, b)
            Y = addmm(x, a, b)
            torch.testing.assert_close(Y_compiled, Y, atol=1e-2, rtol=1e-2)

    @unittest.skipIf(
        not has_triton_tma_device(), "Need device-side TMA support in Triton"
    )
    @parametrize("a_transposed", (False, True))
    @parametrize("b_transposed", (False, True))
    @parametrize("dynamic", (False, True))
    def test_max_autotune_addmm_persistent_tma(
        self,
        a_transposed: bool,
        b_transposed: bool,
        dynamic: bool,
    ):
        def addmm(x, a, b):
            # TMA requires 16-byte alignment: here we repeat the dims
            # by the factor of 8, as float16 is 2-byte. All dims are
            # repeated due to the possible transpositions below.
            x = x.repeat(8)
            a = a.repeat(8, 8)
            b = b.repeat(8, 8)

            if a_transposed:
                a = a.T
            if b_transposed:
                b = b.T

            return torch.addmm(x, a, b)

        M, N, K = 21, 31, 11
        a = torch.randn(*((K, M) if a_transposed else (M, K))).to(torch.float16).cuda()
        b = torch.randn(*((N, K) if b_transposed else (K, N))).to(torch.float16).cuda()
        x = torch.randn(N).to(torch.float16).cuda()

        with config.patch(
            {
                "max_autotune": True,
                "autotune_fallback_to_aten": False,
                "triton.enable_persistent_tma_matmul": "1",
                "test_configs.autotune_choice_name_regex": "mm_persistent_tma",
            }
        ):
            c_actual = torch.compile(addmm, dynamic=dynamic)(x, a, b)
            c_expected = addmm(x, a, b)

        torch.testing.assert_close(c_actual, c_expected, atol=1e-2, rtol=1e-2)

    @unittest.skipIf(
        not has_triton_tma_device(), "Need device-side TMA support in Triton"
    )
    @parametrize("dynamic", (False, True))
    def test_max_autotune_addmm_persistent_tma_illegal_alignment(self, dynamic):
        def addmm(x, a, b):
            return torch.addmm(x, a, b)

        M, N, K = 21, 31, 11
        a = torch.randn(M, K).to(torch.float16).cuda()
        b = torch.randn(K, N).to(torch.float16).cuda()
        x = torch.randn(N).to(torch.float16).cuda()

        with self.assertRaises(BackendCompilerFailed) as context, config.patch(
            {
                "max_autotune": True,
                "autotune_fallback_to_aten": False,
                "triton.enable_persistent_tma_matmul": "1",
                "test_configs.autotune_choice_name_regex": "mm_persistent_tma",
            }
        ):
            torch.compile(addmm, dynamic=dynamic)(x, a, b)

        # Lowering to the persistent+TMA Triton template should be skipped
        # if any of the input inner dims are not 16-byte aligned. As a result,
        # given the config flags above, we should have no choices left.
        self.assertIn("NoValidChoicesError", str(context.exception))

    @fresh_inductor_cache()
    @unittest.skipIf(TEST_WITH_ROCM, "ROCm doesn't support sm carveout")
    @unittest.skipIf(IS_WINDOWS, "Windows doesn't support persistent TMA")
    @unittest.skipIf(
        not has_triton_tma_device(), "Need device-side TMA support in Triton"
    )
    @parametrize("carveout", (None, 0, 27))
    @parametrize("op", ("mm", "scaled_mm"))
    def test_honor_sm_carveout_with_triton_tma(self, carveout, op: str):
        def mm_func(a, b):
            return torch.mm(a, b)

        def scaled_mm(
            a,
            b,
            scale_a,
            scale_b,
        ):
            return torch._scaled_mm(a, b, scale_a, scale_b, out_dtype=torch.bfloat16)

        # Create large matrices to ensure we use all possible sms
        size = 2560
        a = torch.randn(size, size, device="cuda", dtype=torch.bfloat16)
        b = (
            torch.randn(size, size, device="cuda", dtype=torch.bfloat16)
            .transpose(0, 1)
            .contiguous()
            .transpose(0, 1)
        )
        scale_a = torch.tensor(1, dtype=torch.float32, device="cuda")
        scale_b = torch.tensor(1, dtype=torch.float32, device="cuda")

        args = (
            (a.to(torch.float8_e4m3fn), b.to(torch.float8_e4m3fn), scale_a, scale_b)
            if op == "scaled_mm"
            else (a, b)
        )
        func = scaled_mm if op == "scaled_mm" else mm_func

        # Set the specified carveout value
        torch._C._set_sm_carveout_experimental(carveout)
        if carveout is None:
            self.assertIsNone(torch._C._get_sm_carveout_experimental())
        else:
            self.assertEqual(torch._C._get_sm_carveout_experimental(), carveout)

        with config.patch(
            {
                "max_autotune": True,
                "autotune_fallback_to_aten": False,
                "triton.enable_persistent_tma_matmul": True,
                "max_autotune_gemm_backends": "TRITON",
                "test_configs.autotune_choice_name_regex": "tma",
            }
        ):
            compiled_mm = torch.compile(func, mode="max-autotune-no-cudagraphs")
            compiled_mm(*args)  # Warm-up compilation

            with tempfile.NamedTemporaryFile() as f:
                with torch.profiler.profile(
                    activities=[torch.profiler.ProfilerActivity.CUDA]
                ) as prof:
                    # Run with the specified carveout
                    compiled_mm(*args)

                # Export trace and analyze results
                prof.export_chrome_trace(f.name)

                # Extract grid sizes from the trace events for TMA kernels
                kernel_name = "triton_tem_fused"
                kernel_events = [
                    {
                        "grid": evt.get("args", {}).get("grid", []),
                        "grid_size": math.prod(evt.get("args", {}).get("grid", [])),
                    }
                    for evt in json.load(open(f.name))["traceEvents"]
                    if evt.get("cat", "") == "kernel"
                    and kernel_name in evt.get("name", "").lower()
                ]

                # We should have exactly 1 kernel event for this run
                self.assertEqual(
                    len(kernel_events),
                    1,
                    f"Expected exactly 1 kernel event, but got {len(kernel_events)}",
                )

                # Check that grid size matches expected values based on carveout
                expected_grid_size = None
                max_grid_size = torch.cuda.get_device_properties(
                    "cuda"
                ).multi_processor_count
                careveout = 0 if carveout is None else carveout
                expected_grid_size = max_grid_size - careveout

                self.assertEqual(
                    kernel_events[0]["grid_size"],
                    expected_grid_size,
                    f"Grid size {kernel_events[0]['grid_size']} doesn't match {expected_grid_size} for carveout={carveout}",
                )

    @parametrize("dynamic", (False, True))
    def test_max_autotune_addmm_zero_size_input(self, dynamic):
        """
        Make sure autotuning addmm with zero-size input works without crashes.
        """

        def addmm(x, a, b):
            return torch.addmm(x, a, b)

        x = torch.randn(100).to(GPU_TYPE)
        a = torch.randn(0, 10).to(GPU_TYPE)
        b = torch.randn(10, 100).to(GPU_TYPE)
        with config.patch({"max_autotune": True}):
            torch.compile(addmm, dynamic=dynamic)(x, a, b)

    def test_autotune_conv1x1(self):
        # Assuming input has 3 channels and we want to produce 16 channels as output
        conv1x1 = (
            torch.nn.Conv2d(in_channels=3, out_channels=16, kernel_size=1)
            .to(memory_format=torch.channels_last)
            .to(GPU_TYPE)
        )

        # Example input tensor: batch size = 4, channels = 3, height = 32, width = 32
        # The memory format is set to `channels_last`
        input_tensor = (
            torch.randn(4, 3, 32, 32)
            .contiguous(memory_format=torch.channels_last)
            .to(GPU_TYPE)
        )

        with config.patch(
            {"max_autotune": True, "max_autotune_gemm_backends": "TRITON"}
        ):

            @torch.compile()
            def foo(mod, x):
                return mod(x)

            with torch.no_grad():
                out, code = run_and_get_code(foo, conv1x1, input_tensor)

            FileCheck().check_not("extern_kernels.convolution").run(code[0])
            self.assertEqual(conv1x1(input_tensor), out, atol=1e-2, rtol=0)

    def test_filled_cache_precompile(self):
        def fn(a, b, c):
            a = (a @ b) @ c
            a, b, c = (t.to(torch.float16) for t in [a, b, c])
            return (a @ b) @ c

        fn_c = torch.compile(mode="max-autotune-no-cudagraphs")(fn)
        inputs = [torch.rand([256, 256], device=GPU_TYPE) for _ in range(3)]
        from torch._dynamo.utils import counters

        self.assertEqual(fn(*inputs), fn_c(*inputs), atol=1e-2, rtol=1e-2)

        torch._dynamo.reset()
        counters.clear()

        fn_c = torch.compile(mode="max-autotune-no-cudagraphs")(fn)
        self.assertEqual(counters["inductor"]["select_algorithm_precompile"], 0)

    @fresh_inductor_cache()
    @config.patch(search_autotune_cache=True)
    def test_search_autotune_cache(self):
        def fn(a, b, c):
            a = (a @ b) @ c
            a, b, c = (t.to(torch.float16) for t in [a, b, c])
            return (a @ b) @ c

        fn_c = torch.compile()(fn)
        inputs = [torch.rand([256, 256], device=GPU_TYPE) for _ in range(3)]
        from torch._dynamo.utils import counters

        self.assertEqual(fn(*inputs), fn_c(*inputs), atol=1e-2, rtol=1e-2)
        self.assertEqual(counters["inductor"]["select_algorithm_precompile"], 0)

    @fresh_inductor_cache()
    @config.patch(max_autotune=True, max_fusion_size=2)
    def test_jit_fusion_matches_aot_fusion(self):
        # In this example, AOTInductor's JIT-compile will fuse(buf1, buf2) due
        # to proximity, we want to make sure AOT-compile pass does the same.
        # AOT could do fuse(buf2, buf4) instead if buf3 was pushed to the end
        # of the V.graph.buffers list because fuse(buf2, buf4) would have a
        # better proximity score than fuse(buf1, buf2). This scenario is possible
        # since finalizing MultiTemplateBuffers needs to replace buffers.
        def fn(x, number):
            buf0 = x + x
            buf1 = number.item()
            buf2 = x * x
            buf3 = x @ x  # MultiTemplateBuffer
            buf4 = x**2
            return buf0, buf1, buf2, buf3, buf4

        inputs = (
            torch.rand([256, 256], device=GPU_TYPE),
            torch.tensor(3, device=GPU_TYPE),
        )
        torch._export.aot_compile(fn, args=inputs)

    @config.patch(autotune_local_cache=False, autotune_remote_cache=False)
    @skipIfRocm
    def test_precompilations(self):
        def fn(a, b, c):
            a = (a @ b) @ c
            a, b, c = (t.to(torch.float16) for t in [a, b, c])
            return (a @ b) @ c

        fn_c = torch.compile(mode="max-autotune-no-cudagraphs")(fn)
        inputs = [torch.rand([256, 256], device=GPU_TYPE) for _ in range(3)]

        torch.testing.assert_close(fn_c(*inputs), fn(*inputs), atol=1e-2, rtol=1e-2)

        from torch._dynamo.utils import counters

        self.assertEqual(counters["inductor"]["select_algorithm_precompile"], 2)

    def test_cat_addmm(self):
        def fn(a: torch.Tensor, b: torch.Tensor, c: torch.Tensor):
            return torch.cat(
                [
                    torch.addmm(a, b, c),
                    torch.addmm(b, c, a),
                ],
                1,
            )

        args = [
            torch.randn(4, 4, device=GPU_TYPE),
            torch.randn(4, 4, device=GPU_TYPE),
            torch.randn(4, 4, device=GPU_TYPE),
        ]
        with config.patch(
            {
                "max_autotune": True,
                "max_autotune_gemm_backends": "Triton",
            }
        ):
            expected = fn(*args)
            actual = torch.compile(fn)(*args)
            torch.testing.assert_close(actual, expected, atol=1e-2, rtol=1e-2)

    def test_triton_template_with_epilogues_and_dynamic_shape(self):
        def fn(
            x: torch.Tensor, w: torch.Tensor, bias: torch.Tensor, mul: torch.Tensor
        ) -> torch.Tensor:
            return (
                torch.nn.functional.relu(
                    torch.matmul(torch.transpose(x, 0, 1), torch.transpose(w, 0, 1))
                    + bias
                )
                * mul
            )

        M0 = 5
        M1 = 8
        K = 4
        N = 3
        w = torch.rand(N, K).to(GPU_TYPE).half()
        b = torch.rand(N).to(GPU_TYPE).half()

        with config.patch(
            {
                "max_autotune": True,
                "autotune_in_subproc": True,
                "max_autotune_gemm_backends": "Triton",
            }
        ):
            compiled_fn = torch.compile(
                fn, fullgraph=True, dynamic=True, mode="max-autotune-no-cudagraphs"
            )

            x0 = torch.rand(K, M0).to(GPU_TYPE).half()
            mul0 = torch.rand(M0, N).to(GPU_TYPE).half()
            y0 = compiled_fn(x0, w, b, mul0)
            y0_expected = fn(x0, w, b, mul0)
            torch.testing.assert_close(y0, y0_expected)

            x1 = torch.rand(K, M1).to(GPU_TYPE).half()
            mul1 = torch.rand(M1, N).to(GPU_TYPE).half()
            y1 = compiled_fn(x1, w, b, mul1)
            y1_expected = fn(x1, w, b, mul1)
            torch.testing.assert_close(y1, y1_expected)

    @config.patch(
        benchmark_kernel=True,
        fallback_random=True,
        max_autotune_gemm=True,
    )
    @parametrize("device", ("cpu", GPU_TYPE))
    def test_matmul_dropout(self, device):
        def fwd(a, b):
            x = a @ b
            x = torch.nn.functional.dropout(x, 0.1)
            return x

        def fn(a, b):
            x = fwd(a, b).sum()
            x.backward()
            return a.grad

        N = 128
        a = torch.randn(N, N, device=device, requires_grad=True)
        b = torch.randn(N, N, device=device)

        opt_fn = torch.compile(fn)
        reset_rng_state()
        ref = fn(a, b)
        reset_rng_state()
        act = opt_fn(a, b)

        if N <= 8:
            print(f"ref\n{ref}\nact\n{act}")
        torch.testing.assert_close(ref, act, atol=1e-1, rtol=1e-1)

    @config.patch(
        max_autotune_gemm=True,
    )
    @unittest.skipIf(
        getattr(torch, GPU_TYPE).device_count() < 2,
        "Need at least 2 devices for this test",
    )
    def test_autotune_device_guard(self):
        x = torch.randn(1024, 1024, device=f"{GPU_TYPE}:1")
        y = torch.randn(1024, 1024, device=f"{GPU_TYPE}:1")

        def f(x, y):
            return x @ y

        with fresh_inductor_cache():
            act = torch.compile(f)(x, y)
        ref = f(x, y)
        self.assertTrue(torch.allclose(act, ref, atol=4 * 1e-3, rtol=4 * 1e-3))

    @config.patch(max_autotune=True)
    def test_empty_conv_input(self, kernel_size=3):
        x = torch.randn(0, 256, 14, 14, device=GPU_TYPE)
        weight = torch.randn(256, 256, kernel_size, kernel_size, device=GPU_TYPE)

        def f(x, weight):
            return torch.convolution(
                x,
                weight,
                bias=None,
                stride=[1, 1],
                padding=[0, 0],
                dilation=[1, 1],
                transposed=False,
                output_padding=[0, 0],
                groups=1,
            )

        opt_f = torch.compile(f)
        ref = f(x, weight)
        act = opt_f(x, weight)
        self.assertTrue(torch.allclose(ref, act, atol=4 * 1e-3, rtol=4 * 1e-3))

    @config.patch(max_autotune=True)
    def test_empty_conv_input_with_1x1_kernel(self):
        self.test_empty_conv_input(kernel_size=1)

    @config.patch(max_autotune_gemm_backends="TRITON")
    def test_baddmm(self):
        class M(torch.nn.Module):
            def __init__(self):
                super().__init__()
                self.weight = torch.nn.Parameter(
                    torch.randn(64, 64, 192, dtype=torch.float16)
                )
                self.bias = torch.nn.Parameter(
                    torch.randn(64, 1, 192, dtype=torch.float16)
                )

            def forward(self, x):
                return torch.ops.aten.baddbmm.default(self.bias, x, self.weight)

        x = torch.randn(
            64, 2048, 64, dtype=torch.float16, requires_grad=False, device=GPU_TYPE
        )
        mod = M().to(GPU_TYPE)

        m_c = torch.compile(mode="max-autotune")(mod)
        out, code = run_and_get_code(m_c, x)
        self.assertEqual(out, mod(x))

        FileCheck().check("triton_tem_fused_baddbmm").run(code[0])

    @config.patch(max_autotune=True)
    def test_conv1x1_with_free_symbols(self):
        """
        Make sure there is no exception due to free symbols.
        """
        conv = nn.Conv2d(
            3, 64, kernel_size=(1, 1), stride=(1, 1), padding=(0, 0), bias=False
        ).to(device=GPU_TYPE)

        @torch.compile
        def f(x, y, z):
            h = y.nonzero().size(0)
            w = z.nonzero().size(0)
            x = x[:, :, :h, :w]
            x = conv(x)
            return x

        x = torch.randn(4, 3, 224, 224).to(
            memory_format=torch.channels_last, device=GPU_TYPE
        )
        for _ in range(2):
            y = torch.randint(0, 10, (224,)).to(device=GPU_TYPE)
            z = torch.randint(0, 10, (224,)).to(device=GPU_TYPE)
            f(x, y, z)

    def _test_cat_max_autotune_impl(self, using_triton_mm):
        def f(x, y):
            y = torch.cos(y)
            x = torch.mm(x, x)
            return torch.cat([x, y])

        f_c = torch.compile(mode="max-autotune-no-cudagraphs")(f)
        inps = [
            torch.randn(32, 32, device=GPU_TYPE),
            torch.randn(32, 32, device=GPU_TYPE),
        ]
        _, code = run_and_get_code(f_c, inps[0], inps[1])
        self.assertEqual(f_c(*inps), f(*inps), atol=0.03, rtol=0.25)

        # mm kernel, and cos kernel
        count = 2 if using_triton_mm else 1
        FileCheck().check(_get_func_call()).check_count(
            _get_kernel_launch(), count, exactly=True
        ).run(code[0])

        def f(x, y):
            y = torch.cos(y)
            x = torch.mm(x, x)
            out = torch.cat([x, y])
            return out, x + 1

        f_c = torch.compile(mode="max-autotune-no-cudagraphs")(f)
        _, code = run_and_get_code(f_c, inps[0], inps[1])
        self.assertEqual(f_c(*inps), f(*inps), atol=0.03, rtol=0.25)
        FileCheck().check(_get_func_call()).check_count(
            _get_kernel_launch(), 2, exactly=True
        ).run(code[0])

        def f(x, y):
            y = torch.cos(y)
            x = torch.mm(x, x)
            return torch.cat([x, y]), torch.cat([y, x])

        f_c = torch.compile(mode="max-autotune-no-cudagraphs")(f)
        self.assertEqual(f_c(*inps), f(*inps), atol=0.03, rtol=0.25)

    @config.patch({"test_configs.force_extern_kernel_in_multi_template": True})
    def test_cat_max_autotune_extern(self):
        self._test_cat_max_autotune_impl(using_triton_mm=False)

    @skipIfXpu(
        msg="The fusion not happend because it do not speedup on XPU, see issue #146568"
    )
    @config.patch(max_autotune_gemm_backends="TRITON")
    def test_cat_max_autotune_triton(self):
        self._test_cat_max_autotune_impl(using_triton_mm=True)

    def test_conv_cat(self):
        class ToyModel(torch.nn.Module):
            def __init__(self):
                super().__init__()
                self.conv = torch.nn.Conv2d(
                    3, 64, kernel_size=3, stride=1, padding=1, bias=False
                )

            def forward(self, x):
                x = self.conv(x)
                return torch.cat((x, x + 1))

        with torch.no_grad():
            m = ToyModel().to(device=GPU_TYPE)
            input_tensor = torch.randn(32, 3, 64, 64).to(device=GPU_TYPE)

            # convolution is not currently plannable
            m = torch.compile(m, mode="max-autotune-no-cudagraphs")
            out, code = run_and_get_code(m, input_tensor)
            self.assertEqual(out, m(input_tensor))

            if not TEST_WITH_ROCM:
                FileCheck().check("triton_poi_fused_cat_2.run").run(code[0])

    def test_conv3d(self):
        fn = torch.nn.functional.conv3d
        image = torch.randn([1, 3, 8, 16, 32])
        filt = torch.randn([3, 3, 7, 7, 7])

        with config.patch({"max_autotune": True}):
            expected = fn(image, filt)
            actual = torch.compile(fn)(image, filt)
            torch.testing.assert_close(actual, expected, atol=6e-5, rtol=0.001)

    @config.patch(
        max_autotune=True, max_autotune_conv_backends="", layout_optimization=False
    )
    def test_conv_backend(self):
        m = torch.nn.Sequential(
            torch.nn.Conv2d(3, 3, 1, 1),
        ).to(GPU_TYPE)
        inp = torch.randn([2, 3, 16, 16]).to(GPU_TYPE)

        with self.assertRaises(BackendCompilerFailed) as context:
            torch.compile(m)(inp)

        self.assertIn("NoValidChoicesError", str(context.exception))

    def test_non_contiguous_input_mm(self):
        """
        Make sure the triton template can work with non-contiguous inputs without crash.
        Check https://github.com/pytorch/pytorch/issues/125437 for more details.
        """
        x = rand_strided(
            (50257, 32768), (1, 50304), dtype=torch.bfloat16, device=GPU_TYPE
        )
        y = rand_strided((32768, 768), (768, 1), dtype=torch.bfloat16, device=GPU_TYPE)

        @torch.compile(mode="max-autotune")
        def f(x, y):
            return x @ y

        ref = x @ y
        act = f(x, y)
        torch.testing.assert_close(act, ref, atol=2e-2, rtol=1e-2)

    def test_non_contiguous_input_addmm(self):
        b = torch.randn((768), dtype=torch.bfloat16, device=GPU_TYPE)
        x = rand_strided(
            (50257, 32768), (1, 50304), dtype=torch.bfloat16, device=GPU_TYPE
        )
        y = rand_strided((32768, 768), (768, 1), dtype=torch.bfloat16, device=GPU_TYPE)

        @torch.compile(mode="max-autotune")
        def f(x, y):
            return torch.addmm(b, x, y)

        ref = torch.addmm(b, x, y)
        act = f(x, y)
        torch.testing.assert_close(act, ref, atol=2e-2, rtol=1e-2)

    def test_non_contiguous_input_bmm(self):
        x = rand_strided(
            (1, 50257, 32768), (0, 1, 50304), dtype=torch.bfloat16, device=GPU_TYPE
        )
        y = rand_strided(
            (1, 32768, 768), (0, 768, 1), dtype=torch.bfloat16, device=GPU_TYPE
        )

        @torch.compile(mode="max-autotune")
        def f(x, y):
            return torch.bmm(x, y)

        ref = torch.bmm(x, y)
        act = f(x, y)
        torch.testing.assert_close(act, ref, atol=2e-2, rtol=1e-2)

    # TODO: fix accuracy failure of the triton template on XPU.
    # and enable this test case.
    @skipIfXpu
    def test_non_contiguous_input_mm_plus_mm(self):
        x1 = rand_strided((50257, 32768), (1, 50304), device=GPU_TYPE)
        y1 = rand_strided((32768, 768), (768, 1), device=GPU_TYPE)

        x2 = rand_strided((50257, 32768), (1, 50304), device=GPU_TYPE)
        y2 = rand_strided((32768, 768), (768, 1), device=GPU_TYPE)

        @torch.compile(mode="max-autotune")
        def f(x1, y1, x2, y2):
            return x1 @ y1 + x2 @ y2

        ref = x1 @ y1 + x2 @ y2
        act = f(x1, y1, x2, y2)
        torch.testing.assert_close(act, ref, atol=1e-2, rtol=1e-2)

    @config.patch(
        max_autotune=True,
        max_autotune_gemm_backends="",
        autotune_fallback_to_aten=False,
    )
    def test_no_valid_choices(self):
        a = torch.zeros([2, 2], device=GPU_TYPE)
        b = torch.zeros([2, 2], device=GPU_TYPE)
        with self.assertRaises(BackendCompilerFailed) as context:
            torch.compile(lambda a, b: a.matmul(b))(a, b)
        self.assertIn("NoValidChoicesError", str(context.exception))

    @parametrize("multi_template", (True, False))
    @config.patch(
        max_autotune=True,
        max_autotune_gemm_backends="TRITON",
        autotune_fallback_to_aten=False,
    )
    def test_inf_timing(self, multi_template):
        from unittest.mock import patch

        lookup = AlgorithmSelectorCache.lookup

        def mock_lookup(self, *args, **kwargs):
            timings = lookup(self, *args, **kwargs)
            return {choice: float("inf") for choice in timings.keys()}

        a = torch.zeros([16, 16], device=GPU_TYPE)
        b = torch.zeros([16, 16], device=GPU_TYPE)
        with patch.object(AlgorithmSelectorCache, "lookup", mock_lookup), config.patch(
            benchmark_epilogue_fusion=multi_template
        ):
            with self.assertRaises(BackendCompilerFailed) as context:
                torch.compile(lambda a, b: a.matmul(b))(a, b)
            self.assertIn("NoValidChoicesError", str(context.exception))

    @unittest.skipIf(
        not torch.cuda.is_available()
        or torch.cuda.get_device_properties().total_memory < 2e10,
        "Only if the GPU has at least 20GB memory to be safe",
    )
    @config.patch(force_shape_pad=True, max_autotune=True)
    def test_linear_and_cel(self):
        """
        Similate a GPU without enough SMs. Make sure max-autotune still
        works even when the MultiTritonTemplate encapsulates just extern
        kernels.
        """

        def mock_is_big_gpu(*args, **kwargs):
            return False

        B, T, C, V = 32, 1024, 768, 50257

        linear = nn.Linear(C, V).bfloat16().to(device=GPU_TYPE)
        ce = torch.nn.CrossEntropyLoss()

        def f(x, y):
            x.grad = None
            linear.weight.grad = None
            linear.bias.grad = None

            loss = ce(linear(x), y)
            loss.backward()
            return loss

        x = torch.randn(B * T, C, requires_grad=True).cuda().bfloat16()
        x.retain_grad()
        y = torch.randint(0, V, (B * T,)).cuda()

        import torch._inductor.utils as inductor_utils

        with unittest.mock.patch.object(inductor_utils, "is_big_gpu", mock_is_big_gpu):
            opt_f = torch.compile(f)

            expect = (f(x, y), x.grad, linear.weight.grad, linear.bias.grad)
            actual = (opt_f(x, y), x.grad, linear.weight.grad, linear.bias.grad)
            assert same(expect, actual, tol=1e-2), f"ref:\n{expect}\nact:\n{actual}"


@instantiate_parametrized_tests
class TestMaxAutotuneRemoteCache(TestCase):
    def setUp(self):
        super().setUp()
        PatchCaches.setUp()

    def tearDown(self):
        super().tearDown()
        PatchCaches.tearDown()

    @parametrize("dynamic", (False, True))
    @config.patch(
        {"compile_threads": 1, "prologue_fusion": False}
    )  # Worker processes do not register PatchCaches() properly
    def test_max_autotune_remote_caching(self, dynamic: bool):
        from unittest.mock import patch

        def mm(a, b):
            a = torch.sin(a)
            return a @ b

        a = torch.randn(100, 10).to(GPU_TYPE)
        b = torch.randn(10, 100).to(GPU_TYPE)

        class Model(torch.nn.Module):
            def forward(self, x, y):
                return x + y

        def f(x, y):
            return Model()(x, y)

        x = torch.randn(100, 100).to(GPU_TYPE)
        y = torch.randn(100, 100).to(GPU_TYPE)

        with config.patch(
            {
                "autotune_local_cache": False,
                "autotune_remote_cache": True,
            }
        ), patch.dict(os.environ), PatchCaches():
            os.environ.pop("TRITON_CACHE_MANAGER", None)
            with config.patch({"max_autotune": True}):
                for _ in range(4):
                    with fresh_inductor_cache():
                        torch.compile(mm, dynamic=dynamic)(a, b)
                    reset()
                with torch.compiler.config.patch(
                    {"cache_key_tag": "test"}
                ), fresh_inductor_cache():
                    torch.compile(mm, dynamic=dynamic)(a, b)
                    reset()

                global_stats.report()
                self.assertEqual(global_stats.autotune_remote, Stats(2, 3, 2))

            global_stats.reset()
            for _ in range(4):
                with fresh_inductor_cache():
                    torch.compile(f, dynamic=dynamic)(x, y)
                reset()
            with torch.compiler.config.patch(
                {"cache_key_tag": "test"}
            ), fresh_inductor_cache():
                torch.compile(mm, dynamic=dynamic)(a, b)
                reset()
            global_stats.report()
            self.assertEqual(global_stats.autotune_remote, Stats(2, 3, 2))


class _TestBenchmarkRequest(BenchmarkRequest):
    def __init__(
        self, value: float, multi_device: bool, parent_visible_devices: Optional[str]
    ) -> None:
        self.value = value
        self.multi_device = multi_device
        self.parent_visible_devices = parent_visible_devices

    def benchmark(
        self, *input_tensors: torch.Tensor, output_tensor: Optional[torch.Tensor] = None
    ) -> float:
        # Verify that the visible devices env var is set correctly. If multi-device
        # auto-tuning is disabled, the visible devices should be unmanipulated from
        # the parent process. If multi-device auto-tuning is enabled, the visible
        # devices should be a _single_ valid device number. Note that we can't perform
        # this validation directly from the test body because benchmarks execute in a
        # separate process. If the check fails, however, the test will detect the
        # failure by virtue of not receiving the expected result back.
        visible_devices = os.environ.get(CUDA_VISIBLE_DEVICES)
        if not self.multi_device:
            assert visible_devices == self.parent_visible_devices
        else:
            assert self.parent_visible_devices is not None
            valid_devices = self.parent_visible_devices.split(",")
            assert visible_devices in valid_devices

        return self.value


class _TestTritonTemplateCaller(TritonTemplateCaller):
    def __init__(self, bmreq: _TestBenchmarkRequest):
        self.bmreq = bmreq

    def __str__(self) -> str:
        return "test"


class TestTuningProcess(TestCase):
    def test_tuning_pool_crash(self):
        # Use only one device/subprocess so we test the process restarts
        # and is usable after a "crash".
        with config.patch({"autotune_multi_device": False}):
            tuning_pool = TuningProcessPool()
            tuning_pool.initialize()

            # First force the tuning process to "crash" by setting a bogus
            # string for the expected visible devices.
            bmreq = _TestBenchmarkRequest(3.14, False, "invalid")
            choice = _TestTritonTemplateCaller(bmreq)

            timings = tuning_pool.benchmark([choice])
            self.assertTrue(choice in timings)
            self.assertEqual(timings[choice], float("inf"))

            # Then send another request and make sure the sub-process
            # has restarted and is operational. 'valid_devices' expected
            # to be None because autotune_multi_device is off.
            choice.bmreq.parent_visible_devices = os.environ.get(CUDA_VISIBLE_DEVICES)

            timings = tuning_pool.benchmark([choice])
            self.assertTrue(choice in timings)
            self.assertEqual(timings[choice], bmreq.value)

            tuning_pool.terminate()

    # XPU have to enable XPU_VISIBLE_DEVICES to control devices visibility.
    @skipIfXpu
    def test_tuning_pool_multiple_devices(self):
        with config.patch({"autotune_multi_device": True}):
            # Adapt the test to the available devices (and whether CUDA_VISIBLE_DEVICES
            # is already set in the environment); use a subset of the available devices
            # to ensure only the subset are visible to the sub-processes.
            if CUDA_VISIBLE_DEVICES in os.environ:
                visible_devices = os.environ[CUDA_VISIBLE_DEVICES].split(",")
            else:
                visible_devices = [str(d) for d in range(torch.cuda.device_count())]

            parent_visible_devices = ",".join(visible_devices[-2:])
            os.environ[CUDA_VISIBLE_DEVICES] = parent_visible_devices

            tuning_pool = TuningProcessPool()
            tuning_pool.initialize()

            choice1 = _TestTritonTemplateCaller(
                _TestBenchmarkRequest(3.14, True, parent_visible_devices),
            )
            choice2 = _TestTritonTemplateCaller(
                _TestBenchmarkRequest(2.718, True, parent_visible_devices),
            )

            timings = tuning_pool.benchmark([choice1, choice2])
            self.assertEqual(timings[choice1], choice1.bmreq.value)
            self.assertEqual(timings[choice2], choice2.bmreq.value)

            tuning_pool.terminate()


@instantiate_parametrized_tests
class TestPrologueFusion(TestCase):
    @classmethod
    def setUpClass(cls):
        super().setUpClass()
        cls._stack = contextlib.ExitStack()
        cls._stack.enter_context(
            config.patch(
                {
                    "max_autotune": True,
                    "prologue_fusion": True,
                    "benchmark_epilogue_fusion": False,
                    "shape_padding": False,
                    "max_autotune_gemm_backends": "TRITON",
                    "test_configs.max_mm_configs": 4,  # significantly speeds up tests
                }
            )
        )

    def check_code(self, code_str, num_kernels, num_allocs, num_deallocs):
        FileCheck().check(_get_func_call()).check_count(
            _get_kernel_launch(),
            num_kernels,
            exactly=True,
        ).run(code_str)

        if num_allocs is not None:
            FileCheck().check(_get_func_call()).check_count(
                "empty_strided", num_allocs, exactly=True
            ).run(code_str)

        # skip the deallocation check when using cpp_wrapper; most deallocations happen
        # outside of our control via RAIIAtenTensorHandle
        if num_deallocs is not None and not config.cpp_wrapper:
            FileCheck().check(_get_func_call()).check_count(
                "del", num_deallocs, exactly=True
            ).run(code_str)

    @parametrize("sizes", ((64, 128, 256), (128, 128, 128), (63, 120, 250)))
    def test_upcast(self, sizes):
        M, K, N = sizes

        x = torch.rand([M, K], dtype=torch.float16, device=GPU_TYPE)
        y = torch.rand([K, N], dtype=torch.float, device=GPU_TYPE)

        def foo(x, y):
            return x.to(y.dtype) @ y

        out, code = run_and_get_code(torch.compile(foo), x, y)
        self.assertEqual(out, foo(x, y), atol=0.05, rtol=0.05)
        self.check_code(code[0], num_kernels=1, num_allocs=1, num_deallocs=2)
        # upcast preserves zero mask
        FileCheck().check("a =").check_not("tl.where").check("tl.dot").run(code[0])

    @unittest.skip("Triton bug in compilation")
    def test_gather_fusion(self):
        M, K, N = (64, 128, 256)
        x = torch.rand([M, K], dtype=torch.float16, device=GPU_TYPE)
        y = torch.rand([K, N], dtype=torch.float16, device=GPU_TYPE)

        index = torch.randperm(M, device=GPU_TYPE)

        def foo(x, y, index):
            return (x[index]) @ y

        out, code = run_and_get_code(torch.compile(foo), x, y, index)
        self.assertEqual(out, foo(x, y, index), atol=0.05, rtol=0.05)
        self.check_code(code[0], num_kernels=1, num_allocs=1, num_deallocs=3)

        # should be done in low precision
        (
            FileCheck()
            .check("for k_idx")
            .check_not("to(tl.float32)")
            .check("dot")
            .run(code[0])
        )

    @unittest.skipIf(TEST_WITH_ROCM, "FP8 is not supported on ROCM")
    @unittest.skipIf(
        not PLATFORM_SUPPORTS_FP8,
        "FP8 is only supported on H100+, SM 8.9 and MI300+ devices",
    )
    def test_low_precision(self):
        M = K = N = 128

        x = torch.rand([M, K], device=GPU_TYPE).to(torch.float8_e4m3fn)
        y = torch.rand([K, N], dtype=torch.bfloat16, device=GPU_TYPE)

        def foo(x, y):
            return x.to(y.dtype) @ y

        out, code = run_and_get_code(torch.compile(foo), x, y)
        self.assertEqual(out, foo(x, y), atol=0.05, rtol=0.05)
        self.check_code(code[0], num_kernels=1, num_allocs=1, num_deallocs=2)

        # should be done in low precision, no arithmetic
        (
            FileCheck()
            .check("for k_idx")
            .check_not("to(tl.float32)")
            .check("dot")
            .run(code[0])
        )

        def foo(x, y):
            return (x.to(y.dtype) + 1) @ y

        out, code = run_and_get_code(torch.compile(foo), x, y)
        self.assertEqual(out, foo(x, y), atol=0.05, rtol=0.05)
        self.check_code(code[0], num_kernels=1, num_allocs=1, num_deallocs=2)

        # should not be done in low precision
        (
            FileCheck()
            .check("for k_idx")
            .check("to(tl.float32)")
            .check("dot")
            .run(code[0])
        )

    def test_downcast(self):
        # per heuristics, dont fuse a downcast into a mm because it would lead to more reads inside kernel
        M, K, N = (64, 128, 256)
        x = torch.rand([M, K], dtype=torch.float, device=GPU_TYPE)
        y = torch.rand([K, N], dtype=torch.float16, device=GPU_TYPE)

        def foo(x, y):
            return x.to(y.dtype) @ y

        out, code = run_and_get_code(torch.compile(foo), x, y)
        self.assertEqual(out, foo(x, y), atol=0.05, rtol=0.05)
        self.check_code(code[0], num_kernels=2, num_allocs=2, num_deallocs=3)

    @parametrize("sizes", ((64, 128, 256), (64, 64, 64), (64, 120, 64)))
    def test_multiple_fusions(self, sizes):
        M, K, N = sizes

        def foo(x, y):
            return ((x - 1.1) @ (y + 1.1)) * 1.1

        x = torch.rand([M, K], dtype=torch.float, device=GPU_TYPE)
        y = torch.rand([K, N], dtype=torch.float, device=GPU_TYPE)

        out, code = run_and_get_code(torch.compile(foo), x, y)
        self.assertEqual(out, foo(x, y), atol=0.05, rtol=0.05)
        self.check_code(code[0], num_kernels=1, num_allocs=1, num_deallocs=2)

        # check that we do not CSE any variables between prologues, epilogues
        FileCheck().check("def triton").check_count("= 1.1", 3, exactly=True).check(
            "tl.store"
        ).run(code[0])

    @config.patch(
        {
            "max_autotune_gemm_backends": "Triton",
            "benchmark_epilogue_fusion": True,
            "use_mixed_mm": False,
            "mixed_mm_choice": "default",
            "max_epilogue_benchmarked_choices": 3,
        }
    )
    @skipIfXpu(
        msg="The fusion not happend because it do not speedup on XPU, see issue #146568"
    )
    def test_pending_fusions_multiple(self):
        def multi_use(x, y):
            return (x @ x.T) * (y @ y.T)

        x = torch.rand([128, 16], device=GPU_TYPE)
        y = torch.rand([128, 32], device=GPU_TYPE)

        out, code = run_and_get_code(torch.compile(multi_use), x, y)

        FileCheck().check(_get_func_call()).check_count(
            _get_kernel_launch(), 2, exactly=True
        ).run(code[0])
        self.assertEqual(out, multi_use(x, y), atol=0.05, rtol=0.05)

        def resolve_pending(x):
            return (x @ x).relu()

        x = torch.rand([128, 128], device=GPU_TYPE)
        out, code = run_and_get_code(torch.compile(resolve_pending), x)
        FileCheck().check(_get_func_call()).check_count(
            _get_kernel_launch(), 1, exactly=True
        ).run(code[0])
        self.assertEqual(out, resolve_pending(x), atol=0.05, rtol=0.05)

    @config.patch(
        {
            "max_autotune_gemm_backends": "Triton",
            "benchmark_epilogue_fusion": True,
            "use_mixed_mm": False,
            "mixed_mm_choice": "default",
            "max_epilogue_benchmarked_choices": 3,
        }
    )
    @skipIfXpu(
        msg="The fusion not happend because it do not speedup on XPU, see issue #146568"
    )
    def test_pending_fusion_pro_and_epi(self):
        def test_multiple_fusions(x):
            y = x.to(torch.float)
            return (y @ y).relu()

        x = torch.rand([128, 128], dtype=torch.float16, device=GPU_TYPE)
        out, code = run_and_get_code(torch.compile(test_multiple_fusions), x)
        FileCheck().check(_get_func_call()).check_count(
            _get_kernel_launch(), 1, exactly=True
        ).run(code[0])
        self.assertEqual(out, test_multiple_fusions(x), atol=0.05, rtol=0.05)

    @parametrize("sizes", ((64, 128, 256), (128, 128, 128), (63, 120, 250)))
    def test_multiple_inputs(self, sizes):
        M, K, N = sizes

        def foo(x, y, z):
            return (x + y).to(torch.float) @ z

        x = torch.rand([M, K], dtype=torch.float16, device=GPU_TYPE)
        y = torch.rand([M, K], dtype=torch.float16, device=GPU_TYPE)
        z = torch.rand([K, N], dtype=torch.float, device=GPU_TYPE)
        out_eager = foo(x, y, z)
        out, code = run_and_get_code(torch.compile(foo), x, y, z)
        self.assertEqual(out, out_eager, atol=0.05, rtol=0.05)
        self.check_code(code[0], num_kernels=1, num_allocs=1, num_deallocs=3)

    def test_storage_offset_prologue(self):
        def foo(a):
            q = a[:64, :]
            k = a[64:, :]
            return torch.mm(q + 2, k - 2)

        inp = torch.randn(128, 64, device=GPU_TYPE)
        out, code = run_and_get_code(torch.compile(foo), inp)
        self.assertEqual(out, foo(inp), atol=0.05, rtol=0.05)
        self.check_code(code[0], num_kernels=1, num_allocs=1, num_deallocs=1)

    @config.patch(realize_reads_threshold=1, realize_opcount_threshold=1)
    @parametrize("sizes", ((64, 128, 256), (128, 128, 128), (63, 120, 250)))
    def test_prologue_multiple_nodes(self, sizes):
        M, K, N = sizes

        def foo(x, y):
            return ((((x * 2) - 1) / 2) @ (y * 4)) * 3.0

        x = torch.rand([M, K], dtype=torch.float, device=GPU_TYPE)
        y = torch.rand([K, N], dtype=torch.float, device=GPU_TYPE)

        out, code = run_and_get_code(torch.compile(foo), x, y)
        self.assertEqual(out, foo(x, y), atol=0.05, rtol=0.05)
        self.check_code(code[0], num_kernels=1, num_allocs=1, num_deallocs=2)

    @parametrize("K", (63, 64))
    def test_broadcast_x(self, K):
        def foo(x, y):
            return (x.expand([1, y.shape[0]]) + 1) @ y

        x = torch.rand([1, 1], dtype=torch.float, device=GPU_TYPE)
        y = torch.rand([K, 128], dtype=torch.float, device=GPU_TYPE)

        out, code = run_and_get_code(torch.compile(foo, dynamic=True), x, y)
        self.assertEqual(out, foo(x, y), atol=0.05, rtol=0.05)
        self.check_code(code[0], num_kernels=1, num_allocs=1, num_deallocs=2)

    def test_broadcast_y(self):
        def foo(x, y):
            return x @ y

        M = 20
        N = K = 1
        x = torch.rand([M, K], dtype=torch.float, device=GPU_TYPE)
        y = torch.rand([K, N], dtype=torch.float, device=GPU_TYPE)
        torch._dynamo.mark_dynamic(x, 0)

        out, code = run_and_get_code(torch.compile(foo, dynamic=True), x, y)
        self.assertEqual(out, foo(x, y), atol=0.05, rtol=0.05)
        self.check_code(code[0], num_kernels=1, num_allocs=1, num_deallocs=2)

    def test_preserves_zero_analysis(self):
        fns = (
            (lambda x: x.relu(), False),  # preserves zero
            (lambda x: x + 1, True),  # does not
            (
                lambda x: torch.hypot(x, x),
                True,
            ),  # not handled in analysis, conservatively assume does not preserve
        )

        def foo(x, y, fn):
            return fn(x) @ y

        for fn, should_mask in fns:
            x = torch.rand([64, 127], dtype=torch.float, device=GPU_TYPE)
            y = torch.rand([127, 64], dtype=torch.float, device=GPU_TYPE)

            out, code = run_and_get_code(torch.compile(foo), x, y, fn)
            self.assertEqual(out, foo(x, y, fn), atol=0.05, rtol=0.05)
            self.check_code(code[0], num_kernels=1, num_allocs=1, num_deallocs=2)

            if should_mask:
                f = FileCheck().check("k_idx").check("a =").check_same("tl.where")
            else:
                f = FileCheck().check("k_idx").check("a =").check_not("tl.where")
            f.check("tl.dot").run(code[0])

    @config.patch(realize_reads_threshold=1, realize_opcount_threshold=1)
    @parametrize("benchmark_fusion", (True, False))
    def test_prologue_read_into_both_inputs(self, benchmark_fusion):
        M = K = 256

        # not supported today. it could be, but typically the pointwise nodes would get
        # inlined into separate nodes.

        def foo(x):
            y = (x + 1) * 2
            return y @ (y - 2)

        with config.patch(benchmark_epilogue_fusion=benchmark_fusion):
            x = torch.rand([M, K], dtype=torch.float, device=GPU_TYPE)

            out, code = run_and_get_code(torch.compile(foo), x)
            self.assertEqual(out, foo(x), atol=0.05, rtol=0.05)
            # not guaranteed to fuse, but still checking correctness
            if not benchmark_fusion:
                self.check_code(
                    code[0], num_kernels=2, num_allocs=None, num_deallocs=None
                )

    @config.patch(realize_reads_threshold=1, realize_opcount_threshold=1)
    @config.patch(allow_buffer_reuse=False)
    def test_mismatched_prologue_group(self):
        def foo(x, y, z):
            a = (x + 2) * 2
            b = a * y
            return b @ z

        x = torch.rand([1, 256], device=GPU_TYPE)
        y = torch.rand([256, 256], device=GPU_TYPE)
        z = torch.rand([256, 128], device=GPU_TYPE)

        out, code = run_and_get_code(torch.compile(foo), x, y, z)
        self.assertEqual(out, foo(x, y, z), atol=0.05, rtol=0.05)
        # theres one more dealloc than there should be because of a buffer reuse. TODO:
        # not sure why disabling buffer reuse doesnt stop
        self.check_code(code[0], num_kernels=2, num_allocs=2, num_deallocs=4)

    # XPU have not enabled pad_mm in fx_passes, so there is always one kernel.
    @skipIfXpu
    @config.patch(shape_padding=True)
    @config.patch(force_shape_pad=True)
    @parametrize("sizes", ((250, 245, 128), (250, 256, 128), (256, 128, 62)))
    def test_prologue_masked_load(self, sizes):
        M, K, N = sizes

        def foo(x, y):
            return x @ y

        x = torch.rand([250, 245], device=GPU_TYPE)
        y = torch.rand([245, 128], device=GPU_TYPE)

        # we should not attempt prologue fusion if it turns an aligned load
        # into an unaligned load
        out, code = run_and_get_code(torch.compile(foo), x, y)
        self.assertEqual(out, foo(x, y), atol=0.05, rtol=0.05)
        self.check_code(code[0], num_kernels=3, num_allocs=3, num_deallocs=4)


if __name__ == "__main__":
    from torch._inductor.utils import is_big_gpu

    # Set env to make it work in CI.
    if HAS_GPU and HAS_CPU and is_big_gpu():
        run_tests()<|MERGE_RESOLUTION|>--- conflicted
+++ resolved
@@ -3,6 +3,7 @@
 import json
 import math
 import os
+import random
 import tempfile
 import unittest
 from typing import Callable, Optional
@@ -15,8 +16,9 @@
 from torch._dynamo.utils import same
 from torch._inductor import config
 from torch._inductor.autotune_process import (
-    BenchmarkRequest,
+    _TestBenchmarkRequest,
     CUDA_VISIBLE_DEVICES,
+    TuningProcess,
     TuningProcessPool,
 )
 from torch._inductor.graph import GraphLowering
@@ -57,11 +59,7 @@
 
 
 def _get_kernel_launch() -> str:
-<<<<<<< HEAD
-    return "launchKernel(" if config.cpp_wrapper else ".run("
-=======
     return "call_triton_" if config.cpp_wrapper else ".run("
->>>>>>> 039ebdc1
 
 
 def benchmark_choice(choice, args, out, expected_out, timings):
@@ -1201,35 +1199,6 @@
             self.assertEqual(global_stats.autotune_remote, Stats(2, 3, 2))
 
 
-class _TestBenchmarkRequest(BenchmarkRequest):
-    def __init__(
-        self, value: float, multi_device: bool, parent_visible_devices: Optional[str]
-    ) -> None:
-        self.value = value
-        self.multi_device = multi_device
-        self.parent_visible_devices = parent_visible_devices
-
-    def benchmark(
-        self, *input_tensors: torch.Tensor, output_tensor: Optional[torch.Tensor] = None
-    ) -> float:
-        # Verify that the visible devices env var is set correctly. If multi-device
-        # auto-tuning is disabled, the visible devices should be unmanipulated from
-        # the parent process. If multi-device auto-tuning is enabled, the visible
-        # devices should be a _single_ valid device number. Note that we can't perform
-        # this validation directly from the test body because benchmarks execute in a
-        # separate process. If the check fails, however, the test will detect the
-        # failure by virtue of not receiving the expected result back.
-        visible_devices = os.environ.get(CUDA_VISIBLE_DEVICES)
-        if not self.multi_device:
-            assert visible_devices == self.parent_visible_devices
-        else:
-            assert self.parent_visible_devices is not None
-            valid_devices = self.parent_visible_devices.split(",")
-            assert visible_devices in valid_devices
-
-        return self.value
-
-
 class _TestTritonTemplateCaller(TritonTemplateCaller):
     def __init__(self, bmreq: _TestBenchmarkRequest):
         self.bmreq = bmreq
@@ -1239,63 +1208,141 @@
 
 
 class TestTuningProcess(TestCase):
+    def check_healthy(self, p: TuningProcess, device: Optional[int] = None):
+        result = random.random()
+        bmreq = _TestBenchmarkRequest(result, device=device)
+        p.put(bmreq.benchmark)
+        self.assertEqual(p.get(), result)
+
+    def test_tuning_subproc_timeout(self):
+        p = TuningProcess(None)
+
+        bmreq = _TestBenchmarkRequest(0, sleep=120)
+        p.put(bmreq.benchmark)
+        with self.assertRaises(TimeoutError):
+            p.get(timeout=1.0)
+
+        # Make sure the TuningProcess is still usable after a timeout.
+        self.check_healthy(p)
+        p.shutdown()
+
+    def test_tuning_subproc_exception(self):
+        p = TuningProcess(None)
+
+        bmreq = _TestBenchmarkRequest(0, exc=RuntimeError("Fail"))
+        p.put(bmreq.benchmark)
+        with self.assertRaises(RuntimeError):
+            p.get()
+
+        # Make sure the TuningProcess is still usable after an exception.
+        self.check_healthy(p)
+        p.shutdown()
+
+    def test_tuning_subproc_crash(self):
+        p = TuningProcess(None)
+
+        bmreq = _TestBenchmarkRequest(0, crash=True)
+        p.put(bmreq.benchmark)
+        with self.assertRaises(EOFError):
+            p.get()
+
+        # Make sure the TuningProcess is still usable after a crash.
+        self.check_healthy(p)
+        p.shutdown()
+
+    def test_tuning_subproc_killed(self):
+        p = TuningProcess(None)
+        p.kill()
+        self.check_healthy(p)
+        p.shutdown()
+
+    def test_visible_devices(self):
+        device_list = TuningProcessPool.get_device_list()
+        for device in device_list:
+            p = TuningProcess(device)
+            self.check_healthy(p, device=device)
+            p.shutdown()
+
+
+class TestTuningProcessPool(TestCase):
+    # Use only one device/subprocess so we test the process restarts
+    # and is usable after a crash.
+    @config.patch({"autotune_multi_device": False})
     def test_tuning_pool_crash(self):
-        # Use only one device/subprocess so we test the process restarts
-        # and is usable after a "crash".
-        with config.patch({"autotune_multi_device": False}):
+        tuning_pool = TuningProcessPool()
+        tuning_pool.initialize()
+
+        # First force the tuning process to crash.
+        bmreq = _TestBenchmarkRequest(0, crash=True)
+        choice = _TestTritonTemplateCaller(bmreq)
+
+        timings = tuning_pool.benchmark([choice])
+        self.assertTrue(choice in timings)
+        self.assertEqual(timings[choice], float("inf"))
+
+        # Then send another request and make sure the sub-process
+        # has restarted and is operational.
+        bmreq = _TestBenchmarkRequest(3.14)
+        choice = _TestTritonTemplateCaller(bmreq)
+
+        timings = tuning_pool.benchmark([choice])
+        self.assertTrue(choice in timings)
+        self.assertEqual(timings[choice], bmreq.result)
+
+        tuning_pool.shutdown()
+
+    @config.patch({"autotune_multi_device": False})
+    def test_tuning_pool_timeout(self):
+        tuning_pool = TuningProcessPool()
+        tuning_pool.initialize()
+
+        # First force the tuning process to timeout.
+        bmreq = _TestBenchmarkRequest(0, sleep=120)
+        choice = _TestTritonTemplateCaller(bmreq)
+
+        with config.patch({"max_autotune_subproc_result_timeout_seconds": 1.0}):
+            timings = tuning_pool.benchmark([choice])
+        self.assertTrue(choice in timings)
+        self.assertEqual(timings[choice], float("inf"))
+
+        # Then send another request and make sure the sub-process
+        # has restarted and is operational.
+        bmreq = _TestBenchmarkRequest(3.14)
+        choice = _TestTritonTemplateCaller(bmreq)
+
+        timings = tuning_pool.benchmark([choice])
+        self.assertTrue(choice in timings)
+        self.assertEqual(timings[choice], bmreq.result)
+
+        tuning_pool.shutdown()
+
+    # XPU have to enable XPU_VISIBLE_DEVICES to control devices visibility.
+    @skipIfXpu
+    @config.patch({"autotune_multi_device": True})
+    def test_tuning_pool_multiple_devices(self):
+        # Adapt the test to the available devices (and whether CUDA_VISIBLE_DEVICES
+        # is already set in the environment); use a subset of the available devices
+        # to ensure only the subset are visible to the sub-processes.
+        if CUDA_VISIBLE_DEVICES in os.environ:
+            visible_devices = os.environ[CUDA_VISIBLE_DEVICES].split(",")
+        else:
+            visible_devices = [str(d) for d in range(torch.cuda.device_count())]
+
+        cuda_visible_devices = ",".join(visible_devices[-2:])
+        with unittest.mock.patch.dict(
+            os.environ, {CUDA_VISIBLE_DEVICES: cuda_visible_devices}
+        ):
             tuning_pool = TuningProcessPool()
             tuning_pool.initialize()
 
-            # First force the tuning process to "crash" by setting a bogus
-            # string for the expected visible devices.
-            bmreq = _TestBenchmarkRequest(3.14, False, "invalid")
-            choice = _TestTritonTemplateCaller(bmreq)
-
-            timings = tuning_pool.benchmark([choice])
-            self.assertTrue(choice in timings)
-            self.assertEqual(timings[choice], float("inf"))
-
-            # Then send another request and make sure the sub-process
-            # has restarted and is operational. 'valid_devices' expected
-            # to be None because autotune_multi_device is off.
-            choice.bmreq.parent_visible_devices = os.environ.get(CUDA_VISIBLE_DEVICES)
-
-            timings = tuning_pool.benchmark([choice])
-            self.assertTrue(choice in timings)
-            self.assertEqual(timings[choice], bmreq.value)
-
-            tuning_pool.terminate()
-
-    # XPU have to enable XPU_VISIBLE_DEVICES to control devices visibility.
-    @skipIfXpu
-    def test_tuning_pool_multiple_devices(self):
-        with config.patch({"autotune_multi_device": True}):
-            # Adapt the test to the available devices (and whether CUDA_VISIBLE_DEVICES
-            # is already set in the environment); use a subset of the available devices
-            # to ensure only the subset are visible to the sub-processes.
-            if CUDA_VISIBLE_DEVICES in os.environ:
-                visible_devices = os.environ[CUDA_VISIBLE_DEVICES].split(",")
-            else:
-                visible_devices = [str(d) for d in range(torch.cuda.device_count())]
-
-            parent_visible_devices = ",".join(visible_devices[-2:])
-            os.environ[CUDA_VISIBLE_DEVICES] = parent_visible_devices
-
-            tuning_pool = TuningProcessPool()
-            tuning_pool.initialize()
-
-            choice1 = _TestTritonTemplateCaller(
-                _TestBenchmarkRequest(3.14, True, parent_visible_devices),
-            )
-            choice2 = _TestTritonTemplateCaller(
-                _TestBenchmarkRequest(2.718, True, parent_visible_devices),
-            )
-
-            timings = tuning_pool.benchmark([choice1, choice2])
-            self.assertEqual(timings[choice1], choice1.bmreq.value)
-            self.assertEqual(timings[choice2], choice2.bmreq.value)
-
-            tuning_pool.terminate()
+        choice1 = _TestTritonTemplateCaller(_TestBenchmarkRequest(3.14))
+        choice2 = _TestTritonTemplateCaller(_TestBenchmarkRequest(2.718))
+
+        timings = tuning_pool.benchmark([choice1, choice2])
+        self.assertEqual(timings[choice1], choice1.bmreq.result)
+        self.assertEqual(timings[choice2], choice2.bmreq.result)
+
+        tuning_pool.shutdown()
 
 
 @instantiate_parametrized_tests
