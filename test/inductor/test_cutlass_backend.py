# Owner(s): ["module: inductor"]
import logging
import math
import os
import re
import sysconfig
import unittest
import unittest.mock as mock
from pathlib import Path
from typing import Callable, Optional

from torch._inductor.utils import clear_inductor_caches
from torch.export import Dim
from torch.testing._internal.logging_utils import log_settings


try:
    from test_aot_inductor_utils import AOTIRunnerUtil
except ImportError:
    from .test_aot_inductor_utils import AOTIRunnerUtil

import torch
import torch._inductor.codecache
import torch.version
from torch._dynamo import config as dynamo_config
from torch._dynamo.utils import counters
from torch._inductor import config
from torch._inductor.codegen.cuda.cuda_kernel import CUDATemplateCaller
from torch._inductor.codegen.cuda.cutlass_utils import get_max_alignment
from torch._inductor.exc import InductorError
from torch._inductor.ir import ChoiceCaller, FixedLayout
from torch._inductor.select_algorithm import NoValidChoicesError
from torch._inductor.test_case import run_tests, TestCase
from torch._inductor.utils import fresh_inductor_cache
from torch.sparse import SparseSemiStructuredTensor, to_sparse_semi_structured
from torch.testing import FileCheck
from torch.testing._internal.common_cuda import SM80OrLater, SM90OrLater
from torch.testing._internal.common_utils import (
    IN_RE_WORKER,
    instantiate_parametrized_tests,
    IS_FBCODE,
    parametrize,
)
from torch.testing._internal.inductor_utils import HAS_CPU, HAS_CUDA


torch.set_float32_matmul_precision("high")
if HAS_CUDA:
    torch.cuda.memory._set_allocator_settings("expandable_segments:False")


log = logging.getLogger(__name__)


def _get_path_without_sccache() -> str:
    """
    Get the PATH environment variable without sccache.
    """
    path_envs = os.environ.get("PATH", "").split(":")
    path_envs = [env for env in path_envs if "/opt/cache/bin" not in env]
    return ":".join(path_envs)


@instantiate_parametrized_tests
class TestCutlassBackend(TestCase):
    def setUp(self):
        if not HAS_CUDA:
            self.skipTest("CUDA is not available")
        if torch.version.hip:
            self.skipTest("CUTLASS backend is not supported on HIP")

        # The new inductor cache refresh mechanism
        # introduced with https://github.com/pytorch/pytorch/pull/122661
        # interacts badly with persistent subprocesses during
        # autotuning. So we need to disable automatic cache refresh
        # before calling setUp() on the parent class.
        old_disable_fresh_cache_envvar = os.environ.get(
            "INDUCTOR_TEST_DISABLE_FRESH_CACHE", ""
        )
        try:
            os.environ["INDUCTOR_TEST_DISABLE_FRESH_CACHE"] = "1"
            super().setUp()
        finally:
            os.environ[
                "INDUCTOR_TEST_DISABLE_FRESH_CACHE"
            ] = old_disable_fresh_cache_envvar
        torch.random.manual_seed(1234)

    def tearDown(self):
        super().tearDown()
        clear_inductor_caches()

    @unittest.skipIf(not SM90OrLater, "need sm_90")
    @mock.patch.dict(os.environ, {"PATH": _get_path_without_sccache()})
    def test_max_autotune_cutlass_threshold(self):
        """
        Make sure Cutlass GEMM threshold works as intended.
        """

        def mm(a, b):
            return a @ b

        a = torch.randn(100, 10).cuda().half()
        b = torch.randn(10, 100).cuda().half()

        with config.patch(
            {
                "max_autotune": True,
                "autotune_in_subproc": True,
                "max_autotune_gemm_backends": "CUTLASS",
                "compile_threads": 4,
                "cuda.cutlass_backend_min_gemm_size": 100000,
                "cuda.cutlass_max_profiling_configs": 2,
                # allow fallback to aten as intended
                "autotune_fallback_to_aten": True,
            }
        ):
            from torch._inductor.codegen.cuda.cuda_kernel import CUDATemplateCaller

            with mock.patch(
                "torch._inductor.select_algorithm.autotune_select_algorithm"
            ) as mocked_select_algorithm:
                Y_compiled = torch.compile(mm, dynamic=False)(a, b)
                Y = mm(a, b)
                passed_choice_callers: list[ChoiceCaller] = mocked_select_algorithm[0][
                    1
                ]
                assert all(
                    isinstance(cc, ChoiceCaller) for cc in passed_choice_callers
                ), "Argument 1 to autotune_select_algorithm should be a list of ChoiceCaller instances"
                # We expect that no Cutlass Kernels are considered, due to the threshold
                assert all(
                    not isinstance(cc, CUDATemplateCaller)
                    for cc in passed_choice_callers
                ), "Cutlass Kernels should have been filtered, GEMM size is too small"
            torch.testing.assert_close(Y_compiled, Y)

    @unittest.skipIf(not SM90OrLater, "need sm_90")
    @mock.patch.dict(os.environ, {"PATH": _get_path_without_sccache()})
    def test_cutlass_backend_subproc_mm(self):
        """
        Test autotune_in_subproc works for mm.

        NOTE: Shape like M, N, K = 100, 100, 10 would get filtered out due to
        alignment mismatch.
        """

        M, N, K = 4096, 2048, 25728

        a = torch.randn(M, K).cuda().half()
        b = torch.randn(K, N).cuda().half()

        with config.patch(
            {
                "max_autotune": True,
                "autotune_in_subproc": True,
                "max_autotune_gemm_backends": "CUTLASS",
                "compile_threads": 4,
                "cuda.cutlass_max_profiling_configs": 4,
                "autotune_fallback_to_aten": False,
            }
        ):
            Y_compiled = torch.compile(torch.mm)(a, b)
            Y = torch.mm(a, b)
            torch.testing.assert_close(Y_compiled, Y)

    @unittest.skipIf(
        True, "FIXME: Disabled temporarily since IMA or crashing in subprocess"
    )
    @unittest.skipIf(not SM90OrLater, "need sm_90")
    @mock.patch.dict(os.environ, {"PATH": _get_path_without_sccache()})
    def test_cutlass_backend_subproc_addmm(self, shape_combo):
        """
        Test autotune_in_subproc works for addmm.
        """

        M, N, K = 4096, 2048, 25728

        a = torch.randn(M, K).cuda().half()
        b = torch.randn(K, N).cuda().half()

        x_shapes = [
            (M, N),
            (M, 1),
            (1, N),
            (N,),
        ]

        alpha = 2.0
        beta = 0.4

        with config.patch(
            {
                "max_autotune": True,
                "autotune_in_subproc": True,
                "max_autotune_gemm_backends": "CUTLASS",
                "compile_threads": 4,
                "cuda.cutlass_max_profiling_configs": 4,
                "autotune_fallback_to_aten": False,
            }
        ):
            for x_shape in x_shapes:
                x = torch.randn(x_shape).cuda().half()
                Y_compiled = torch.compile(torch.addmm)(x, a, b, alpha=alpha, beta=beta)
                Y = torch.addmm(x, a, b, alpha=alpha, beta=beta)
                torch.testing.assert_close(Y_compiled, Y)

    @unittest.skipIf(not SM90OrLater, "need sm_90")
    @mock.patch.dict(os.environ, {"PATH": _get_path_without_sccache()})
    def test_cutlass_backend_subproc_bmm(self):
        """
        Test autotune_in_subproc works for bmm.
        """

        B, M, N, K = 10, 4096, 2048, 25728

        a = torch.randn(B, M, K).cuda().half()
        b = torch.randn(B, K, N).cuda().half()

        with config.patch(
            {
                "max_autotune": True,
                "autotune_in_subproc": True,
                "max_autotune_gemm_backends": "CUTLASS",
                "compile_threads": 4,
                "cuda.cutlass_max_profiling_configs": 4,
                "autotune_fallback_to_aten": False,
            }
        ):
            Y_compiled = torch.compile(torch.bmm)(a, b)
            Y = torch.bmm(a, b)
            torch.testing.assert_close(Y_compiled, Y)

    @unittest.skipIf(not SM90OrLater, "need sm_90")
    @parametrize("dynamic", (False, True))
    @mock.patch.dict(os.environ, {"PATH": _get_path_without_sccache()})
    def test_diff_matmul_share_same_kernel(self, dynamic):
        max_autotune_gemm_backends = "CUTLASS"

        class MyModel(torch.nn.Module):
            def __init__(self):
                super().__init__()

            def forward(self, a, b, c):
                ab = a @ b
                ac = a @ c
                return ab, ac

        model = MyModel()
        a = torch.randn(128, 16).cuda().half()
        b = torch.randn(16, 128).cuda().half()
        c = torch.randn(16, 512).cuda().half()

        with config.patch(
            {
                "max_autotune": True,
                "autotune_in_subproc": True,
                "max_autotune_gemm_backends": max_autotune_gemm_backends,
                "cuda.cutlass_max_profiling_configs": 1,
                "autotune_fallback_to_aten": False,
            }
        ):
            from torch._inductor.utils import run_and_get_code

            compiled = torch.compile(model, dynamic=dynamic)
            expected = model(a, b, c)
            actual, codes = run_and_get_code(compiled, a, b, c)
            torch.testing.assert_close(actual, expected)
            FileCheck().check_count(
                "cuda_fused_0.cuda_fused_0",
                2,
            ).run(codes[0])

    @unittest.skipIf(not SM90OrLater, "need sm_90")
    @mock.patch.dict(os.environ, {"PATH": _get_path_without_sccache()})
    def test_number_mm_precompiles(self):
        torch._dynamo.utils.counters.clear()
        max_autotune_gemm_backends = "CUTLASS"

        class MyModel(torch.nn.Module):
            def __init__(self):
                super().__init__()

            def forward(self, a, b, c):
                ab = a @ b
                return ab

        model = MyModel()
        a = torch.randn(128, 16).cuda().half()
        b = torch.randn(16, 128).cuda().half()
        c = torch.randn(16, 512).cuda().half()

        with config.patch(
            {
                "max_autotune": True,
                "autotune_in_subproc": True,
                "max_autotune_gemm_backends": max_autotune_gemm_backends,
                "cuda.cutlass_max_profiling_configs": 1,
                "autotune_fallback_to_aten": False,
                "cuda.cutlass_max_profiling_swizzle_options": [
                    1,
                    2,
                    4,
                ],  # guarantees > 1 choices
                "force_disable_caches": True,
            }
        ):
            from torch._inductor.utils import run_and_get_code

            compiled = torch.compile(model, dynamic=True)
            expected = model(a, b, c)
            actual, codes = run_and_get_code(compiled, a, b, c)
            torch.testing.assert_close(actual, expected)
            FileCheck().check_count(
                "cuda_fused_0.cuda_fused_0",
                1,
            ).run(codes[0])
            # Verifies expected number of precompilations
            self.assertEqual(
                torch._dynamo.utils.counters["inductor"][
                    "select_algorithm_num_precompiles"
                ],
                1,
            )

    # NOTE: right now tuned_mm doesn't support cutlass 2x, which is used by A100
    @unittest.skipIf(not SM90OrLater, "need sm_90")
    @parametrize("dynamic", (False, True))
    @parametrize("use_aoti", (False, True))
    @parametrize("dtype", (torch.float16, torch.bfloat16))
    @mock.patch.dict(os.environ, {"PATH": _get_path_without_sccache()})
    def test_max_autotune_cutlass_backend_regular_mm(
        self,
        dynamic: bool,
        max_autotune_gemm_backends: str = "CUTLASS",
        use_aoti: bool = False,
        dtype: torch.dtype = torch.float16,
    ):
        """
        Main test for mm.
        """

        class MyModel(torch.nn.Module):
            def forward(self, a, b):
                return a @ b

        model = MyModel().cuda()
        # M, N, K
        shapes = [
            (128, 128, 16),
            (1024, 1024, 256),
        ]
        shapes = shapes[0:1] if not dynamic else shapes
        inputs = [
            (torch.randn(M, K).cuda().to(dtype), torch.randn(K, N).cuda().to(dtype))
            for (M, N, K) in shapes
        ]
        dynamic_shapes = (
            {
                "a": {0: Dim.DYNAMIC, 1: Dim.DYNAMIC},
                "b": {0: Dim.DYNAMIC, 1: Dim.DYNAMIC},
            }
            if dynamic
            else None
        )

        with config.patch(
            {
                "max_autotune": True,
                "max_autotune_gemm_backends": max_autotune_gemm_backends,
                "cuda.cutlass_max_profiling_configs": 2,
                "autotune_fallback_to_aten": False,
            }
        ), dynamo_config.patch({"error_on_recompile": dynamic}):
            expected = [model(*input) for input in inputs]
            if use_aoti:
                actual = AOTIRunnerUtil.run_multiple(
                    "cuda", model, inputs, dynamic_shapes=dynamic_shapes
                )
            else:
                compiled_model = torch.compile(model, dynamic=dynamic)
                actual = [compiled_model(*input) for input in inputs]

            torch.testing.assert_close(actual, expected)

    @unittest.skipIf(not SM90OrLater, "need sm_90")
    @parametrize("dynamic", (False,))
    @parametrize("use_aoti", (False, True))
    @parametrize("dtype", (torch.float16, torch.bfloat16))
    @mock.patch.dict(os.environ, {"PATH": _get_path_without_sccache()})
    def test_max_autotune_cutlass_backend_addmm(
        self,
        dynamic: bool,
        max_autotune_gemm_backends: str = "CUTLASS",
        use_aoti: bool = False,
        dtype: torch.dtype = torch.float16,
    ):
        """
        Main test for addmm.
        """

        class MyModel(torch.nn.Module):
            def forward(self, x, a, b):
                return torch.addmm(x, a, b)

        model = MyModel().cuda()
        # M, N, K
        shapes = [
            (128, 128, 16),
        ]

        x_shapes = [
            lambda M, N: (M, N),
            # lambda M, N: (M, 1),
            # lambda M, N: (1, N),
            # lambda M, N: (N,),
        ]
        for x_shape in x_shapes:
            torch._dynamo.reset()
            clear_inductor_caches()
            inputs = [
                (
                    torch.randn(x_shape(M, N)).cuda().to(dtype),
                    torch.randn(M, K).cuda().to(dtype),
                    torch.randn(K, N).cuda().to(dtype),
                )
                for (M, N, K) in shapes
            ]
            with config.patch(
                {
                    "max_autotune": True,
                    "max_autotune_gemm_backends": max_autotune_gemm_backends,
                    "cuda.cutlass_max_profiling_configs": 2,
                    "autotune_fallback_to_aten": False,
                }
            ), dynamo_config.patch({"error_on_recompile": dynamic}):
                expected = [model(*input) for input in inputs]
                if use_aoti:
                    actual = AOTIRunnerUtil.run_multiple(
                        "cuda", model, inputs, dynamic_shapes=None
                    )
                else:
                    compiled_model = torch.compile(model, dynamic=dynamic)
                    actual = [compiled_model(*input) for input in inputs]

                torch.testing.assert_close(actual, expected)

    @unittest.skipIf(not SM90OrLater, "need sm_90")
    @parametrize("dynamic", (False,))
    @parametrize("use_aoti", (False, True))
    @parametrize("dtype", (torch.float16, torch.bfloat16))
    @mock.patch.dict(os.environ, {"PATH": _get_path_without_sccache()})
    def test_max_autotune_cutlass_backend_bmm(
        self,
        dynamic: bool,
        use_aoti: bool = False,
        max_autotune_gemm_backends: str = "CUTLASS",
        dtype: torch.dtype = torch.float16,
    ):
        """
        Main test for bmm.
        """

        class MyModel(torch.nn.Module):
            def forward(self, a, b):
                return torch.bmm(a, b)

        model = MyModel().cuda()
        # B, M, N, K
        shapes = [
            (10, 4096, 2048, 25728),
        ]

        inputs = [
            (
                torch.randn(B, M, K).cuda().to(dtype),
                torch.randn(B, K, N).cuda().to(dtype),
            )
            for B, M, N, K in shapes
        ]
        with config.patch(
            {
                "max_autotune": True,
                "max_autotune_gemm_backends": max_autotune_gemm_backends,
                "cuda.cutlass_max_profiling_configs": 2,
                "autotune_fallback_to_aten": False,
            }
        ):
            expected = [model(*input) for input in inputs]
            if use_aoti:
                actual = AOTIRunnerUtil.run_multiple(
                    "cuda", model, inputs, dynamic_shapes=None
                )
            else:
                compiled_model = torch.compile(model, dynamic=dynamic)
                actual = [compiled_model(*input) for input in inputs]
            torch.testing.assert_close(actual, expected)

    @unittest.skipIf(not SM90OrLater, "need sm_90")
    @mock.patch.dict(os.environ, {"PATH": _get_path_without_sccache()})
    def test_max_autotune_cutlass_backend_regular_mm_streamk(
        self, dynamic: bool = False, max_autotune_gemm_backends: str = "CUTLASS"
    ):
        """
        Make sure autotuning mm in sub processes work without crashes.
        """

        def mm(a, b):
            return a @ b

        a = torch.randn(128, 16).cuda().half()
        b = torch.randn(16, 128).cuda().half()

        with config.patch(
            {
                "max_autotune": True,
                "autotune_in_subproc": True,
                "max_autotune_gemm_backends": max_autotune_gemm_backends,
                "cuda.cutlass_max_profiling_configs": 2,
                "cuda.cutlass_op_allowlist_regex": "stream_k",  # only stream-k GEMM Kernels
                "autotune_fallback_to_aten": False,
            }
        ):
            for M, K, N in (
                (128, 16, 128),
                (1024, 256, 1024),
                (
                    16384,
                    1024,
                    16384,
                ),
                (
                    16384,
                    1408,
                    16384,
                ),
            ):
                a = torch.randn(M, K).cuda().half()
                b = torch.randn(K, N).cuda().half()
                Y_compiled = torch.compile(mm, dynamic=dynamic)(a, b)
                Y = mm(a, b)
                # we need relaxed numerical limits due to the sheer size of the
                # matmuls involved. Many small addition differences add up.
                torch.testing.assert_close(Y_compiled, Y, atol=0.01, rtol=0.01)

    def _test_max_autotune_cutlass_backend_epilogue_fusion(
        self,
        dynamic: bool = False,
        max_autotune_gemm_backends: str = "CUTLASS",
        fp16=True,
        expected_fuse_count=0,
        mm: Optional[Callable[[torch.Tensor, torch.Tensor], torch.Tensor]] = None,
        batch_size: Optional[int] = None,
    ):
        # Note: The ops that are available
        # also depend on the alignment of the shapes
        # so if these shapes don't all align to at least 8 elements
        # it can happen that no Cutlass 3.x op is available
        # that allows fusions
        if batch_size is None:
            a = torch.randn(256, 32).cuda()
            b = torch.randn(32, 256).cuda()
        else:
            a = torch.randn(batch_size, 256, 32).cuda()
            b = torch.randn(batch_size, 32, 256).cuda()
        if fp16:
            a = a.half()
            b = b.half()

        with config.patch(
            {
                "max_autotune": True,
                "autotune_in_subproc": True,
                "max_autotune_gemm_backends": max_autotune_gemm_backends,
                "cuda.cutlass_max_profiling_configs": 4,
                "cuda.version": "12.2",  # required to enable the Kernels we need
                "autotune_fallback_to_aten": False,
            }
        ):
            counters["inductor"]["cuda_epilogue_fusion_counter"] = 0
            assert mm is not None
            Y_compiled = torch.compile(mm, dynamic=dynamic)(a, b)
            Y = mm(a, b)
            actual_count = counters["inductor"]["cuda_epilogue_fusion_counter"]
            assert (
                actual_count == expected_fuse_count
            ), f"Expected fuse count of {expected_fuse_count} but got {actual_count}"
            torch.testing.assert_close(Y_compiled, Y, atol=1e-2, rtol=1e-2)

    @unittest.skipIf(not SM90OrLater, "need sm_90")
    def test_max_autotune_cutlass_backend_simple_fusion_fp16_fp32acc(self):
        def mm(a, b):
            return (a @ b) * 3.0

        self._test_max_autotune_cutlass_backend_epilogue_fusion(
            fp16=True, expected_fuse_count=0, mm=mm
        )

    @unittest.skipIf(not SM90OrLater, "need sm_90")
    def test_max_autotune_cutlass_backend_chained_fusion_fp16_fp32acc(self):
        def mm(a, b):
            return (a @ b) * 3.3 - 1.234

        self._test_max_autotune_cutlass_backend_epilogue_fusion(
            fp16=True, expected_fuse_count=0, mm=mm
        )

    @unittest.skipIf(not SM90OrLater, "need sm_90")
    def test_max_autotune_cutlass_backend_relu_fusion_fp16_fp32acc(self):
        def mm(a, b):
            return torch.nn.functional.relu((a @ b) * 3.3 - 1.234)

        #  The pointwise ops seem to be pre-fused into a single Pointwise
        self._test_max_autotune_cutlass_backend_epilogue_fusion(
            fp16=True, expected_fuse_count=0, mm=mm
        )

    @unittest.skipIf(not SM90OrLater, "need sm_90")
    def test_max_autotune_cutlass_backend_relu6_fusion_fp16_fp32acc(self):
        def mm(a, b):
            return torch.clamp(torch.nn.functional.relu(a @ b), max=6.0)

        #  The pointwise ops seem to be pre-fused into a single Pointwise
        self._test_max_autotune_cutlass_backend_epilogue_fusion(
            fp16=True, expected_fuse_count=0, mm=mm
        )

    @unittest.skipIf(not SM90OrLater, "need sm_90")
    def test_max_autotune_cutlass_backend_no_fusion_dtype_mismatch(self):
        def mm(a, b):
            # this should not be fused, since the output dtype is different from the matmul dtype
            return (a @ b).to(torch.float32) * 0.00001

        self._test_max_autotune_cutlass_backend_epilogue_fusion(
            fp16=True, expected_fuse_count=0, mm=mm
        )

    @unittest.skipIf(not SM90OrLater, "need sm_90")
    def test_max_autotune_cutlass_backend_shape_dependent_normalization_fusion(self):
        def mm(a, b):
            return (a @ b) / b.size(1)

        self._test_max_autotune_cutlass_backend_epilogue_fusion(
            fp16=True, expected_fuse_count=0, mm=mm
        )

    # TODO: Enable dynamic test cases when dynamic support is added.
    @unittest.skipIf(not SM90OrLater, "need sm_90")
    @parametrize("dynamic", (False,))
    @mock.patch.dict(os.environ, {"PATH": _get_path_without_sccache()})
    def test_max_autotune_cutlass_backend_int_mm(
        self, dynamic: bool, max_autotune_gemm_backends: str = "CUTLASS"
    ):
        """
        Make sure autotuning mm in sub processes work without crashes.
        """

        def mm(a, b):
            return torch._int_mm(a, b)

        # CUTLASS only supports row-major/column-major combination of
        # layouts for this operation, thus the transpose of tensor b
        # (on the other side, Triton at the moment doesn't support
        # this combination, so it's excluded from the test).  Also,
        # for CUTLASS alignment requirements, number of columns in
        # both tensors has to be divisible by 16.
        a = torch.randint(0, 5, (100, 16), dtype=torch.int8).cuda()
        b = torch.randint(0, 5, (32, 16), dtype=torch.int8).cuda().T

        with config.patch(
            {
                "max_autotune": True,
                "autotune_in_subproc": True,
                "max_autotune_gemm_backends": max_autotune_gemm_backends,
                "cuda.cutlass_max_profiling_configs": 2,
                "autotune_fallback_to_aten": False,
            }
        ):
            Y_compiled = torch.compile(mm, dynamic=dynamic)(a, b)
            Y = mm(a, b)
            torch.testing.assert_close(Y_compiled, Y)

    @mock.patch.dict(os.environ, {"PATH": _get_path_without_sccache()})
    @unittest.skipIf(not SM90OrLater, "need sm_90")
    def test_force_cutlass_backend_aoti_dynamic(self):
        class MyModel(torch.nn.Module):
            def forward(self, x, w):
                return x @ w

        with config.patch(
            {
                "max_autotune": True,
                "autotune_in_subproc": False,
                "max_autotune_gemm_backends": "CUTLASS",
                "autotune_fallback_to_aten": False,
                "cuda.cutlass_max_profiling_configs": 2,
            }
        ):
            model = MyModel()
            M, N, K = 16, 32, 64
            dynamic_shapes = {
                "x": {0: M, 1: K},
                "w": {0: K, 1: N},
            }

            x = torch.randn(M, K).cuda().half()
            w = torch.randn(K, N).cuda().half()

            actual = AOTIRunnerUtil.run(
                "cuda",
                model,
                (x, w),
                dynamic_shapes=dynamic_shapes,
            )
            expected = model(x, w)
            torch.testing.assert_close(expected, actual)

    @mock.patch.dict(os.environ, {"PATH": _get_path_without_sccache()})
    @unittest.skipIf(not SM90OrLater, "need sm_90")
    def test_force_cutlass_backend_aoti_cexpr_codegen(self):
        class MyModel(torch.nn.Module):
            def forward(self, x, w):
                x0, x1 = x.shape
                x = x.reshape(x0 // 2, x1, 2)[:, :, 0]
                x = x.contiguous()
                x = x.as_strided(x.size(), x.stride())

                return x @ w

        with config.patch(
            {
                "max_autotune": True,
                "autotune_in_subproc": False,
                "max_autotune_gemm_backends": "CUTLASS",
                "autotune_fallback_to_aten": False,
                "cuda.cutlass_max_profiling_configs": 2,
            }
        ):
            model = MyModel()
            M, N, K = 128, 64, 64
            dynamic_shapes = {
                "x": {0: Dim.DYNAMIC},  # type: ignore[attr-defined]
                "w": None,
            }

            x = torch.randn(M, K).cuda().half()
            w = torch.randn(K, N).cuda().half()

            actual = AOTIRunnerUtil.run(
                "cuda",
                model,
                (x, w),
                dynamic_shapes=dynamic_shapes,
            )
            expected = model(x, w)
            torch.testing.assert_close(expected, actual)

    @mock.patch.dict(os.environ, {"PATH": _get_path_without_sccache()})
    @unittest.skipIf(not SM90OrLater, "need sm_90")
    def test_aoti_workspace_ptr(self):
        class MyModel(torch.nn.Module):
            def forward(self, x, w):
                return x @ w

        with config.patch(
            {
                "max_autotune": True,
                "autotune_in_subproc": False,
                "max_autotune_gemm_backends": "CUTLASS",
                "autotune_fallback_to_aten": False,
                "cuda.cutlass_op_allowlist_regex": "128x256x64.*stream_k_warpspecialized_cooperative_epi_nosmem",
                "cuda.cutlass_max_profiling_configs": 1,
            }
        ):
            model = MyModel()
            M, N, K = 200, 5216, 10_432

            x = torch.randn(M, K).cuda().half()
            w = torch.randn(K, N).cuda().half()

            actual = AOTIRunnerUtil.run(
                "cuda",
                model,
                (x, w),
            )
            expected = model(x, w)
            torch.testing.assert_close(expected, actual, atol=0.01, rtol=0.01)

    # TODO: Enable dynamic test cases when dynamic support is added.
    @unittest.skipIf(not SM80OrLater or SM90OrLater, "need sm_8x exactly")
    @parametrize("dynamic", (False,))
    @mock.patch.dict(os.environ, {"PATH": _get_path_without_sccache()})
    def test_max_autotune_cutlass_backend_sparse_semi_structured_mm(
        self, dynamic: bool
    ):
        """
        Make sure autotuning mm in sub processes work without crashes.
        """

        SparseSemiStructuredTensor._FORCE_CUTLASS = True

        def mm(a, b):
            return torch.mm(a, b)

        m, n, k = 32, 8, 64
        mask = torch.tensor([0, 0, 1, 1]).tile(m, k // 4).cuda().half()
        a = torch.rand(m, k).cuda().half() * mask
        a_sparse = to_sparse_semi_structured(a)
        b = torch.rand(k, n).cuda().half()

        with config.patch(
            {
                "max_autotune": True,
                "autotune_in_subproc": True,
                "max_autotune_gemm_backends": "CUTLASS",
                "cuda.cutlass_max_profiling_configs": 2,
                "autotune_local_cache": True,
                "autotune_fallback_to_aten": False,
            }
        ):
            Y_compiled = torch.compile(mm, dynamic=dynamic)(a_sparse, b)
            Y = mm(a, b)
            torch.testing.assert_close(Y_compiled, Y)

        cache = torch._inductor.codecache.LocalCache().lookup(
            "sparse_semi_structured_mm"
        )
        assert cache is not None
        high = cache[
            f"[('cuda', 'torch.float16', {m}, {k // 2}, {k // 2}, 1, 0), "
            f"('cuda', 'torch.int16', {m}, {k // 16}, {k // 16}, 1, 0), "
            f"('cuda', 'torch.float16', {k}, {n}, {n}, 1, 0)]"
        ]["high"]
        cutlass_kernels_count = 0
        for kernel, time in high.items():
            if kernel.startswith("cutlass_gemm") and not math.isinf(time):
                cutlass_kernels_count += 1
        assert cutlass_kernels_count > 0

    @unittest.skipIf(not SM90OrLater, "need sm_90")
    @mock.patch.dict(os.environ, {"PATH": _get_path_without_sccache()})
    def test_cutlass_backend_op_denylist(
        self,
    ):
        def my_addmm(x, a, b, alpha, beta):
            return torch.addmm(x, a, b, alpha=beta, beta=alpha)

        x = torch.randn((128, 128)).cuda().half()
        a = torch.randn(128, 128).cuda().half()
        b = torch.randn(128, 128).cuda().half()

        def select_no_algorithm(*args, **kwargs):
            raise NoValidChoicesError

        with fresh_inductor_cache():
            with config.patch(
                {
                    "max_autotune": True,
                    # Some Cutlass Kernels fail with IMA on this example, which leads to unrecoverable CUDA errors
                    # unless we tune in a subproc here.
                    "autotune_in_subproc": False,
                    "max_autotune_gemm_backends": "CUTLASS,ATen",
                    "cuda.cutlass_max_profiling_configs": 2,
                    "cuda.cutlass_op_allowlist_regex": "",
                    "cuda.cutlass_op_denylist_regex": "pingpong",  # Pingpong Kernels can lead to numerical issues
                }
            ):
                with mock.patch(
                    "torch._inductor.kernel.mm.autotune_select_algorithm",
                    wraps=select_no_algorithm,
                ) as sa:
<<<<<<< HEAD
                    torch.compile(my_addmm, dynamic=False)(x, a, b, 1.0, 2.0)
=======
                    with self.assertRaisesRegex(
                        InductorError, r".*NoValidChoicesError.*"
                    ):
                        torch.compile(my_addmm, dynamic=False)(x, a, b, 1.0, 2.0)
>>>>>>> f2221b2f
                    args, _ = sa.call_args
                    op_name, choices, _, __ = args
                    assert op_name == "addmm"
                    cuda_template_count = 0
                    for choice in choices:
                        if isinstance(choice, CUDATemplateCaller):
                            choice_info = choice.info_dict()
                            op_conf_name = choice_info.get("op_conf_name", "")
                            assert isinstance(op_conf_name, str)
                            assert (
                                "pingpong" not in op_conf_name
                            ), "All pingpong Kernels should have been filtered"
                            cuda_template_count += 1
                    assert cuda_template_count > 0, "No CUDATemplateCaller choices"

    @unittest.skipIf(not SM90OrLater, "need sm_90")
    @mock.patch.dict(os.environ, {"PATH": _get_path_without_sccache()})
    def test_cutlass_backend_op_allowlist(
        self,
    ):
        def addmm(x, a, b, alpha, beta):
            return torch.addmm(x, a, b, alpha=alpha, beta=beta)

        x = torch.randn((128, 128)).cuda().half()
        a = torch.randn(128, 128).cuda().half()
        b = torch.randn(128, 128).cuda().half()

        def select_no_algorithm(*args, **kwargs):
            raise NoValidChoicesError

        with fresh_inductor_cache():
            with config.patch(
                {
                    "max_autotune": True,
                    # Some Cutlass Kernels fail with IMA on this example, which leads to unrecoverable CUDA errors
                    # unless we tune in a subproc here.
                    "autotune_in_subproc": False,
                    "max_autotune_gemm_backends": "CUTLASS,ATen",
                    "cuda.cutlass_max_profiling_configs": 2,
                    "cuda.cutlass_op_allowlist_regex": "pingpong",
                    "cuda.cutlass_op_denylist_regex": None,  # Pingpong Kernels can lead to numerical issues
                }
            ):
                with mock.patch(
                    "torch._inductor.kernel.mm.autotune_select_algorithm",
                    wraps=select_no_algorithm,
                ) as sa:
<<<<<<< HEAD
                    torch.compile(addmm, dynamic=False)(x, a, b, 1.0, 1.0)
=======
                    with self.assertRaisesRegex(
                        InductorError, r".*NoValidChoicesError.*"
                    ):
                        torch.compile(addmm, dynamic=False)(x, a, b, 1.0, 1.0)
>>>>>>> f2221b2f
                    args, _ = sa.call_args
                    op_name, choices, _, __ = args
                    assert op_name == "addmm"
                    cuda_template_count = 0
                    for choice in choices:
                        if isinstance(choice, CUDATemplateCaller):
                            choice_info = choice.info_dict()
                            op_conf_name = choice_info.get("op_conf_name", "")
                            assert isinstance(op_conf_name, str)
                            assert (
                                "pingpong" in op_conf_name
                            ), "Only pingpong Kernels should have been allowed"
                            cuda_template_count += 1
                    assert cuda_template_count > 0, "No CUDATemplateCaller choices"

<<<<<<< HEAD
=======
    @unittest.skipIf(not SM90OrLater, "need sm_90")
    @mock.patch.dict(os.environ, {"PATH": _get_path_without_sccache()})
    def test_cutlass_backend_shape_coverage_mm(
        self,
    ):
        """
        Checks if cutlass backend produces some ops for a variety of shapes.

        This test doesn't compile and check the correctness of the ops.

        NOTE: K has to be even.
        """

        inputs = [
            (torch.randn(128, 500).cuda().half(), torch.randn(500, 576).cuda().half()),
            (
                torch.randn(500, 128).cuda().half(),
                torch.randn(128, 576).cuda().half(),
            ),
            (torch.randn(128, 250).cuda().half(), torch.randn(250, 576).cuda().half()),
            (
                torch.randn(250, 128).cuda().half(),
                torch.randn(128, 576).cuda().half(),
            ),
            (
                torch.randn(125, 128).cuda().half(),
                torch.randn(128, 576).cuda().half(),
            ),
        ]

        def select_no_algorithm(*args, **kwargs):
            raise NoValidChoicesError

        with fresh_inductor_cache(), config.patch(
            {
                "max_autotune": True,
                "max_autotune_gemm_backends": "CUTLASS",
                "cuda.cutlass_max_profiling_configs": 2,
                "autotune_fallback_to_aten": False,
            }
        ), mock.patch(
            "torch._inductor.kernel.mm.autotune_select_algorithm",
            wraps=select_no_algorithm,
        ) as sa:
            for input in inputs:
                A, B = input
                M, K = A.shape
                _, N = B.shape

                with self.assertRaisesRegex(InductorError, r".*NoValidChoicesError.*"):
                    torch.compile(torch.mm, dynamic=False)(*input)

                self.assertTrue(
                    sa.called,
                    f"autotune_select_algorithm was not called  with shape M={M}, N={N}, K={K}",
                )
                args, _ = sa.call_args
                op_name, choices, _, __ = args
                assert op_name == "mm"
                cuda_template_count = 0
                for choice in choices:
                    if isinstance(choice, CUDATemplateCaller):
                        choice_info = choice.info_dict()
                        op_conf_name = choice_info.get("op_conf_name", "")
                        assert isinstance(op_conf_name, str)
                        cuda_template_count += 1

                self.assertGreater(
                    cuda_template_count,
                    0,
                    "No CUDATemplateCaller choices found for matmul with shape "
                    f"M={M}, N={N}, K={K}",
                )

>>>>>>> f2221b2f
    @unittest.skipIf(not SM80OrLater, "need sm_80")
    @mock.patch.dict(os.environ, {"PATH": _get_path_without_sccache()})
    def test_get_max_alignment(self):
        l4 = FixedLayout(
            torch.device("cpu"), torch.half, size=[1, 2, 4], stride=[0, 4, 1]
        )
        m4 = get_max_alignment(l4)
        self.assertEqual(
            m4, 4, "Wrong max alignment. Should have been 4. (simple, contiguous case)"
        )

        l4_2 = FixedLayout(
            torch.device("cpu"), torch.half, size=[1, 4, 2], stride=[0, 1, 4]
        )
        m4_2 = get_max_alignment(l4_2)
        self.assertEqual(
            m4_2,
            4,
            "Wrong max alignment. Should have been 4. Did not deal with strides correctly",
        )

        l1 = FixedLayout(
            torch.device("cpu"), torch.half, size=[2, 4, 2], stride=[23, 1, 4]
        )
        m1 = get_max_alignment(l1)
        self.assertEqual(
            m1,
            1,
            "Wrong max alignment. Should have been 1. Did not take stride into account correctly",
        )

        l2 = FixedLayout(
            torch.device("cpu"), torch.half, size=[1, 2, 4], stride=[0, 4, 1], offset=6
        )
        m2 = get_max_alignment(l2)
        self.assertEqual(
            m2, 2, "Wrong max alignment. Should have been 2. (due to choice of offset)"
        )

        l8 = FixedLayout(
            torch.device("cpu"),
            torch.half,
            size=[2, 2, 8],
            stride=[32, 8, 1],
            offset=24,
        )
        m8 = get_max_alignment(l8)
        self.assertEqual(m8, 8, "Wrong max alignment. Should have been 8.")

        l4 = FixedLayout(
            torch.device("cpu"),
            torch.float32,
            size=[2, 2, 8],
            stride=[32, 8, 1],
            offset=24,
        )
        m4 = get_max_alignment(l4)
        self.assertEqual(
            m4, 4, "Wrong max alignment. Should have been 4 (due to float32 dtype )."
        )

    @unittest.skipIf(not SM90OrLater, "need sm_90")
    @mock.patch.dict(os.environ, {"PATH": _get_path_without_sccache()})
    def test_standalone_runner(self):
        max_autotune_gemm_backends = "CUTLASS"

        a = torch.randn(128, 16).cuda().half()
        b = torch.randn(16, 128).cuda().half()

        with config.patch(
            {
                "max_autotune": True,
                "max_autotune_gemm_backends": max_autotune_gemm_backends,
                "cuda.cutlass_max_profiling_configs": 2,
                "autotune_fallback_to_aten": False,
                "cuda.generate_test_runner": True,  # put standalone runner in the generated code
            }
        ):
            from tempfile import NamedTemporaryFile

            from torch._inductor.codegen.cuda.cutlass_utils import (
                cuda_standalone_runner_compile_command,
                CUDACompileSourceCapturingContext,
            )

            # Run compilation, check results just in case, and save
            # CUTLASS-based generated code.
            with CUDACompileSourceCapturingContext() as ctx:
                compiled = torch.compile(torch.mm, dynamic=False)

                expected = torch.mm(a, b)
                actual = compiled(a, b)

                torch.testing.assert_close(actual, expected)

                sources = ctx.sources

            assert len(sources) >= 1

            # Get names for temporary source and executable files.
            cu_file = NamedTemporaryFile("w", suffix=".cu", delete=False)
            cu_file.close()
            exe_file = NamedTemporaryFile("w", suffix="", delete=False)
            exe_file.close()

            # Save the generated code into the .cu file.
            with open(cu_file.name, "w") as file:
                file.write(sources[0])

            # Get command to compile .cu file, and run the
            # compilation.
            command = cuda_standalone_runner_compile_command(
                Path(cu_file.name), Path(exe_file.name)
            )

            if IS_FBCODE:
                # hack to bypass the following error:
                # error while loading shared libraries: IX}: invalid mode for dlopen(): Invalid argument
                platform_path = sysconfig.get_config_var("LIBDIR")
                cuda_path = os.path.realpath(os.path.join(platform_path, "libcuda.so"))
                command = command.replace("-lcuda ", f"-L{cuda_path} ")

            repro_message = (
                f"Reproduce with: {command}\n"
                f"exe_file.name: {exe_file.name}\n"
                f"cu_file.name: {cu_file.name}\n"
            )

            retcode = os.system(command)
            self.assertEqual(retcode, 0, repro_message)

            # Run the executable generated.
            if not IS_FBCODE or not IN_RE_WORKER:
                retcode = os.system(exe_file.name)
                self.assertEqual(retcode, 0, repro_message)

            # Remove temporary files.
            os.remove(cu_file.name)
            os.remove(exe_file.name)

    @unittest.skipIf(not SM90OrLater, "need sm_90")
    @mock.patch.dict(os.environ, {"PATH": _get_path_without_sccache()})
    def test_cutlass_backend_integration(self):
        """
        Test if cutlass backend can be autotune with other backends
        """

        def mm(a, b):
            return a @ b

        a = torch.randn(128, 16).cuda().half()
        b = torch.randn(16, 128).cuda().half()

        with config.patch(
            {
                "max_autotune": True,
                "max_autotune_gemm_backends": "ATEN,TRITON,CUTLASS",
                "cuda.cutlass_max_profiling_configs": 2,
                # needed for log searching
                "force_disable_caches": True,
            }
        ):
            with log_settings("+inductor"), self.assertLogs(
                logger="torch._inductor.codegen.cuda", level=logging.DEBUG
            ) as test_log:
                Y_compiled = torch.compile(mm, dynamic=False)(a, b)
                Y = mm(a, b)
                torch.testing.assert_close(Y_compiled, Y)

            output = "\n".join(record.getMessage() for record in test_log.records)

            match = re.search(
                r"Got cutlass configs: total number of ops: (\d+)", output
            )
            assert match, "Expect to find the cutlass configs log"
            num_ops = int(match.group(1))
            self.assertTrue(num_ops > 0, "The number of ops should be greater than 0")


if __name__ == "__main__":
    from torch._inductor.utils import is_big_gpu

    # Set env to make it work in CI.
    if HAS_CUDA and HAS_CPU and is_big_gpu():
        run_tests()<|MERGE_RESOLUTION|>--- conflicted
+++ resolved
@@ -856,27 +856,20 @@
             with config.patch(
                 {
                     "max_autotune": True,
-                    # Some Cutlass Kernels fail with IMA on this example, which leads to unrecoverable CUDA errors
-                    # unless we tune in a subproc here.
-                    "autotune_in_subproc": False,
-                    "max_autotune_gemm_backends": "CUTLASS,ATen",
+                    "max_autotune_gemm_backends": "CUTLASS",
                     "cuda.cutlass_max_profiling_configs": 2,
                     "cuda.cutlass_op_allowlist_regex": "",
-                    "cuda.cutlass_op_denylist_regex": "pingpong",  # Pingpong Kernels can lead to numerical issues
+                    "cuda.cutlass_op_denylist_regex": "pingpong",
                 }
             ):
                 with mock.patch(
                     "torch._inductor.kernel.mm.autotune_select_algorithm",
                     wraps=select_no_algorithm,
                 ) as sa:
-<<<<<<< HEAD
-                    torch.compile(my_addmm, dynamic=False)(x, a, b, 1.0, 2.0)
-=======
                     with self.assertRaisesRegex(
                         InductorError, r".*NoValidChoicesError.*"
                     ):
                         torch.compile(my_addmm, dynamic=False)(x, a, b, 1.0, 2.0)
->>>>>>> f2221b2f
                     args, _ = sa.call_args
                     op_name, choices, _, __ = args
                     assert op_name == "addmm"
@@ -911,27 +904,20 @@
             with config.patch(
                 {
                     "max_autotune": True,
-                    # Some Cutlass Kernels fail with IMA on this example, which leads to unrecoverable CUDA errors
-                    # unless we tune in a subproc here.
-                    "autotune_in_subproc": False,
-                    "max_autotune_gemm_backends": "CUTLASS,ATen",
+                    "max_autotune_gemm_backends": "CUTLASS",
                     "cuda.cutlass_max_profiling_configs": 2,
                     "cuda.cutlass_op_allowlist_regex": "pingpong",
-                    "cuda.cutlass_op_denylist_regex": None,  # Pingpong Kernels can lead to numerical issues
+                    "cuda.cutlass_op_denylist_regex": None,
                 }
             ):
                 with mock.patch(
                     "torch._inductor.kernel.mm.autotune_select_algorithm",
                     wraps=select_no_algorithm,
                 ) as sa:
-<<<<<<< HEAD
-                    torch.compile(addmm, dynamic=False)(x, a, b, 1.0, 1.0)
-=======
                     with self.assertRaisesRegex(
                         InductorError, r".*NoValidChoicesError.*"
                     ):
                         torch.compile(addmm, dynamic=False)(x, a, b, 1.0, 1.0)
->>>>>>> f2221b2f
                     args, _ = sa.call_args
                     op_name, choices, _, __ = args
                     assert op_name == "addmm"
@@ -947,8 +933,6 @@
                             cuda_template_count += 1
                     assert cuda_template_count > 0, "No CUDATemplateCaller choices"
 
-<<<<<<< HEAD
-=======
     @unittest.skipIf(not SM90OrLater, "need sm_90")
     @mock.patch.dict(os.environ, {"PATH": _get_path_without_sccache()})
     def test_cutlass_backend_shape_coverage_mm(
@@ -1023,7 +1007,6 @@
                     f"M={M}, N={N}, K={K}",
                 )
 
->>>>>>> f2221b2f
     @unittest.skipIf(not SM80OrLater, "need sm_80")
     @mock.patch.dict(os.environ, {"PATH": _get_path_without_sccache()})
     def test_get_max_alignment(self):
@@ -1202,6 +1185,26 @@
             num_ops = int(match.group(1))
             self.assertTrue(num_ops > 0, "The number of ops should be greater than 0")
 
+    @unittest.skipIf(not SM90OrLater, "need sm_90")
+    @mock.patch.dict(os.environ, {"PATH": _get_path_without_sccache()})
+    def test_cutlass_backend_matmul_same_tensor(self):
+        max_autotune_gemm_backends = "CUTLASS"
+
+        M = 128
+        A = torch.randn(M, M).cuda().half()
+
+        with config.patch(
+            {
+                "max_autotune": True,
+                "max_autotune_gemm_backends": max_autotune_gemm_backends,
+                "cuda.cutlass_max_profiling_configs": 2,
+                "autotune_fallback_to_aten": False,
+            }
+        ):
+            compiled = torch.compile(torch.mm)
+
+            torch.testing.assert_close(A @ A.t(), compiled(A, A.t()))
+
 
 if __name__ == "__main__":
     from torch._inductor.utils import is_big_gpu
