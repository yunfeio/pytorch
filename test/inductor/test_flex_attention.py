# Owner(s): ["module: inductor"]
# flake8: noqa: B950

import functools
import random
import string
import unittest
from collections import namedtuple
from contextlib import contextmanager
from dataclasses import dataclass
from itertools import product
from typing import Callable, Optional, TypeVar, Union
from unittest import expectedFailure, skip, skipUnless
from unittest.mock import patch

import torch
from torch._dynamo.testing import CompileCounterWithBackend, normalize_gm
from torch._inductor import metrics
from torch._inductor.runtime.triton_compat import HAS_WARP_SPEC
from torch._inductor.test_case import TestCase as InductorTestCase
from torch._inductor.utils import run_and_get_code
from torch.nn.attention.experimental._paged_attention import PagedAttention
from torch.nn.attention.flex_attention import (
    _create_empty_block_mask,
    _DEFAULT_SPARSE_BLOCK_SIZE,
    _identity,
    _mask_mod_signature,
    _score_mod_signature,
    and_masks,
    BlockMask,
    create_block_mask,
    flex_attention,
    noop_mask,
    or_masks,
)
from torch.testing import FileCheck
from torch.testing._internal import common_utils
from torch.testing._internal.common_cuda import PLATFORM_SUPPORTS_BF16, TEST_MULTIGPU
from torch.testing._internal.common_device_type import (
    flex_attention_supported_platform as supported_platform,
    instantiate_device_type_tests,
    largeTensorTest,
    skipCPUIf,
)
from torch.utils._triton import has_triton


# Use this decorator only when hitting Triton bugs on H100
running_on_a100_only = skipUnless(
    (torch.cuda.is_available() and has_triton())
    and (torch.cuda.get_device_capability() == (8, 0) or torch.version.hip),
    "Requires Triton + A100 or Triton + ROCm",
)

Tolerances = namedtuple("Tolerances", ["atol", "rtol"])
torch.set_float32_matmul_precision("high")

index = torch.ops.aten.index
Tensor = torch.Tensor


T = TypeVar("T")
M = TypeVar("M", bound=Callable)


def large_tensor_test_class(
    size: str, device: Optional[Union[torch.device, str]] = None
) -> Callable[[type[T]], type[T]]:
    def decorator(cls: type[T]) -> type[T]:
        for name, method in list(cls.__dict__.items()):
            if callable(method) and name.startswith("test_"):
                setattr(cls, name, largeTensorTest(size, device)(method))
        return cls

    return decorator


@contextmanager
def temp_float32_matmul_precision(precision: str):
    """
    Temporarily set the float32 matmul precision and restore it after the context is exited.

    Args:
    precision (str): The precision to set ('highest', 'high', or 'medium').
    """
    original_precision = torch.get_float32_matmul_precision()
    try:
        torch.set_float32_matmul_precision(precision)
        yield
    finally:
        torch.set_float32_matmul_precision(original_precision)


def skip_on_cpu(test_func):
    """Decorator to skip tests that are not supported on CPU."""

    @functools.wraps(test_func)
    def wrapper(self, device, *args, **kwargs):
        if device == "cpu":
            self.skipTest("Not supported on CPU")
        return test_func(self, device, *args, **kwargs)

    return wrapper


def rmse(ref, res):
    """
    Calculate root mean squared error
    """
    return torch.sqrt(torch.mean(torch.square(ref - res)))


def create_attention(score_mod, block_mask, enable_gqa=False):
    return functools.partial(
        flex_attention,
        score_mod=score_mod,
        block_mask=block_mask,
        enable_gqa=enable_gqa,
    )


def create_block_mask_test(score_mod, query, key):
    block_mask = create_block_mask(
        score_mod,
        1,
        1,
        query.shape[-2],
        key.shape[-2],
        query.device,
    )
    return block_mask


@dataclass
class DeviceConfig:
    dtypes: list[torch.dtype]
    dtypes_fast: list[torch.dtype]


TEST_ON_CUDA = (
    torch.cuda.is_available()
    and torch.utils._triton.has_triton()
    and torch.cuda.get_device_capability() >= (8, 0)
)

device_configs = {}
test_device = []

# Configure CUDA if available
if TEST_ON_CUDA:
    test_device.append("cuda")
    device_configs["cuda"] = DeviceConfig(
        dtypes=(
            [torch.float32, torch.bfloat16, torch.float16]
            if PLATFORM_SUPPORTS_BF16
            else [torch.float16, torch.float32]
        ),
        dtypes_fast=[torch.float16],
    )

# Always configure CPU
test_device.append("cpu")
torch_config_string = torch.__config__.show()
LONG_COMPILATION_ON_CPU = False

if "CLANG" in torch_config_string.upper():
    # if the compiler is clang, skip UT for CPU due to long compilation time found in CI
    # TODO: check reason of long compile time
    LONG_COMPILATION_ON_CPU = True

device_configs["cpu"] = DeviceConfig(
    dtypes=(
        [torch.float32, torch.bfloat16, torch.float16]
        if torch.backends.mkldnn.is_available()
        and torch.ops.mkldnn._is_mkldnn_bf16_supported()
        else [torch.float32]
    ),
    dtypes_fast=[torch.float32],
)

test_device = tuple(test_device)
DEVICE_SUPPORTS_BACKWARDS = set("cuda")


def device_dtype_pairs(fast: bool = False):
    """Generate (device, dtype) pairs for parameterization based on DeviceConfig"""
    pairs = []
    for device in test_device:
        config = device_configs[device]
        for dtype in config.dtypes:
            pairs.append((device, dtype))
    return pairs


# --------- Useful score mod functions for testing ---------
def _causal(
    score: Tensor,
    batch: Tensor,
    head: Tensor,
    token_q: Tensor,
    token_kv: Tensor,
) -> Tensor:
    return torch.where(token_q >= token_kv, score, float("-inf"))


def _rel_bias(
    score: Tensor,
    batch: Tensor,
    head: Tensor,
    token_q: Tensor,
    token_kv: Tensor,
) -> Tensor:
    return score + (token_q - token_kv)


def _rel_causal(
    score: Tensor,
    batch: Tensor,
    head: Tensor,
    token_q: Tensor,
    token_kv: Tensor,
) -> Tensor:
    return torch.where(token_q >= token_kv, score + (token_q - token_kv), float("-inf"))


def _generate_alibi_bias(num_heads: int):
    def _alibi_bias(
        score: Tensor,
        batch: Tensor,
        head: Tensor,
        token_q: Tensor,
        token_kv: Tensor,
    ) -> Tensor:
        scale = torch.exp2(-((head + 1) * 8.0 / num_heads))
        return score + (token_kv - token_q) * scale

    return _alibi_bias


def _inverse_causal(score, b, h, m, n):
    return torch.where(m <= n, score, float("-inf"))


def _times_two(score, b, h, m, n):
    """Joint graph needed for correctness"""
    return score * 2


def _squared(score, b, h, m, n):
    """Joint graph needed for correctness"""
    return score * score


def _head_offset(dtype: torch.dtype, device: str):
    """Captured Buffer"""
    head_offset = torch.rand(H, device=device, dtype=dtype)

    def score_mod(score, b, h, m, n):
        return score * head_offset[h]

    return score_mod


def _trig(score, b, h, m, n):
    """Joint graph needed for correctness"""
    return torch.sin(torch.cos(score)) + torch.tan(b)


def _trig2(score, b, h, m, n):
    """Branching joint graph"""
    cos_score = torch.cos(score)
    sin_score = torch.sin(score)
    z = cos_score * sin_score + torch.tan(b)
    return z


# --------- Useful mask mod functions for testing ---------
def _causal_mask(
    batch: Tensor,
    head: Tensor,
    token_q: Tensor,
    token_kv: Tensor,
) -> Tensor:
    return token_q >= token_kv


def _inverse_causal_mask(
    batch: Tensor,
    head: Tensor,
    token_q: Tensor,
    token_kv: Tensor,
) -> Tensor:
    return token_q <= token_kv


test_score_mods = [
    _identity,
    _times_two,
    _squared,
    _causal,
    _inverse_causal,
    _rel_bias,
    _rel_causal,
    _generate_alibi_bias(8),
]

test_score_mask_mod_map = {
    _identity: noop_mask,
    _times_two: noop_mask,
    _squared: noop_mask,
    _causal: _causal_mask,
    _inverse_causal: _inverse_causal_mask,
    _rel_bias: noop_mask,
    _rel_causal: _causal_mask,
    _generate_alibi_bias(8): noop_mask,
}

captured_buffers_map = {
    "_head_offset": _head_offset,
}

<<<<<<< HEAD
B = 4
H = 8
=======
B = 2
H = 4
>>>>>>> 87ea3cbe
S = 256
D = 64

test_Hq_Hkv = [
    (4, 2),
    (4, 1),
]

test_Bq_Bkv = [
    (3, 1),
    (4, 1),
    (5, 1),
]

test_block_size = [
    128,
    256,
    (128, 256),
    (256, 128),
]

test_strides = [
    ((H * S * D, S * D, D, 1), 997),  # offset
    ((H * D, D, B * H * D, 1), 499),  # transposed dimensions
    ((H * S * D, D, H * D, 1), 0),  # heads/sequence transposed
    (
        (S * (D + 1), B * S * (D + 1), (D + 1), 1),
        293,
    ),  # additional buffer on one dim
    (
        (1, D, (B + 1) * (H + 1) * D, 1),
        97,
    ),  # additional buffer on multiple dim + shared dimension
]


def query_key_value_clones(
    query: torch.Tensor,
    key: torch.Tensor,
    value: torch.Tensor,
    dtype: Optional[torch.dtype] = None,
):
    """Clones the query, key, and value tensors and moves them to the specified dtype."""
    if dtype is None:
        dtype = query.dtype
    query_ref = query.detach().clone().to(dtype).requires_grad_(query.requires_grad)
    key_ref = key.detach().clone().to(dtype).requires_grad_(key.requires_grad)
    value_ref = value.detach().clone().to(dtype).requires_grad_(value.requires_grad)
    return query_ref, key_ref, value_ref


def batch_reserve(paged_attention: PagedAttention, target_seq_len: Tensor):
    (B,) = target_seq_len.shape
    for b in range(B):
        paged_attention.reserve(
            torch.tensor(b),
            target_seq_len[b],
        )


@large_tensor_test_class("2GB", device="cuda")
class TestFlexAttention(InductorTestCase):
    def setUp(self):
        super().setUp()
        skipCPUIf(
            LONG_COMPILATION_ON_CPU,
            "skip UT for CPU due to long compilation time found in CI",
        )

    def _check_equal(
        self,
        golden_out: torch.Tensor,
        ref_out: torch.Tensor,
        compiled_out: torch.Tensor,
        fudge_factor: float,
        tensor_name: Optional[str] = None,
    ):
        compiled_error = (golden_out - compiled_out).abs().mean()
        ref_error = (golden_out - ref_out).abs().mean()
        if torch.isnan(compiled_error).any() or torch.isnan(ref_error).any():
            self.assertTrue(False, "Output/Grad with NaN")
        if compiled_error > ref_error * fudge_factor:
            name = tensor_name if tensor_name is not None else ""
            msg = f"{name} Compiled error {compiled_error} is greater than ref error {ref_error} by more than {fudge_factor}X."
            self.assertTrue(False, msg)

    def _check_out(
        self,
        golden_out: torch.Tensor,
        ref_out: torch.Tensor,
        compiled_out: torch.Tensor,
        is_paged_attention: bool = False,
    ):
        dtype = ref_out.dtype
        with torch.no_grad():
            # Note, it seems like we really are less accurate than the float32
            # computation, likely due to the online softmax
            if dtype == torch.float32:
                fudge_factor = 10.0
                if is_paged_attention:
                    # paged attention is less accurate since it may reorder
                    # the blocks from block mask
                    fudge_factor = 20.0
            else:
                fudge_factor = 1.1

            # Checkout output
            self._check_equal(golden_out, ref_out, compiled_out, fudge_factor, "Out")

    def _check_out_and_grad(
        self,
        golden_out: torch.Tensor,
        ref_out: torch.Tensor,
        compiled_out: torch.Tensor,
        q_gold: torch.Tensor,
        q_ref: torch.Tensor,
        q: torch.Tensor,
        k_gold: torch.Tensor,
        k_ref: torch.Tensor,
        k: torch.Tensor,
        v_gold: torch.Tensor,
        v_ref: torch.Tensor,
        v: torch.Tensor,
    ):
        dtype = ref_out.dtype
        with torch.no_grad():
            # Note, it seems like we really are less accurate than the float32
            # computation, likely due to the online softmax
            if dtype == torch.float32:
                fudge_factor = 10.0
            else:
                fudge_factor = 1.1

            # Checkout output
            self._check_equal(golden_out, ref_out, compiled_out, fudge_factor, "Out")

            # Check gradients
            q_fudge_factor = 1.0 * fudge_factor
            self._check_equal(
                q_gold.grad, q_ref.grad, q.grad, q_fudge_factor, "Grad_Query"
            )
            k_fudge_factor = 1.0 * fudge_factor
            self._check_equal(
                k_gold.grad, k_ref.grad, k.grad, k_fudge_factor, "Grad_Key"
            )
            v_fudge_factor = 1.0 * fudge_factor
            self._check_equal(
                v_gold.grad, v_ref.grad, v.grad, v_fudge_factor, "Grad_Value"
            )

    def run_test(
        self,
        score_mod: _score_mod_signature,
        dtype: torch.dtype = torch.float16,
        Q_B: int = B,
        Q_H: int = H,
        Q_S: int = S,
        Q_D: int = D,
        KV_B: Optional[int] = None,
        KV_H: Optional[int] = None,
        KV_S: Optional[int] = None,
        V_D: Optional[int] = None,
        block_mask: Optional[BlockMask] = None,
        device="cuda",
    ):
        if KV_B is None:
            KV_B = Q_B
        if KV_H is None:
            KV_H = Q_H
        if KV_S is None:
            KV_S = Q_S
        if V_D is None:
            V_D = Q_D

        if device == "cpu" and dtype is torch.float16:
            dtype = torch.float32

        requires_grad = device in DEVICE_SUPPORTS_BACKWARDS
        q = torch.randn(
            (Q_B, Q_H, Q_S, Q_D),
            dtype=dtype,
            device=device,
            requires_grad=requires_grad,
        )
        k = torch.randn(
            (KV_B, KV_H, KV_S, Q_D),
            dtype=dtype,
            device=device,
            requires_grad=requires_grad,
        )
        v = torch.randn(
            (KV_B, KV_H, KV_S, V_D),
            dtype=dtype,
            device=device,
            requires_grad=requires_grad,
        )
        if block_mask is None:
            block_mask = create_block_mask(
                noop_mask, Q_B, Q_H, Q_S, KV_S, device=device
            )
        q_ref, k_ref, v_ref = query_key_value_clones(q, k, v)
        q_gold, k_gold, v_gold = query_key_value_clones(q, k, v, torch.float64)
        sdpa_partial = create_attention(
            score_mod, block_mask, enable_gqa=(not Q_H == KV_H)
        )

        compiled_sdpa = torch.compile(sdpa_partial)
        golden_out = sdpa_partial(q_gold, k_gold, v_gold)
        ref_out = sdpa_partial(q_ref, k_ref, v_ref)
        compiled_out = compiled_sdpa(q, k, v)

        assert isinstance(golden_out, torch.Tensor)
        assert isinstance(ref_out, torch.Tensor)
        assert isinstance(compiled_out, torch.Tensor)

<<<<<<< HEAD
        if requires_grad:
=======
        if not requires_grad:
>>>>>>> 87ea3cbe
            self._check_out(
                golden_out,
                ref_out,
                compiled_out,
                is_paged_attention=False,
            )
        else:
            backward_grad = torch.randn(
                (Q_B, Q_H, Q_S, V_D), dtype=dtype, device=device
            )

            golden_out.backward(backward_grad.to(torch.float64))
            ref_out.backward(backward_grad)
            compiled_out.backward(backward_grad)

            self._check_out_and_grad(
                golden_out,
                ref_out,
                compiled_out,
                q_gold,
                q_ref,
                q,
                k_gold,
                k_ref,
                k,
                v_gold,
                v_ref,
                v,
            )

    def preprocess_paged_attention(
        self,
        score_mod: Optional[Callable],
        q: Tensor,
        k: Tensor,
        v: Tensor,
        block_mask,
        dtype: torch.dtype = torch.float16,
        page_size: int = 128,
        device="cuda",
    ) -> tuple[Tensor, Tensor, BlockMask, _score_mod_signature]:
        assert block_mask is not None, "Must provide block_mask"
        Q_B, Q_H, Q_S, _ = q.shape
        KV_B, KV_H, KV_S, QK_D = k.shape
        _, _, _, V_D = v.shape

        # test with different batch size
        max_batch_size = max(Q_B, KV_B) + 3

        n_pages = (KV_S + page_size - 1) // page_size * max_batch_size

        # allocate cache
        MAX_CACHED_SEQ_LEN = n_pages * page_size
        k_cache = torch.zeros(
            1,
            KV_H,
            MAX_CACHED_SEQ_LEN,
            QK_D,
            device=device,
            dtype=dtype,
        )
        v_cache = torch.zeros(
            1,
            KV_H,
            MAX_CACHED_SEQ_LEN,
            V_D,
            device=device,
            dtype=dtype,
        )

        # For testing purposes, we randomly initialize the page table, which maps
        # (batch_idx, logical_block_idx) to physical_block_idx. Specifically, PagedAttention
        # maintains a stack empty_pages of unused physical_block_idx. The `batch_reserve`
        # function grabs physical_block_idx from the top of empty_pages until there are enough
        # pages for each batch index (i.e., num pages for batch_idx >= target_seq_len[batch_idx]).
        # For example, at the first batch_reserve call, physical block indices (1,...,KV_S//4)
        # are allocated to batch index 0, and physical block indices
        # (KV_S//4+1, ..., KV_S//4 + KV_S//2) are allocated to batch index 1, etc.
        # Thus, kv tensors of batch index 1 will be scattered in the kv cache, simulating
        # a real use case of paged attention.
        paged_attention = PagedAttention(
            n_pages, page_size, max_batch_size, device=device
        )
        batch_reserve(
            paged_attention,
            torch.tensor([KV_S // 4, KV_S // 2, KV_S // 4, KV_S // 3], device=device),
        )
        batch_reserve(
            paged_attention,
            torch.tensor([KV_S // 4, KV_S // 2, KV_S // 2, KV_S // 2], device=device),
        )
        batch_reserve(
            paged_attention,
            torch.tensor([KV_S // 2, KV_S, KV_S // 2, KV_S], device=device),
        )
        batch_reserve(
            paged_attention, torch.tensor([KV_S, KV_S, KV_S, KV_S], device=device)
        )

        # update cache with k and v
        input_pos = (
            torch.arange(KV_S, device=device, dtype=torch.int32)
            .unsqueeze(0)
            .expand(KV_B, KV_S)
        )
        batch_idx = torch.arange(KV_B, device=device, dtype=torch.int32)
        paged_attention.assign(batch_idx, input_pos, k, v, k_cache, v_cache)

        # convert block mask and score mod
        converted_block_mask = paged_attention.convert_logical_block_mask(block_mask)
        converted_score_mod = paged_attention.get_score_mod(score_mod)
        return k_cache, v_cache, converted_block_mask, converted_score_mod

    def run_paged_attention(
        self,
        score_mod: Optional[Callable],
        q: Tensor,
        k: Tensor,
        v: Tensor,
        dtype: torch.dtype = torch.float16,
        block_mask: Optional[BlockMask] = None,
        device="cuda",
    ) -> tuple[Tensor, Tensor]:
        B, Q_H, Q_S, KV_H, KV_S = (
            q.shape[0],
            q.shape[1],
            q.shape[2],
            k.shape[1],
            k.shape[2],
        )

        if block_mask is None:
            block_mask = create_block_mask(noop_mask, B, 1, Q_S, KV_S, device=device)

        (
            k_cache,
            v_cache,
            converted_block_mask,
            converted_score_mod,
        ) = self.preprocess_paged_attention(
            score_mod, q, k, v, block_mask, dtype, block_mask.BLOCK_SIZE[1], device
        )

        compiled_sdpa = torch.compile(flex_attention)

        # compute
        return_lse = True
        requires_grad = device in DEVICE_SUPPORTS_BACKWARDS
        if not requires_grad:
            return_lse = False
            compiled_lse = None
            compiled_out = compiled_sdpa(
                q,
                k_cache,
                v_cache,
                return_lse=return_lse,
                block_mask=converted_block_mask,
                score_mod=converted_score_mod,
                enable_gqa=(not Q_H == KV_H),
            )

        else:
            compiled_out, compiled_lse = compiled_sdpa(
                q,
                k_cache,
                v_cache,
                return_lse=return_lse,
                block_mask=converted_block_mask,
                score_mod=converted_score_mod,
                enable_gqa=(not Q_H == KV_H),
            )
        return compiled_out, compiled_lse

    def run_test_with_paged_attention(
        self,
        score_mod: Optional[Callable] = _identity,
        dtype: torch.dtype = torch.float16,
        Q_B: int = B,
        Q_H: int = H,
        Q_S: int = S,
        QK_D: int = D,
        KV_B: int = B,
        KV_H: int = H,
        KV_S: int = S,
        V_D: int = D,
        block_mask: Optional[BlockMask] = None,
        device="cuda",
    ):
        assert Q_H % KV_H == 0
        if device == "cpu" and dtype is torch.float16:
            dtype = torch.float32

        q = torch.randn(
            (Q_B, Q_H, Q_S, QK_D), dtype=dtype, device=device, requires_grad=False
        )
        k = torch.randn(
            (KV_B, KV_H, KV_S, QK_D),
            dtype=dtype,
            device=device,
            requires_grad=False,
        )
        v = torch.randn(
            (KV_B, KV_H, KV_S, V_D),
            dtype=dtype,
            device=device,
            requires_grad=False,
        )
        q_ref, k_ref, v_ref = query_key_value_clones(q, k, v)
        q_gold, k_gold, v_gold = query_key_value_clones(q, k, v, torch.float64)

        if block_mask is None:
            block_mask = create_block_mask(noop_mask, Q_B, 1, Q_S, KV_S, device=device)

        sdpa_partial = create_attention(
            score_mod, block_mask, enable_gqa=(not Q_H == KV_H)
        )
        golden_out, golden_lse = sdpa_partial(q_gold, k_gold, v_gold, return_lse=True)
        ref_out, ref_lse = sdpa_partial(q_ref, k_ref, v_ref, return_lse=True)

        compiled_out, compiled_lse = self.run_paged_attention(
            score_mod, q, k, v, dtype, block_mask, device
        )
        self._check_out(
            golden_out,
            ref_out,
            compiled_out,
            is_paged_attention=True,
        )
        requires_grad = device in DEVICE_SUPPORTS_BACKWARDS
        if requires_grad:
            self._check_out(
                golden_lse,
                ref_lse,
                compiled_lse,
                is_paged_attention=True,
            )

    def run_test_with_call(
        self,
        sdpa_call: Callable,
        dtype: torch.dtype = torch.float16,
        Q_B: int = B,
        Q_H: int = H,
        Q_S: int = S,
        Q_D: int = D,
        KV_B: int = B,
        KV_H: int = H,
        KV_S: int = S,
        V_D: int = D,
        device="cuda",
    ):
        if device == "cpu" and dtype is torch.float16:
            dtype = torch.float32

        requires_grad = device in DEVICE_SUPPORTS_BACKWARDS

        q = torch.randn(
            (Q_B, Q_H, Q_S, Q_D),
            dtype=dtype,
            device=device,
            requires_grad=requires_grad,
        )
        k = torch.randn(
            (KV_B, KV_H, KV_S, Q_D),
            dtype=dtype,
            device=device,
            requires_grad=requires_grad,
        )
        v = torch.randn(
            (KV_B, KV_H, KV_S, V_D),
            dtype=dtype,
            device=device,
            requires_grad=requires_grad,
        )
        q_ref, k_ref, v_ref = query_key_value_clones(q, k, v)
        q_gold, k_gold, v_gold = query_key_value_clones(q, k, v, torch.float64)
        compiled_sdpa = torch.compile(sdpa_call)
        golden_out = sdpa_call(q_gold, k_gold, v_gold)
        ref_out = sdpa_call(q_ref, k_ref, v_ref)
        compiled_out = compiled_sdpa(q, k, v)
        if not requires_grad:
            self._check_out(
                golden_out,
                ref_out,
                compiled_out,
                is_paged_attention=False,
            )
        else:
            backward_grad = torch.randn(
                (Q_B, Q_H, Q_S, V_D), dtype=dtype, device=device
            )

            golden_out.backward(backward_grad.to(torch.float64))
            ref_out.backward(backward_grad)
            compiled_out.backward(backward_grad)

            self._check_out_and_grad(
                golden_out,
                ref_out,
                compiled_out,
                q_gold,
                q_ref,
                q,
                k_gold,
                k_ref,
                k,
                v_gold,
                v_ref,
                v,
            )

    def run_dynamic_test(
        self,
        score_mask_mod: tuple[Callable, Callable],
        dtype: torch.dtype = torch.float16,
        B: int = B,
        H: int = H,
        S: int = S,
        D: int = D,
        device="cuda",
    ):
        if device == "cpu" and dtype is torch.float16:
            dtype = torch.float32

        score_mod, mask_mod = score_mask_mod

        # First batch with original dimensions (B, H, S, D)
        block_mask1 = create_block_mask(mask_mod, 1, 1, S, S, device=device)
        sdpa_partial1 = create_attention(score_mod, block_mask=block_mask1)

        requires_grad = device in DEVICE_SUPPORTS_BACKWARDS

        q1 = torch.randn(
            (B, H, S, D),
            dtype=dtype,
            device=device,
            requires_grad=requires_grad,
        )
        k1 = torch.randn(
            (B, H, S, D),
            dtype=dtype,
            device=device,
            requires_grad=requires_grad,
        )
        v1 = torch.randn(
            (B, H, S, D),
            dtype=dtype,
            device=device,
            requires_grad=requires_grad,
        )
        q1_ref, k1_ref, v1_ref = query_key_value_clones(q1, k1, v1)
        q1_gold, k1_gold, v1_gold = query_key_value_clones(q1, k1, v1, torch.float64)
        ref_out1 = sdpa_partial1(q1_ref, k1_ref, v1_ref)
        golden_out1 = sdpa_partial1(q1_gold, k1_gold, v1_gold)

        if requires_grad:
            backward_grad1 = torch.randn((B, H, S, D), dtype=dtype, device=device)
            golden_out1.backward(backward_grad1.to(torch.float64))
            ref_out1.backward(backward_grad1)

        # Second batch with modified dimensions (B * 2, H, S / 2, D)
        B = int(B * 2)
        S = int(S / 2)
        block_mask2 = create_block_mask(mask_mod, 1, 1, S, S, device=device)
        sdpa_partial2 = create_attention(score_mod, block_mask=block_mask2)

        q2 = torch.randn(
            (B, H, S, D),
            dtype=dtype,
            device=device,
            requires_grad=requires_grad,
        )
        k2 = torch.randn(
            (B, H, S, D),
            dtype=dtype,
            device=device,
            requires_grad=requires_grad,
        )
        v2 = torch.randn(
            (B, H, S, D),
            dtype=dtype,
            device=device,
            requires_grad=requires_grad,
        )
        q2_ref, k2_ref, v2_ref = query_key_value_clones(q2, k2, v2)
        q2_gold, k2_gold, v2_gold = query_key_value_clones(q2, k2, v2, torch.float64)
        ref_out2 = sdpa_partial2(q2_ref, k2_ref, v2_ref)
        golden_out2 = sdpa_partial2(q2_gold, k2_gold, v2_gold)

        if requires_grad:
            backward_grad2 = torch.randn((B, H, S, D), dtype=dtype, device=device)
            golden_out2.backward(backward_grad2.to(torch.float64))
            ref_out2.backward(backward_grad2)

        # Third batch with modified dimensions (B * 2, H, S / 4, D)
        S = int(S / 2)
        block_mask3 = create_block_mask(mask_mod, 1, 1, S, S, device=device)
        sdpa_partial3 = create_attention(score_mod, block_mask=block_mask3)

        q3 = torch.randn(
            (B, H, S, D),
            dtype=dtype,
            device=device,
            requires_grad=requires_grad,
        )
        k3 = torch.randn(
            (B, H, S, D),
            dtype=dtype,
            device=device,
            requires_grad=requires_grad,
        )
        v3 = torch.randn(
            (B, H, S, D),
            dtype=dtype,
            device=device,
            requires_grad=requires_grad,
        )
        q3_ref, k3_ref, v3_ref = query_key_value_clones(q3, k3, v3)
        q3_gold, k3_gold, v3_gold = query_key_value_clones(q3, k3, v3, torch.float64)
        ref_out3 = sdpa_partial3(q3_ref, k3_ref, v3_ref)
        golden_out3 = sdpa_partial3(q3_gold, k3_gold, v3_gold)

        if requires_grad:
            backward_grad3 = torch.randn((B, H, S, D), dtype=dtype, device=device)
            golden_out3.backward(backward_grad3.to(torch.float64))
            ref_out3.backward(backward_grad3)

        # Clear dynamo counters
        torch._dynamo.reset()

        # First compilation with original dimensions
        backend = torch._dynamo.testing.CompileCounterWithBackend("inductor")
        compiled_sdpa1 = torch.compile(sdpa_partial1, backend=backend, dynamic=True)
        compiled_out1 = compiled_sdpa1(q1, k1, v1)

        if requires_grad:
            compiled_out1.backward(backward_grad1)

            self._check_out_and_grad(
                golden_out1,
                ref_out1,
                compiled_out1,
                q1_gold,
                q1_ref,
                q1,
                k1_gold,
                k1_ref,
                k1,
                v1_gold,
                v1_ref,
                v1,
            )
        else:
            self._check_out(golden_out1, ref_out1, compiled_out1)
        self.assertEqual(backend.frame_count, 1)

        # Second compilation with new dimensions
        compiled_sdpa2 = torch.compile(sdpa_partial2, backend=backend, dynamic=True)
        compiled_out2 = compiled_sdpa2(q2, k2, v2)

        if requires_grad:
            compiled_out2.backward(backward_grad2)

            self._check_out_and_grad(
                golden_out2,
                ref_out2,
                compiled_out2,
                q2_gold,
                q2_ref,
                q2,
                k2_gold,
                k2_ref,
                k2,
                v2_gold,
                v2_ref,
                v2,
            )
        else:
            self._check_out(golden_out2, ref_out2, compiled_out2)
        self.assertEqual(backend.frame_count, 1)

        # Third compilation with new dimensions
        compiled_sdpa3 = torch.compile(sdpa_partial3, backend=backend, dynamic=True)
        compiled_out3 = compiled_sdpa3(q3, k3, v3)

        if requires_grad:
            compiled_out3.backward(backward_grad3)

            self._check_out_and_grad(
                golden_out3,
                ref_out3,
                compiled_out3,
                q3_gold,
                q3_ref,
                q3,
                k3_gold,
                k3_ref,
                k3,
                v3_gold,
                v3_ref,
                v3,
            )
        else:
            self._check_out(golden_out3, ref_out3, compiled_out3)
        self.assertEqual(backend.frame_count, 1)

    def run_automatic_dynamic_test(
        self,
        score_mod: Callable,
        dtype: torch.dtype = torch.float16,
        B: int = B,
        H: int = H,
        S: int = S,
        D: int = D,
        device="cuda",
    ):
        if device == "cpu" and dtype is torch.float16:
            dtype = torch.float32

        block_mask1 = create_block_mask(noop_mask, 1, 1, S, S, device=device)
        sdpa_partial1 = create_attention(score_mod, block_mask=block_mask1)
        # The first eager batch, shape (B, H, S, D)
        requires_grad = device in DEVICE_SUPPORTS_BACKWARDS

        q1 = torch.randn(
            (B, H, S, D),
            dtype=dtype,
            device=device,
            requires_grad=requires_grad,
        )
        k1 = torch.randn(
            (B, H, S, D),
            dtype=dtype,
            device=device,
            requires_grad=requires_grad,
        )
        v1 = torch.randn(
            (B, H, S, D),
            dtype=dtype,
            device=device,
            requires_grad=requires_grad,
        )
        golden_out1 = sdpa_partial1(
            q1.to(torch.float64), k1.to(torch.float64), v1.to(torch.float64)
        )
        ref_out1 = sdpa_partial1(q1, k1, v1)

        # The second eager batch, shape (B * 2, H, S / 2, D)
        B = int(B * 2)
        S = int(S / 2)
        block_mask2 = create_block_mask(noop_mask, 1, 1, S, S, device=device)
        sdpa_partial2 = create_attention(score_mod, block_mask=block_mask2)
        q2 = torch.randn(
            (B, H, S, D),
            dtype=dtype,
            device=device,
            requires_grad=requires_grad,
        )
        k2 = torch.randn(
            (B, H, S, D),
            dtype=dtype,
            device=device,
            requires_grad=requires_grad,
        )
        v2 = torch.randn(
            (B, H, S, D),
            dtype=dtype,
            device=device,
            requires_grad=requires_grad,
        )
        golden_out2 = sdpa_partial2(
            q2.to(torch.float64), k2.to(torch.float64), v2.to(torch.float64)
        )
        ref_out2 = sdpa_partial2(q2, k2, v2)

        # The third eager batch, shape (B * 4, H, S / 4, D)
        B = int(B * 2)
        S = int(S / 2)
        block_mask3 = create_block_mask(noop_mask, 1, 1, S, S, device=device)
        sdpa_partial3 = create_attention(score_mod, block_mask=block_mask3)
        q3 = torch.randn(
            (B, H, S, D),
            dtype=dtype,
            device=device,
            requires_grad=requires_grad,
        )
        k3 = torch.randn(
            (B, H, S, D),
            dtype=dtype,
            device=device,
            requires_grad=requires_grad,
        )
        v3 = torch.randn(
            (B, H, S, D),
            dtype=dtype,
            device=device,
            requires_grad=requires_grad,
        )
        golden_out3 = sdpa_partial3(
            q3.to(torch.float64), k3.to(torch.float64), v3.to(torch.float64)
        )
        ref_out3 = sdpa_partial3(q3, k3, v3)

        # Need to clear dynamo counters, since flex attention eager mode also uses dynamo tracing.
        # We check dynamo counters["frames"]["ok"] to ensure:
        # 1, the first batch is compiled with static shape
        # 2, the second batch is compiled with dynamic shape
        # 3, no re-compilation in the third batch
        torch._dynamo.reset()

        # Note, it seems like we really are less accurate than the float32
        # computation, likely due to the online softmax
        if dtype == torch.float32:
            fudge_factor = 10.0
        else:
            fudge_factor = 1.1

        # The first batch.
        backend = torch._dynamo.testing.CompileCounterWithBackend("inductor")
        compiled_out1 = torch.compile(sdpa_partial1, backend=backend)(q1, k1, v1)
        self._check_equal(golden_out1, ref_out1, compiled_out1, fudge_factor)
        self.assertEqual(backend.frame_count, 1)

        # The second batch (automatic dynamic).
        compiled_out2 = torch.compile(sdpa_partial2, backend=backend)(q2, k2, v2)
        self._check_equal(golden_out2, ref_out2, compiled_out2, fudge_factor)
        self.assertEqual(backend.frame_count, 2)

        # The third batch (no re-compilation).
        compiled_out3 = torch.compile(sdpa_partial3, backend=backend)(q3, k3, v3)
        self._check_equal(golden_out3, ref_out3, compiled_out3, fudge_factor)
        self.assertEqual(backend.frame_count, 2)

    @supported_platform
    @common_utils.parametrize("device,dtype", device_dtype_pairs())
    @common_utils.parametrize("score_mod", test_score_mods)
    def test_builtin_score_mods(self, device, dtype: torch.dtype, score_mod: Callable):
        self.run_test(score_mod, dtype, device=device)
        self.run_test_with_paged_attention(score_mod, dtype, device=device)

    @running_on_a100_only
    @common_utils.parametrize("device,dtype", device_dtype_pairs(fast=True))
    @common_utils.parametrize("score_mod", test_score_mods)
    def test_builtin_score_mods_seqlen_lt_default_sparse_block_size(
        self, device, dtype: torch.dtype, score_mod: Callable
    ):
        # _DEFAULT_SPARSE_BLOCK_SIZE is 128
        attention = functools.partial(
            flex_attention,
            score_mod=score_mod,
            kernel_options={"FORCE_USE_FLEX_ATTENTION": True},
        )
        self.run_test_with_call(
            attention, dtype, B, H, 64, D, B, H, 64, D, device=device
        )

    @running_on_a100_only
    @common_utils.parametrize("device,dtype", device_dtype_pairs(fast=True))
    @common_utils.parametrize("score_mod", test_score_mods)
    def test_builtin_score_mods_seqlen_lt_custom_sparse_block_size(
        self, device, dtype: torch.dtype, score_mod: Callable
    ):
        def causal_mask(b, h, q, kv):
            return q >= kv

        block_mask = create_block_mask(
            causal_mask, 1, 1, 64, 64, BLOCK_SIZE=256, device=device
        )
        attention = functools.partial(
            flex_attention,
            score_mod=score_mod,
            block_mask=block_mask,
            kernel_options={"FORCE_USE_FLEX_ATTENTION": True},
        )
        self.run_test_with_call(
            attention, dtype, B, H, 64, D, B, H, 64, D, device=device
        )

    @supported_platform
    @common_utils.parametrize("device,dtype", device_dtype_pairs(fast=True))
    @common_utils.parametrize("score_mask_mod", test_score_mask_mod_map.items())
    def test_builtin_score_mods_dynamic(
        self, device, dtype: torch.dtype, score_mask_mod: tuple[Callable, Callable]
    ):
        self.run_dynamic_test(score_mask_mod, dtype, device=device)

    @supported_platform
    @common_utils.parametrize("device,dtype", device_dtype_pairs(fast=True))
    @common_utils.parametrize("score_mod", test_score_mods)
    def test_builtin_score_mods_automatic_dynamic(
        self, device, dtype: torch.dtype, score_mod: Callable
    ):
        self.run_automatic_dynamic_test(score_mod, dtype, device=device)

    @supported_platform
    @common_utils.parametrize("device,dtype", device_dtype_pairs(fast=True))
    @common_utils.parametrize("score_mod", test_score_mods)
    def test_builtin_score_mods_different_seqlen(
        self, device, dtype: torch.dtype, score_mod: Callable
    ):
        inputs = (
            score_mod,
            dtype,
            B,
            H,
            S // 2,  # Seqlen of Q is different from seqlen of K/V
            D,
            B,
            H,
            S,
            D,
        )
        self.run_test(*inputs, device=device)
        self.run_test_with_paged_attention(*inputs, device=device)

    @supported_platform
    @common_utils.parametrize("device,dtype", device_dtype_pairs())
    @common_utils.parametrize("score_mod", test_score_mods)
    @common_utils.parametrize("BLOCK_SIZE", test_block_size)
    def test_builtin_score_mods_different_block_size(
        self,
        device,
        dtype: torch.dtype,
        score_mod: Callable,
        BLOCK_SIZE: Union[int, tuple[int, int]],
    ):
        block_mask = create_block_mask(
            noop_mask, B, H, S, S, BLOCK_SIZE=BLOCK_SIZE, device=device
        )
        self.run_test(score_mod, dtype, block_mask=block_mask, device=device)
        self.run_test_with_paged_attention(
            score_mod, dtype, block_mask=block_mask, device=device
        )

    @supported_platform
    @common_utils.parametrize("device,dtype", device_dtype_pairs(fast=True))
    @common_utils.parametrize("batch_dims", test_Bq_Bkv)
    @common_utils.parametrize("head_dims", test_Hq_Hkv)
    @common_utils.parametrize("score_mod", test_score_mods)
    def test_kv_batch_broadcast(
        self,
        device,
        dtype: torch.dtype,
        batch_dims: tuple[int, int],
        head_dims: tuple[int, int],
        score_mod: Callable,
    ):
        Hq, Hkv = head_dims
        assert Hq % Hkv == 0

        Bq, Bkv = batch_dims
        assert Bq > 1 and Bkv == 1

        block_mask = create_block_mask(noop_mask, Bq, 1, S, S, device=device)

        self.run_test(
            score_mod, dtype, Bq, Hq, S, D, Bkv, Hkv, S, D, block_mask, device=device
        )

    @supported_platform
    @common_utils.parametrize("device,dtype", device_dtype_pairs(fast=True))
    @common_utils.parametrize("batch_dims", test_Bq_Bkv)
    @common_utils.parametrize("head_dims", test_Hq_Hkv)
    @common_utils.parametrize("score_mod", test_score_mods)
    def test_kv_batch_broadcast_causal_mask(
        self,
        device,
        dtype: torch.dtype,
        batch_dims: tuple[int, int],
        head_dims: tuple[int, int],
        score_mod: Callable,
    ):
        Hq, Hkv = head_dims
        assert Hq % Hkv == 0

        Bq, Bkv = batch_dims
        assert Bq > 1 and Bkv == 1

        def mask_mod(b, h, q, kv):
            return q >= kv

        block_mask = create_block_mask(mask_mod, Bq, 1, S, S, device=device)
        attention = functools.partial(
            flex_attention, block_mask=block_mask, enable_gqa=(not Hq == Hkv)
        )

        self.run_test_with_call(
            attention, dtype, Bq, Hq, S, D, Bkv, Hkv, S, D, device=device
        )

    @supported_platform
    @common_utils.parametrize("device,dtype", device_dtype_pairs(fast=True))
    @common_utils.parametrize("score_mod", test_score_mods)
    def test_GQA(self, device, dtype: torch.dtype, score_mod: Callable):
        inputs = (
            score_mod,
            dtype,
            B,
            H * 4,  # Hq = 4*Hkv.
            S // 8,
            D,
            B,
            H,
            S,
            D,
        )
        self.run_test(*inputs, device=device)
        self.run_test_with_paged_attention(*inputs, device=device)

    @supported_platform
    @common_utils.parametrize("device,dtype", device_dtype_pairs(fast=True))
    @common_utils.parametrize(
        "q_s", test_strides[:2]
    )  # TODO: fix layout for query braodcasting
    @common_utils.parametrize(
        "k_s,v_s",
        [
            (test_strides[0], test_strides[0]),
            (test_strides[0], test_strides[1]),
            (test_strides[2], test_strides[3]),
            (test_strides[3], test_strides[1]),
            # (test_strides[2], test_strides[4]), # TODO: Doesn't work for
            # broadcasting reasons i think
        ],
    )
    @common_utils.parametrize("do_s", test_strides[:3])
    def test_strided_inputs(self, device, dtype: torch.dtype, q_s, k_s, v_s, do_s):
        q1 = torch.randn((B * H * S * D * 2), dtype=dtype, device=device)
        k1 = torch.randn((B * H * S * D * 2), dtype=dtype, device=device)
        v1 = torch.randn((B * H * S * D * 2), dtype=dtype, device=device)
        do1 = torch.randn((B * H * S * D * 2), dtype=dtype, device=device)

        q_shape = (B, H, S // 2, D)
        k_shape = (B, H, S, D)
        v_shape = (B, H, S, D)
        do_shape = (B, H, S // 2, D)

        requires_grad = device in DEVICE_SUPPORTS_BACKWARDS

        def coerce_to_strides(val, shape, strides):
            strides, offset = strides
            val_max = [x * (y - 1) for x, y in zip(strides, shape)]
            assert sum(val_max) + offset < B * H * S * D * 2
            assert strides[-1] == 1
            return torch.as_strided(val, shape, strides, offset).requires_grad_(
                requires_grad
            )

        q = coerce_to_strides(q1, q_shape, q_s)
        k = coerce_to_strides(k1, k_shape, k_s)
        v = coerce_to_strides(v1, v_shape, v_s)
        do = coerce_to_strides(do1, do_shape, do_s)

        block_mask = _create_empty_block_mask(q, k)
        score_mod = _generate_alibi_bias(8)
        sdpa_partial = create_attention(score_mod=score_mod, block_mask=block_mask)
        compiled_sdpa = torch.compile(sdpa_partial)
        ref_out = sdpa_partial(q, k, v)
        compiled_out = compiled_sdpa(q, k, v)

        tolerance = Tolerances(atol=2e-1, rtol=2e-1)
        torch.testing.assert_close(
            ref_out, compiled_out, atol=tolerance.atol, rtol=tolerance.rtol
        )
        if requires_grad:
            ref_out.backward(do)
            ref_grads = [q.grad, k.grad, v.grad]
            q.grad = None
            k.grad = None
            v.grad = None

            compiled_out.backward(do)
            compiled_grads = [q.grad, k.grad, v.grad]
            q.grad = None
            k.grad = None
            v.grad = None
            torch.testing.assert_close(
                compiled_grads[0],
                ref_grads[0],
                atol=tolerance.atol,
                rtol=tolerance.rtol,
            )
            torch.testing.assert_close(
                compiled_grads[1],
                ref_grads[1],
                atol=tolerance.atol,
                rtol=tolerance.rtol,
            )
            torch.testing.assert_close(
                compiled_grads[2],
                ref_grads[2],
                atol=tolerance.atol,
                rtol=tolerance.rtol,
            )

        # test paged attention which does not support backward
        q.requires_grad, k.requires_grad, v.requires_grad = False, False, False
        paged_compiled_out, _ = self.run_paged_attention(
            score_mod, q, k, v, dtype, device=device
        )
        torch.testing.assert_close(
            ref_out, paged_compiled_out, atol=tolerance.atol, rtol=tolerance.rtol
        )

    @supported_platform
    def test_doc_mask_sparse(self, device):
        document_id = torch.zeros(S, dtype=torch.int, device=device)
        for i in range(0, S, 256):
            document_id[i : i + 256] = i // 256

        def document_masking_causal(score, b, h, q_idx, kv_idx):
            causal_mask = q_idx >= kv_idx
            document_mask = document_id[q_idx] == document_id[kv_idx]
            return torch.where(causal_mask & document_mask, score, -float("inf"))

        self.run_test(document_masking_causal, torch.float16, device=device)
        self.run_test_with_paged_attention(
            document_masking_causal, torch.float16, device=device
        )

    @supported_platform
    def test_index_multiple(self, device):
        bias = torch.randn(B, S, device=device)

        def index_multiple(score, b, h, q_idx, kv_idx):
            return score + bias[b][q_idx]

        self.run_test(index_multiple, torch.float16, device=device)
        self.run_test_with_paged_attention(index_multiple, torch.float16, device=device)

    @supported_platform
    def test_index_weird1(self, device):
        bias = torch.randn(4, B, H, S, device=device)

        def index_weird1(score, b, h, q_idx, kv_idx):
            return score + bias[0][b, h][q_idx]

        self.run_test(index_weird1, torch.float16, device=device)
        self.run_test_with_paged_attention(index_weird1, torch.float16, device=device)

    @supported_platform
    def test_index_weird2(self, device):
        bias = torch.randn(B, H, 4, S, device=device)
        which_bias = torch.tensor(0, device=device)

        def index_weird2(score, b, h, q_idx, kv_idx):
            return score + bias[b][h][which_bias, q_idx]

        self.run_test(index_weird2, torch.float16, device=device)
        self.run_test_with_paged_attention(index_weird2, torch.float16, device=device)

    @supported_platform
    @common_utils.parametrize("device,dtype", device_dtype_pairs())
    def test_skip_odd_keys(self, device, dtype: torch.dtype):
        def score_mod(score, b, h, q, kv):
            return torch.where(kv % 2 == 0, score, float("-inf"))

        self.run_test(score_mod, dtype, device=device)
        self.run_test_with_paged_attention(score_mod, dtype, device=device)

    @supported_platform
    @common_utils.parametrize("device,dtype", device_dtype_pairs())
    def test_function_composition(self, device, dtype: torch.dtype):
        def score_mod_1(score, b, h, m, n):
            return score + (m - n)

        def score_mod_2(score, b, h, m, n):
            return torch.where(m <= n, score, float("-inf"))

        def composed_score_mod(score, b, h, m, n):
            return score_mod_2(score_mod_1(score, b, h, m, n), b, h, m, n)

        self.run_test(composed_score_mod, dtype, device=device)
        self.run_test_with_paged_attention(composed_score_mod, dtype, device=device)

    @supported_platform
    @common_utils.parametrize("device,dtype", device_dtype_pairs())
    def test_captured_buffers_all_dims(self, device, dtype: torch.dtype):
        head_scale = torch.randn(H, device=device)
        batch_scale = torch.randn(B, device=device)
        tok_scale = torch.randn(S, device=device)

        def all_bias(score, batch, head, token_q, token_kv):
            score = score + tok_scale[token_q]
            score = score + batch_scale[batch]
            score = score + head_scale[head]
            return score

        self.run_test(all_bias, dtype, device=device)
        self.run_test_with_paged_attention(all_bias, dtype, device=device)

    @supported_platform
    @common_utils.parametrize("device,dtype", device_dtype_pairs(fast=True))
    def test_seq_masking(self, device, dtype):
        seq_idx = torch.zeros(S, device=device, dtype=torch.bool)
        seq_idx[S // 2 :] = 1

        def seq_mask_mod(score, b, h, q, kv):
            return torch.where(seq_idx[q] == seq_idx[kv], score, float("-inf"))

        self.run_test(seq_mask_mod, dtype, device=device)
        self.run_test_with_paged_attention(seq_mask_mod, dtype, device=device)

    @supported_platform
    @common_utils.parametrize("device,dtype", device_dtype_pairs(fast=True))
    def test_load_from_bias_seq_only(self, device, dtype):
        bias = torch.randn(S, S, device=device, dtype=dtype)

        def bias_mod(score, b, h, q, kv):
            return score + bias[q, kv]

        self.run_test(bias_mod, dtype, device=device)
        self.run_test_with_paged_attention(bias_mod, dtype, device=device)

    @supported_platform
    @common_utils.parametrize("device,dtype", device_dtype_pairs(fast=True))
    def test_load_from_bias_seq_batch(self, device, dtype):
        bias = torch.randn(B, S, S, device=device, dtype=dtype)

        def bias_mod(score, b, h, q, kv):
            return score + bias[b, q, kv]

        self.run_test(bias_mod, dtype, device=device)
        self.run_test_with_paged_attention(bias_mod, dtype, device=device)

    @supported_platform
    def test_load_from_view_buffer(self, device):
        if device == "cpu":
            self.skipTest("Not supported on CPU")
        dtype = torch.float16
        W = 8

        class SimpleAttention(torch.nn.Module):
            def __init__(self):
                super().__init__()
                self.rel_pos_h = torch.randn(2 * H - 1, D, device=device, dtype=dtype)

            def forward(self, q, k, v):
                q = q.view(B * H, H * W, -1)
                score_mod = self.generate_score_mod(q)
                q = q.view(B, H, H * W, -1)
                return flex_attention(q, k, v, score_mod=score_mod)

            def generate_score_mod(self, q):
                rel_h = self.add_decomposed_rel_pos(q)
                rel_h = rel_h.view(
                    B, H, rel_h.size(1), rel_h.size(2), rel_h.size(3)
                ).squeeze(-1)

                def score_mod(score, batch, head, q_idx, k_idx):
                    h_idx = k_idx // W
                    return score + rel_h[batch, head, q_idx, h_idx]

                return score_mod

            @torch.no_grad()
            def add_decomposed_rel_pos(self, q):
                q_coords = torch.arange(H, device=self.rel_pos_h.device)[:, None]
                k_coords = torch.arange(H, device=self.rel_pos_h.device)[None, :]
                relative_coords = (q_coords - k_coords) + (H - 1)
                Rh = self.rel_pos_h[relative_coords.long()]
                r_q = q.reshape(B * H, H, W, D)
                rel_h = torch.einsum("bhwc,hkc->bhwk", r_q, Rh)
                return rel_h.reshape(B * H, H * W, H, 1)

        m = SimpleAttention().to(device).eval()
        m = torch.compile(m, mode="max-autotune", fullgraph=True)
        q = torch.randn(B, H, H * W, D, device=device, dtype=dtype, requires_grad=True)
        k = torch.randn(B, H, H * W, D, device=device, dtype=dtype, requires_grad=True)
        v = torch.randn(B, H, H * W, D, device=device, dtype=dtype, requires_grad=True)
        out = m(q, k, v)
        out.sum().backward()

    @supported_platform
    @common_utils.parametrize("device,dtype", device_dtype_pairs(fast=True))
    def test_load_from_bias_head_seq_batch(self, device, dtype):
        bias = torch.randn(B, H, S, S, device=device, dtype=dtype)

        def bias_mod(score, b, h, q, kv):
            return score + bias[b, h, q, kv]

        self.run_test(bias_mod, dtype, device=device)
        self.run_test_with_paged_attention(bias_mod, dtype, device=device)

    @supported_platform
    @common_utils.parametrize("device,dtype", device_dtype_pairs(fast=True))
    def test_load_rel_bias(self, device, dtype):
        rel_bias = torch.randn(2 * S, device=device, dtype=dtype)

        def bias_mod(score, b, h, q, kv):
            return score + rel_bias[(q - kv) + S]

        self.run_test(bias_mod, dtype, device=device)
        self.run_test_with_paged_attention(bias_mod, dtype, device=device)

    @supported_platform
    @common_utils.parametrize("device,dtype", device_dtype_pairs(fast=True))
    def test_dependent_causal_bidirectional(self, device, dtype):
        num_bidirectional = torch.randint(0, S, (B,), device=device, dtype=torch.int32)

        def bias_mod(score, b, h, q, kv):
            causal_attention = q >= kv
            cur_num_bidirectional = num_bidirectional[b]
            bidirectional_attention_on_video = (q <= cur_num_bidirectional) & (
                kv <= cur_num_bidirectional
            )
            return torch.where(
                bidirectional_attention_on_video | causal_attention,
                score,
                -float("inf"),
            )

        self.run_test(bias_mod, dtype, device=device)
        self.run_test_with_paged_attention(bias_mod, dtype, device=device)

    @supported_platform
    @common_utils.parametrize("device,dtype", device_dtype_pairs(fast=True))
    def test_natten_2d(self, device, dtype):
        H = 32
        W = S // H
        WINDOW = 3
        assert W * H == S

        def get_x_y(idx):
            # This should be a floor divide, but we don't support that properly
            return idx / W, idx % W

        def natten_mask(score, b, h, q, kv):
            q_x, q_y = get_x_y(q)
            kv_x, kv_y = get_x_y(kv)
            return torch.where(
                ((q_x - kv_x).abs() <= WINDOW) | ((q_y - kv_y).abs() <= WINDOW),
                score,
                float("-inf"),
            )

        self.run_test(natten_mask, dtype, device=device)
        self.run_test_with_paged_attention(natten_mask, dtype, device=device)

    @supported_platform
    @common_utils.parametrize("device,dtype", device_dtype_pairs(fast=True))
    def test_subgraph_respect_decompostion(self, device, dtype):
        from torch._decomp import core_aten_decompositions
        from torch.fx.experimental.proxy_tensor import make_fx

        def score_mod_func(score, b, h, q, kv):
            return score - q // (1 + kv)

        make_tensor = functools.partial(
            torch.randn,
            (2, 2, 128, 4),
            device=device,
            dtype=torch.float64,
            requires_grad=True,
        )
        query, key, value = make_tensor(), make_tensor(), make_tensor()
        # floor_div is not decomposed in decompostion_table is empty
        attention = functools.partial(flex_attention, score_mod=score_mod_func)
        gm = make_fx(attention, decomposition_table={})(query, key, value)
        self.assertExpectedInline(
            gm.sdpa_score0.code.strip(),
            """\
def forward(self, arg0_1, arg1_1, arg2_1, arg3_1, arg4_1):
    add = torch.ops.aten.add.Tensor(arg4_1, 1);  arg4_1 = None
    floor_divide = torch.ops.aten.floor_divide.default(arg3_1, add);  arg3_1 = add = None
    sub = torch.ops.aten.sub.Tensor(arg0_1, floor_divide);  arg0_1 = floor_divide = None
    return sub""",
        )

        # floor_div is decomposed for core_aten_decompositions
        gm = make_fx(attention, decomposition_table=core_aten_decompositions())(
            query, key, value
        )
        self.assertExpectedInline(
            gm.sdpa_score0.code.strip(),
            """\
def forward(self, arg0_1, arg1_1, arg2_1, arg3_1, arg4_1):
    add = torch.ops.aten.add.Tensor(arg4_1, 1);  arg4_1 = None
    div = torch.ops.aten.div.Tensor_mode(arg3_1, add, rounding_mode = 'floor');  arg3_1 = add = None
    sub = torch.ops.aten.sub.Tensor(arg0_1, div);  arg0_1 = div = None
    return sub""",
        )

    @supported_platform
    @common_utils.parametrize("device,dtype", device_dtype_pairs(fast=True))
    def test_silu_on_score(self, device, dtype):
        def silu_score(score, b, h, q, kv):
            return torch.nn.functional.silu(score)

        self.run_test(silu_score, dtype, device=device)
        self.run_test_with_paged_attention(silu_score, dtype, device=device)

    @supported_platform
    @common_utils.parametrize("device,dtype", device_dtype_pairs(fast=True))
    def test_padded_dense_causal(self, device, dtype):
        seq_len = torch.arange(B, device=device, dtype=torch.int32) + 1

        def create_padded_dense_wrapper(orig_score_mod):
            def njt_score_mod(qk, b, h, q, kv):
                return torch.where(
                    qk <= seq_len[b], orig_score_mod(qk, b, h, q, kv), -float("inf")
                )

            return njt_score_mod

        causal_njt = create_padded_dense_wrapper(_causal)

        self.run_test(causal_njt, dtype, device=device)

    @supported_platform
    @common_utils.parametrize("device,dtype", device_dtype_pairs(fast=True))
    def test_captured_scale(self, device, dtype):
        scale = torch.ones((), device=device, dtype=torch.int32)

        def score_mod_scale(qk, b, h, q, kv):
            return qk + scale

        self.run_test(score_mod_scale, dtype, device=device)
        self.run_test_with_paged_attention(score_mod_scale, dtype, device=device)

    @supported_platform
    @common_utils.parametrize("device,dtype", device_dtype_pairs(fast=True))
    def test_recompile_changed_score_mod(self, device, dtype):
        scale = torch.ones((), device=device, dtype=torch.int32)
        ADD = True

        def score_mod_scale(qk, b, h, q, kv):
            if ADD:
                return qk + scale
            else:
                return qk * scale

        self.run_test(score_mod_scale, dtype, device=device)
        self.run_test_with_paged_attention(score_mod_scale, dtype, device=device)

        ADD = False
        self.run_test(score_mod_scale, dtype, device=device)
        self.run_test_with_paged_attention(score_mod_scale, dtype, device=device)

    @supported_platform
    @expectedFailure  # If we capture a tensor then we can perform a reduction on it, and that shouldn't be allowed
    @common_utils.parametrize("device,dtype", device_dtype_pairs(fast=True))
    def test_captured_reduction(self, device, dtype):
        scale = torch.randn((B, 8), device=device)

        def score_mod_scale(qk, b, h, q, kv):
            return qk + scale[b].sum(dim=-1)

        self.run_test(score_mod_scale, dtype, device=device)

    @supported_platform
    def test_multiple_score_mod_calls(self, device):
        query = torch.randn((1, 8, 1024, 64), dtype=torch.float32, device=device)
        keys = [
            torch.randn((1, 8, 1024, 64), dtype=torch.float32, device=device)
            for _ in range(2)
        ]
        values = [
            torch.randn((1, 8, 1024, 64), dtype=torch.float32, device=device)
            for _ in range(2)
        ]

        def scoremod_1(qk, b, h, q, kv):
            return qk + (q - kv)

        def scoremod_2(qk, b, h, q, kv):
            return torch.where(q >= kv, qk, -float("inf"))

        def f(q, k1, k2, v1, v2):
            q2 = flex_attention(q, k1, v1, score_mod=scoremod_1)
            return flex_attention(q2, k2, v2, score_mod=scoremod_2)

        out = f(query, *keys, *values)
        out2 = torch.compile(f)(query, *keys, *values)
        tolerance = Tolerances(atol=2e-1, rtol=2e-1)
        torch.testing.assert_close(out, out2, atol=tolerance.atol, rtol=tolerance.rtol)

    @supported_platform
    def test_multiple_mask_calls(self, device):
        if device == "cpu":
            self.skipTest("Not supported on CPU")
        # Create inputs
        query = torch.randn(
            (1, 4, 512, 64), dtype=torch.float32, device=device, requires_grad=True
        )
        # Create inputs
        make_tensor = functools.partial(
            torch.randn,
            (1, 4, 512, 64),
            dtype=torch.float32,
            device=device,
            requires_grad=True,
        )
        query, key, value = make_tensor(), make_tensor(), make_tensor()

        window_size = 32

        def causal_mask(b, h, q_idx, kv_idx):
            return q_idx >= kv_idx

        def causal_mask_slidewindow_mod(b, h, q_idx, kv_idx):
            return (q_idx >= kv_idx) & (q_idx <= kv_idx + window_size)

        mask1 = create_block_mask(causal_mask, 1, None, 512, 512, _compile=False)
        mask2 = create_block_mask(
            causal_mask_slidewindow_mod, 1, None, 512, 512, _compile=False
        )

        def f(q, k, v):
            out1 = flex_attention(q, k, v, block_mask=mask1)
            out2 = flex_attention(q, k, v, block_mask=mask2)
            return out1 + out2

        f_compiled = torch.compile(f, fullgraph=True)

        out = f(query, key, value)
        out_compiled = f_compiled(query, key, value)

        grads = torch.autograd.grad((out,), (query, key, value), torch.ones_like(out))
        grads_compile = torch.autograd.grad(
            (out_compiled,), (query, key, value), torch.ones_like(out_compiled)
        )

        for grad, grad_compiled in zip(grads, grads_compile):
            torch.testing.assert_close(grad, grad_compiled, atol=3e-2, rtol=3e-2)

    @supported_platform
    def test_multiple_score_mod_calls2(self, device):
        query = torch.randn((1, 8, 1024, 64), dtype=torch.float32, device=device)
        keys = [
            torch.randn((1, 8, 1024, 64), dtype=torch.float32, device=device)
            for _ in range(3)
        ]
        values = [
            torch.randn((1, 8, 1024, 64), dtype=torch.float32, device=device)
            for _ in range(3)
        ]

        def scoremod_1(qk, b, h, q, kv):
            return qk + (q - kv)

        def scoremod_2(qk, b, h, q, kv):
            return torch.where(q >= kv, qk, -float("inf"))

        attention1 = functools.partial(flex_attention, score_mod=scoremod_1)

        def f(q, k1, k2, k3, v1, v2, v3):
            q2 = attention1(q, k1, v1)
            q3 = flex_attention(q2, k2, v2, score_mod=scoremod_2)
            return flex_attention(q3, k3, v3, score_mod=scoremod_1)

        out = f(query, *keys, *values)
        out2 = torch.compile(f)(query, *keys, *values)
        self.assertTrue((out - out2).abs().mean() < 1e-2)

    @supported_platform
    def test_multiple_score_mod_calls_paged_attention(self, device):
        query = torch.randn((1, 8, 1024, 64), dtype=torch.float32, device=device)
        keys = [
            torch.randn((1, 8, 1024, 64), dtype=torch.float32, device=device)
            for _ in range(2)
        ]
        values = [
            torch.randn((1, 8, 1024, 64), dtype=torch.float32, device=device)
            for _ in range(2)
        ]

        def scoremod_1(qk, b, h, q, kv):
            return qk + (q - kv)

        def scoremod_2(qk, b, h, q, kv):
            return torch.where(q >= kv, qk, -float("inf"))

        def f(q, k1, k2, v1, v2):
            q2 = flex_attention(q, k1, v1, score_mod=scoremod_1)
            return flex_attention(q2, k2, v2, score_mod=scoremod_2)

        eager_out = f(query, *keys, *values)

        block_mask = create_block_mask(noop_mask, 1, 1, 1024, 1024, device=device)

        (
            k_cache1,
            v_cache1,
            converted_block_mask1,
            converted_score_mod1,
        ) = self.preprocess_paged_attention(
            scoremod_1,
            query,
            keys[0],
            values[0],
            block_mask,
            torch.float32,
            device=device,
        )
        (
            k_cache2,
            v_cache2,
            converted_block_mask2,
            converted_score_mod2,
        ) = self.preprocess_paged_attention(
            scoremod_2,
            query,
            keys[1],
            values[1],
            block_mask,
            torch.float32,
            device=device,
        )

        def paged_f(q, k1, k2, v1, v2):
            q2 = flex_attention(
                q,
                k1,
                v1,
                score_mod=converted_score_mod1,
                block_mask=converted_block_mask1,
            )
            return flex_attention(
                q2,
                k2,
                v2,
                score_mod=converted_score_mod2,
                block_mask=converted_block_mask2,
            )

        compiled_out = torch.compile(paged_f)(
            query, k_cache1, k_cache2, v_cache1, v_cache2
        )
        tolerance = Tolerances(atol=2e-1, rtol=2e-1)
        torch.testing.assert_close(
            eager_out, compiled_out, atol=tolerance.atol, rtol=tolerance.rtol
        )

    @supported_platform
    def test_multiple_score_mod_calls2_paged_attention(self, device):
        query = torch.randn((1, 8, 1024, 64), dtype=torch.float32, device=device)
        keys = [
            torch.randn((1, 8, 1024, 64), dtype=torch.float32, device=device)
            for _ in range(3)
        ]
        values = [
            torch.randn((1, 8, 1024, 64), dtype=torch.float32, device=device)
            for _ in range(3)
        ]

        def scoremod_1(qk, b, h, q, kv):
            return qk + (q - kv)

        def scoremod_2(qk, b, h, q, kv):
            return torch.where(q >= kv, qk, -float("inf"))

        attention1 = functools.partial(flex_attention, score_mod=scoremod_1)

        def f(q, k1, k2, k3, v1, v2, v3):
            q2 = attention1(q, k1, v1)
            q3 = flex_attention(q2, k2, v2, score_mod=scoremod_2)
            return flex_attention(q3, k3, v3, score_mod=scoremod_1)

        eager_out = f(query, *keys, *values)

        block_mask = create_block_mask(noop_mask, 1, 1, 1024, 1024, device=device)
        (
            k_cache1,
            v_cache1,
            converted_block_mask1,
            converted_score_mod1,
        ) = self.preprocess_paged_attention(
            scoremod_1,
            query,
            keys[0],
            values[0],
            block_mask,
            torch.float32,
            device=device,
        )
        (
            k_cache2,
            v_cache2,
            converted_block_mask2,
            converted_score_mod2,
        ) = self.preprocess_paged_attention(
            scoremod_2,
            query,
            keys[1],
            values[1],
            block_mask,
            torch.float32,
            device=device,
        )
        (
            k_cache3,
            v_cache3,
            converted_block_mask3,
            converted_score_mod3,
        ) = self.preprocess_paged_attention(
            scoremod_1,
            query,
            keys[2],
            values[2],
            block_mask,
            torch.float32,
            device=device,
        )

        paged_attention1 = functools.partial(
            flex_attention,
            score_mod=converted_score_mod1,
            block_mask=converted_block_mask1,
        )

        def paged_f(q, k1, k2, k3, v1, v2, v3):
            q2 = paged_attention1(q, k1, v1)
            q3 = flex_attention(
                q2,
                k2,
                v2,
                score_mod=converted_score_mod2,
                block_mask=converted_block_mask2,
            )
            return flex_attention(
                q3,
                k3,
                v3,
                score_mod=converted_score_mod3,
                block_mask=converted_block_mask3,
            )

        compiled_out = torch.compile(paged_f)(
            query, k_cache1, k_cache2, k_cache3, v_cache1, v_cache2, v_cache3
        )
        tolerance = Tolerances(atol=2e-1, rtol=2e-1)
        torch.testing.assert_close(
            eager_out, compiled_out, atol=tolerance.atol, rtol=tolerance.rtol
        )

    @supported_platform
    def test_inputs_are_realized(self, device):
        if device == "cpu":
            self.skipTest("Not supported on CPU")

        def f(q, k, v):
            x = torch.randn(1024, device=device)
            x = x * 2

            def func(qk, b, h, q, kv):
                return qk + x[q]

            return flex_attention(q.sin(), k, v, score_mod=func).cos()

        q, k, v = (
            torch.randn(1, 8, 1024, 64, device=device, requires_grad=True)
            for _ in range(3)
        )
        ref = f(q, k, v)
        out = torch.compile(f)(q, k, v)
        self.assertTrue((ref - out).abs().mean() < 1e-2)
        gradOut = torch.randn_like(q)

        ref_grads = torch.autograd.grad(ref, (q, k, v), gradOut)
        out_grads = torch.autograd.grad(out, (q, k, v), gradOut)
        for ref, out in zip(ref_grads, out_grads):
            self.assertTrue((ref - out).abs().mean() < 1e-2)

    @supported_platform
    def test_make_block_mask(self, device):
        if device == "cpu":
            self.skipTest("Not supported on CPU")

        def causal_mask(b, h, q_idx, kv_idx):
            return q_idx >= kv_idx

        block_mask_a = torch.compile(create_block_mask)(
            causal_mask, 1, 1, 512, 512, device=device
        )
        block_mask_b = create_block_mask(causal_mask, 1, 1, 512, 512, device=device)
        self.assertEqual(block_mask_a.kv_num_blocks, block_mask_b.kv_num_blocks)
        self.assertEqual(block_mask_a.kv_indices, block_mask_b.kv_indices)
        self.assertEqual(block_mask_a.q_num_blocks, block_mask_b.q_num_blocks)

    @supported_platform
    def test_mask_mod_combiners(self, device):
        def causal_mask(b, h, q, kv):
            return q >= kv

        def neg_causal_mask(b, h, q, kv):
            return q < kv

        def sliding_window(b, h, q, kv):
            return (q - kv) <= 512

        block_mask = create_block_mask(
            and_masks(causal_mask, sliding_window), 1, 1, S, S, device=device
        )
        self.assertExpectedInline(block_mask.kv_num_blocks.sum().item(), """28""")
        attention = functools.partial(flex_attention, block_mask=block_mask)
        self.run_test_with_call(attention, device=device)

        block_mask = create_block_mask(
            and_masks(causal_mask, neg_causal_mask), 1, 1, S, S, device=device
        )
        self.assertEqual(block_mask.kv_num_blocks.sum(), 0)

        block_mask1 = create_block_mask(
            or_masks(causal_mask, neg_causal_mask), 1, 1, S, S, device=device
        )
        block_mask2 = create_block_mask(noop_mask, 1, 1, S, S, device=device)
        self.assertEqual(block_mask1.sparsity(), block_mask2.sparsity())

    @supported_platform
    @skip_on_cpu
    def test_epilogue_fused(self, device):
        @torch.compile
        def f(q, k, v):
            out = flex_attention(q, k, v)
            return out.cos()

        q, k, v = (torch.randn(1, 8, 1024, 64, device=device) for _ in range(3))
        metrics.reset()
        _, code = run_and_get_code(f, q, k, v)
        fc = FileCheck()
        fc.check("triton_tem_fused")  # template call
        fc.check_not("poi_fused_cos")  # No cos pointwise operation
        fc.run(code[0])
        accessed_bytes = 1 * 8 * 1024 * 64 * torch.float32.itemsize
        num_accesses = 4  # q, k, v reads, one output.
        # TODO: Get rid of this fudge factor
        # We need this fudge factor for now as we write the extraneous logsumexp
        num_accesses += 1
        self.assertLess(metrics.num_bytes_accessed, accessed_bytes * num_accesses)

    @supported_platform
    @common_utils.parametrize("device,dtype", device_dtype_pairs())
    def test_njt_causal(self, device, dtype):
        offsets = torch.tensor(
            [0, 1024, 1024 + 512, S], device=device, dtype=torch.int32
        )
        seq_idx = torch.zeros(S, device=device, dtype=torch.int32)
        for idx in range(len(offsets) - 1):
            seq_idx[offsets[idx] : offsets[idx + 1]] = idx

        def create_njt_wrapper(orig_score_mod, offsets, seq_idx):
            def njt_score_mod(qk, b, h, q, kv):
                q_nested = q - offsets[seq_idx[q]]
                kv_nested = kv - offsets[seq_idx[kv]]
                return orig_score_mod(qk, b, h, q_nested, kv_nested)

            return njt_score_mod

        causal_njt = create_njt_wrapper(_causal, offsets, seq_idx)

        self.run_test(causal_njt, dtype, device=device)
        self.run_test_with_paged_attention(causal_njt, dtype, device=device)

    @supported_platform
    def test_mixed_dtypes_fails(self, device):
        query = torch.randn((1, 1, 1024, 64), dtype=torch.float32, device=device)
        key = torch.randn((1, 1, 1024, 64), dtype=torch.float16, device=device)
        value = torch.randn((1, 1, 1024, 64), dtype=torch.float16, device=device)
        with self.assertRaisesRegex(
            ValueError, "Expected query, key, and value to have the same dtype"
        ):
            flex_attention(query, key, value, _identity)

    @supported_platform
    @patch.object(torch._inductor.config, "max_autotune", True)
    def test_max_autotune(self, device):
        def score_mod(score, b, h, m, n):
            return score * 2

        self.run_test(score_mod, device=device)
        self.run_test_with_paged_attention(score_mod, device=device)

    @supported_platform
    @skip("TODO: Figure out why this is erroring")
    @patch.object(torch._inductor.config, "max_autotune", True)
    def test_max_autotune_with_captured(self):
        head_scale = torch.randn(H, device="cuda")
        batch_scale = torch.randn(B, device="cuda")
        tok_scale = torch.randn(S, device="cuda")

        def bias_mod(score, batch, head, token_q, token_kv):
            score = score + tok_scale[token_q]
            score = score + batch_scale[batch]
            score = score + head_scale[head]
            return score

        self.run_test(bias_mod)

    @supported_platform
    @common_utils.parametrize("score_mod", test_score_mods)
    @common_utils.parametrize("device,dtype", device_dtype_pairs())
    @common_utils.parametrize("head_dims", [(D, D // 2), (D // 2, D)])
    def test_non_equal_head_dims(self, device, dtype, score_mod, head_dims):
        qk_d, v_d = head_dims
        self.run_test(score_mod, dtype, B, H, S, qk_d, B, H, S, V_D=v_d, device=device)
        self.run_test_with_paged_attention(
            score_mod, dtype, B, H, S, qk_d, B, H, S, V_D=v_d, device=device
        )

    @supported_platform
    @skip_on_cpu
    def test_autograd_function_in_score_mod(self):
        class ApplyMask(torch.autograd.Function):
            generate_vmap_rule = True

            @staticmethod
            def forward(a, mask):
                return torch.where(mask, a, -float("inf"))

            @staticmethod
            def setup_context(ctx, inputs, output):
                _, mask = inputs
                ctx.mark_non_differentiable(mask)

            @staticmethod
            def backward(ctx, i):
                return i, None

        def score_mod(score, b, h, q, kv):
            return ApplyMask.apply(score, q <= kv)

        func = torch.compile(flex_attention, fullgraph=True)

        q, k, v = (
            torch.randn(1, 8, 1024, 64, device="cuda", requires_grad=True)
            for _ in range(3)
        )

        # Just checking that it runs
        func(q, k, v)

        # expectedFailure
        # This doesn't work due to vmap + autograd.Function + torch.compile not composing
        # self.run_test(score_mod)

    @supported_platform
    def test_causal_block(self, device):
        def mask_mod(b, h, q, kv):
            return q >= kv

        block_mask = create_block_mask(mask_mod, 1, 1, S, S, device=device)
        attention = functools.partial(flex_attention, block_mask=block_mask)

        self.run_test_with_call(attention, device=device)

    @supported_platform
    def test_causal_block_paged_attention(self, device):
        def mask_mod(b, h, q, kv):
            return q >= kv

        block_mask = create_block_mask(mask_mod, B, 1, S, S, device=device)
        self.run_test_with_paged_attention(
            score_mod=_identity, block_mask=block_mask, device=device
        )

    @supported_platform
    def test_new_empty_mask_mod(self, device):
        S = 128
        q, k, v = (torch.randn(4, 1, S, 64, device=device) for _ in range(3))

        attn_mask = torch.ones(4, 1, S, S, dtype=torch.bool, device=device).tril()

        def score_mod(score, b, h, q_idx, kv_idx):
            h_ = h.new_zeros(h.shape)
            return score + attn_mask[b, h_, q_idx, kv_idx]

        def causal(b, h, q_idx, kv_idx):
            h_ = h.new_zeros(h.shape)
            return attn_mask[b, h_, q_idx, kv_idx]

        block_mask = create_block_mask(
            causal, B=4, H=None, Q_LEN=S, KV_LEN=S, device=device
        )
        torch.compile(flex_attention)(q, k, v, score_mod, block_mask=block_mask)

    @supported_platform
    @common_utils.parametrize("head_dim", [17, 24, 94, 121])
    @common_utils.parametrize("device,dtype", device_dtype_pairs(fast=True))
    def test_non_pow_2_headdim(self, device, dtype, head_dim):
        self.run_test(
            _rel_bias, dtype, B, H, S, head_dim, B, H, S, head_dim, device=device
        )

    @supported_platform
    def test_GQA_causal_mask(self, device):
        def mask_mod(b, h, q, kv):
            return q >= kv

        block_mask = create_block_mask(mask_mod, B, 1, S // 8, S // 8, device=device)
        attention = functools.partial(
            flex_attention, block_mask=block_mask, enable_gqa=True
        )

        self.run_test_with_call(
            attention,
            torch.float16,
            B,
            H * 4,  # Hq = 4*Hkv.
            S // 8,
            D,
            B,
            H,
            S // 8,
            D,
            device=device,
        )

        self.run_test_with_paged_attention(
            Q_H=H * 4,
            Q_S=S // 8,
            KV_H=H,
            KV_S=S // 8,
            block_mask=block_mask,
            device=device,
        )

    @supported_platform
    def test_custom_block_mask_generator(self, device):
        def mask_mod(b, h, q, kv):
            return q >= kv

        auto_mask = create_block_mask(mask_mod, 1, 1, S, S, device=device)
        BLOCK_SIZE = 128

        def causal_constructor(S):
            num_blocks = torch.arange(S // BLOCK_SIZE, device=device) + 1
            indices = torch.arange(S // BLOCK_SIZE, device=device).expand(
                S // BLOCK_SIZE, S // BLOCK_SIZE
            )
            num_blocks = num_blocks[None, None, :]
            indices = indices[None, None, :]
            return BlockMask.from_kv_blocks(
                num_blocks, indices, BLOCK_SIZE=BLOCK_SIZE, mask_mod=mask_mod
            )

        manual_mask = causal_constructor(S)
        self.assertEqual(auto_mask.to_dense(), manual_mask.to_dense())

    @supported_platform
    @skip_on_cpu
    @common_utils.parametrize("device,dtype", device_dtype_pairs())
    @common_utils.parametrize("score_mod", [_identity, _causal])
    def test_logsumexp_correctness(self, dtype, score_mod):
        make_tensor = functools.partial(
            torch.randn,
            (B, H, S, D),
            dtype=dtype,
            device="cuda",
            requires_grad=True,
        )
        q, k, v = make_tensor(), make_tensor(), make_tensor()

        @torch.compile
        def sdpa_hop(q, k, v, score_mod):
            return flex_attention(q, k, v, score_mod, return_lse=True)

        @torch.compile(backend="aot_eager")
        def eager_sdpa_hop(q, k, v, score_mod):
            return flex_attention(q, k, v, score_mod, return_lse=True)

        ref_out, ref_lse = eager_sdpa_hop(
            q.to(torch.float64),
            k.to(torch.float64),
            v.to(torch.float64),
            score_mod,
        )
        compiled_out, compiled_lse = sdpa_hop(q, k, v, score_mod)

        self.assertTrue(ref_lse.dtype == torch.float64)
        self.assertTrue(compiled_lse.dtype == torch.float32)

        tolerance = Tolerances(atol=2e-2, rtol=2e-2)
        torch.testing.assert_close(
            ref_out.to(dtype=torch.float32),
            compiled_out.to(dtype=torch.float32),
            atol=tolerance.atol,
            rtol=tolerance.rtol,
        )
        torch.testing.assert_close(
            ref_lse.to(dtype=torch.float32),
            compiled_lse.to(dtype=torch.float32),
            atol=tolerance.atol,
            rtol=tolerance.rtol,
        )

    @supported_platform
    @skip_on_cpu
    def test_logsumexp_only_return(self):
        make_tensor = functools.partial(
            torch.randn,
            (B, H, S, D),
            dtype=torch.float32,
            device="cuda",
            requires_grad=True,
        )
        q, k, v = make_tensor(), make_tensor(), make_tensor()

        @torch.compile
        def func(q, k, v, score_mod):
            _, lse = flex_attention(q, k, v, score_mod, return_lse=True)
            lse_2 = lse * 2
            return lse_2

        _, code = run_and_get_code(func, q, k, v, _identity)
        # Ensure that we're still generating the flexattention kernel
        FileCheck().check_count(".run(primals_1, primals_2, primals_3", 1, True).run(
            code[0]
        )

    @supported_platform
    @skip_on_cpu
    @common_utils.parametrize(
        "score_mod", [_identity, _causal, _times_two, _squared, _trig, _trig2]
    )
    def test_aot_eager_gradcheck(self, device, score_mod):
        make_tensor = functools.partial(
            torch.randn,
            (2, 2, 11, 4),
            device=device,
            dtype=torch.float64,
            requires_grad=True,
        )
        query, key, value = make_tensor(), make_tensor(), make_tensor()

        func = torch.compile(flex_attention, backend="aot_eager", fullgraph=True)

        self.assertTrue(
            torch.autograd.gradcheck(
                func, (query, key, value, score_mod), raise_exception=True
            )
        )

    @supported_platform
    @skip_on_cpu
    def test_eager_backward_strides(self):
        class Repro(torch.nn.Module):
            def __init__(self):
                super().__init__()
                self.qkv_proj = torch.nn.Linear(256, 256 * 3)
                self.n_head = 256 // 64
                self.d_attn = 256

            def forward(self, x):
                n_batch, n_ctx, _ = x.shape
                q, k, v = self.qkv_proj(x).split(
                    [self.d_attn, self.d_attn, self.d_attn], dim=2
                )
                q = q.reshape(n_batch, n_ctx, self.n_head, -1)
                k = k.reshape(n_batch, n_ctx, self.n_head, -1)
                v = v.reshape(n_batch, n_ctx, self.n_head, -1)
                q = q.transpose(1, 2)
                k = k.transpose(1, 2)
                v = v.transpose(1, 2)
                x = torch.nn.attention.flex_attention.flex_attention(q, k, v)
                return x

        model = Repro().cuda()
        x = torch.randn((1, 512, 256), device="cuda", requires_grad=True)
        out = torch.compile(model, backend="aot_eager")(x)
        out.backward(torch.ones_like(out))

    @supported_platform
    @skip_on_cpu
    def test_differentiable_logsumexp_gradcheck(self):
        make_tensor = functools.partial(
            torch.randn,
            (2, 2, 11, 4),
            device="cuda",
            dtype=torch.float64,
            requires_grad=True,
        )
        query, key, value = make_tensor(), make_tensor(), make_tensor()

        def flex_attention_lse_only(q, k, v):
            return flex_attention(q, k, v, return_lse=True)[1]

        func = torch.compile(
            flex_attention_lse_only, backend="aot_eager", fullgraph=True
        )

        self.assertTrue(
            torch.autograd.gradcheck(func, (query, key, value), raise_exception=True)
        )

    @supported_platform
    @skip_on_cpu
    def test_differentiable_logsumexp_compiled(self):
        make_tensor = functools.partial(
            torch.randn,
            (2, 2, 128, 64),
            device="cuda",
            dtype=torch.float32,
            requires_grad=True,
        )
        q, k, v = make_tensor(), make_tensor(), make_tensor()
        lse_mask = torch.randn(2, 2, 128, device="cuda")

        out, lse = flex_attention(q, k, v, return_lse=True)
        (out.mean() + (lse * lse_mask).sum()).backward()
        q_grad, k_grad, v_grad = q.grad, k.grad, v.grad
        q.grad = None
        k.grad = None
        v.grad = None

        out2, lse2 = torch.compile(flex_attention)(q, k, v, return_lse=True)
        (out2.mean() + (lse2 * lse_mask).sum()).backward()
        q_grad2, k_grad2, v_grad2 = q.grad, k.grad, v.grad
        tolerance = Tolerances(atol=1e-1, rtol=1e-1)

        torch.testing.assert_close(out, out2, atol=tolerance.atol, rtol=tolerance.rtol)
        torch.testing.assert_close(lse, lse2, atol=tolerance.atol, rtol=tolerance.rtol)
        torch.testing.assert_close(
            q_grad, q_grad2, atol=tolerance.atol, rtol=tolerance.rtol
        )
        torch.testing.assert_close(
            k_grad, k_grad2, atol=tolerance.atol, rtol=tolerance.rtol
        )
        torch.testing.assert_close(
            v_grad, v_grad2, atol=tolerance.atol, rtol=tolerance.rtol
        )

    # Use weird mask to test reusing block_mask does work well.
    @supported_platform
    @skip_on_cpu
    def _test_block_mask_reuse_with_weird_mask(self):
        def mask(b, h, q, kv):
            return (kv < 256) | (kv >= 2048)

        make_tensor = functools.partial(
            torch.randn,
            (4, 4, 4096, 64),
            device="cuda",
            dtype=torch.float32,
            requires_grad=True,
        )

        block_mask = create_block_mask(mask, None, None, 4096, 4096)
        # Compile 1st version with q/k/v(seqlen=4096) and block_mask(seqlen=4096)
        torch.compile(flex_attention, dynamic=True)(
            make_tensor(), make_tensor(), make_tensor(), block_mask=block_mask
        )

        make_tensor2 = functools.partial(
            torch.randn,
            (4, 4, 2048, 64),
            device="cuda",
            dtype=torch.float32,
            requires_grad=True,
        )
        q, k, v = make_tensor2(), make_tensor2(), make_tensor2()

        # Compile 2st version with q/k/v(seqlen=2048) and block_mask(seqlen=4096),
        # The graph includes the BlockMask._adjust part.
        out = torch.compile(flex_attention, dynamic=True)(
            q, k, v, block_mask=block_mask
        )
        out.sum().backward()
        q_grad, k_grad, v_grad = q.grad, k.grad, v.grad
        q.grad = None
        k.grad = None
        v.grad = None

        block_mask2 = create_block_mask(mask, None, None, 2048, 2048)
        # Reuse the 1st version with q/k/v(seqlen=2048) and block_mask(seqlen=2048)
        out2 = torch.compile(flex_attention, dynamic=True)(
            q, k, v, block_mask=block_mask2
        )
        out2.sum().backward()
        q_grad2, k_grad2, v_grad2 = q.grad, k.grad, v.grad
        tolerance = Tolerances(atol=1e-3, rtol=1e-3)

        torch.testing.assert_close(out, out2, atol=tolerance.atol, rtol=tolerance.rtol)
        torch.testing.assert_close(
            q_grad, q_grad2, atol=tolerance.atol, rtol=tolerance.rtol
        )
        torch.testing.assert_close(
            k_grad, k_grad2, atol=tolerance.atol, rtol=tolerance.rtol
        )
        torch.testing.assert_close(
            v_grad, v_grad2, atol=tolerance.atol, rtol=tolerance.rtol
        )

    @supported_platform
    @skip_on_cpu
    def test_float32_matmul_precision(self):
        make_tensor = functools.partial(
            torch.zeros,
            (2, 2, 128, 32),
            device="cuda",
            dtype=torch.float32,
            requires_grad=False,
        )
        query, key, value = make_tensor(), make_tensor(), make_tensor()
        query.fill_(0.2)
        key.fill_(0.3)
        value.fill_(0.4)

        query.requires_grad = True
        key.requires_grad = True
        value.requires_grad = True

        def score_mod(score, b, h, q, kv):
            return score * 2

        with temp_float32_matmul_precision("highest"):
            out_eager = flex_attention(query, key, value, score_mod)
            flex_compiled = torch.compile(flex_attention, fullgraph=True)
            out_compiled = flex_compiled(query, key, value, score_mod)

            grads_eager = torch.autograd.grad(out_eager.sum(), (query, key, value))
            grads_compile = torch.autograd.grad(out_compiled.sum(), (query, key, value))

        torch.testing.assert_close(grads_eager, grads_compile)

    @supported_platform
    @skip_on_cpu
    @common_utils.parametrize("score_mod_name", ["_head_offset"])
    @common_utils.parametrize("mode", ["eager", "aot_eager"])
    def test_captured_score_mod_aot_eager_gradcheck(
        self, score_mod_name: str, mode: str
    ):
        make_tensor = functools.partial(
            torch.randn,
            (2, 2, 11, 4),
            device="cuda",
            dtype=torch.float64,
            requires_grad=True,
        )
        query, key, value = make_tensor(), make_tensor(), make_tensor()

        func = torch.compile(flex_attention, backend=mode, fullgraph=True)
        score_mod = captured_buffers_map[score_mod_name](torch.float64)

        self.assertTrue(
            torch.autograd.gradcheck(
                func, (query, key, value, score_mod), raise_exception=True
            )
        )

    @supported_platform
    @common_utils.parametrize("mode", ["eager", "aot_eager"])
    def test_document_masking_edge_case(self, device, mode):
        document_masks = torch.full((2, 128), 0, dtype=torch.int32, device=device)
        document_masks[:, 64:] = 1

        def mask_mod(b, h, q, kv):
            same_doc = document_masks[b, q] == document_masks[b, kv]
            return same_doc

        make_tensor = functools.partial(
            torch.randn,
            (2, 1, 128, 4),
            device=device,
            dtype=torch.float64,
            requires_grad=True,
        )
        query, key, value = make_tensor(), make_tensor(), make_tensor()
        func = torch.compile(flex_attention, backend=mode, fullgraph=True)

        block_mask = create_block_mask(mask_mod, 2, 1, 128, 128, device=device)
        out = func(query, key, value, block_mask=block_mask)
        if device != "cpu":
            out.sum().backward()

    @supported_platform
    @skip_on_cpu
    def test_strided_backwards(self):
        shape = (1, 2, 4096, 64)
        Q = torch.randn(shape, requires_grad=True, device="cuda")
        K = torch.randn(shape, requires_grad=True, device="cuda")
        V = torch.randn(shape, requires_grad=True, device="cuda")
        func = torch.compile(flex_attention, dynamic=True, fullgraph=True)

        K_sliced = K[:, :, :-128]
        V_sliced = V[:, :, :-128]

        out_eager = flex_attention(Q, K_sliced, V_sliced)
        out_compiled = func(Q, K_sliced, V_sliced)

        grad = torch.rand_like(out_eager)

        eager_grads = torch.autograd.grad(out_eager, (Q, K, V), grad)
        compiled_grads = torch.autograd.grad(out_compiled, (Q, K, V), grad)

        for eager, compiled in zip(eager_grads, compiled_grads):
            torch.testing.assert_close(eager, compiled, atol=9e-3, rtol=0)

    @supported_platform
    @common_utils.parametrize("mode", ["eager", "inductor", "paged_attention"])
    @common_utils.parametrize(
        "permute_order",
        [
            (0, 1, 2, 3),  # Default order
            (1, 0, 2, 3),  # Reverse order
            (0, 2, 1, 3),  # Mixed order
            (2, 0, 1, 3),  # Another mixed order
            (0, 1, 3, 2),  # Non contiguous last dim
        ],
    )
    @common_utils.parametrize("shape", [(2, 1, 128, 16), (4, 2, 64, 16)])
    def test_flex_attention_stride_ordering(self, device, mode, permute_order, shape):
        from torch._inductor.ir import get_stride_order

        dtype = torch.float32
        # Setup
        requires_grad = device in DEVICE_SUPPORTS_BACKWARDS
        make_tensor = functools.partial(
            torch.randn,
            shape,
            device=device,
            dtype=dtype,
            requires_grad=False if mode == "paged_attention" else requires_grad,
        )

        # Create and permute tensors
        query, key, value = make_tensor(), make_tensor(), make_tensor()
        query = query.permute(permute_order)
        key = key.permute(permute_order)
        value = value.permute(permute_order)

        if mode == "inductor":
            func = torch.compile(flex_attention, backend=mode, fullgraph=True)
            out = func(query, key, value)
        elif mode == "paged_attention":
            out, _ = self.run_paged_attention(
                _identity, query, key, value, dtype, device=device
            )
        else:
            func = flex_attention
            out = func(query, key, value)

        out_stride_order = get_stride_order(out.stride())
        query_stride_order = get_stride_order(query.stride())

        self.assertEqual(
            out_stride_order,
            query_stride_order,
            f"Stride order mismatch: out {out_stride_order}, query {query_stride_order}",
        )

    @supported_platform
    @common_utils.parametrize("mode", ["eager", "inductor"])
    @common_utils.parametrize(
        "permute_order",
        [(0, 1, 2, 3), (1, 0, 2, 3), (0, 2, 1, 3), (2, 0, 1, 3), (0, 1, 3, 2)],
    )
    @common_utils.parametrize("shape", [(2, 5, 128, 16), (4, 2, 64, 16)])
    def test_flex_attention_backward_stride_ordering(
        self, device, mode, permute_order, shape
    ):
        if device == "cpu":
            self.skipTest("Not supported on CPU")
        from torch._inductor.ir import get_stride_order

        dtype = torch.float32
        make_tensor = functools.partial(
            torch.randn, shape, device=device, dtype=dtype, requires_grad=False
        )

        query, key, value = make_tensor(), make_tensor(), make_tensor()
        query = query.permute(permute_order)
        key = key.permute(permute_order)
        value = value.permute(permute_order)

        query.requires_grad_()
        key.requires_grad_()
        value.requires_grad_()

        func = (
            torch.compile(flex_attention, backend=mode, fullgraph=True)
            if mode == "inductor"
            else flex_attention
        )
        out = func(query, key, value)
        grad_output = torch.randn_like(out)
        out.backward(grad_output)

        for leaf, grad, name in [
            (query, query.grad, "query"),
            (key, key.grad, "key"),
            (value, value.grad, "value"),
        ]:
            input_stride_order = get_stride_order(grad.stride())
            orig_stride_order = get_stride_order(leaf.stride())
            self.assertEqual(
                input_stride_order,
                orig_stride_order,
                f"Mode: {mode}, Stride order mismatch for {name}: grad {input_stride_order}, input {orig_stride_order}.",
            )

    @supported_platform
    def test_non_contiguous_last_dim(self, device):
        """Test flex_attention with tensors having non contiguous last dimension."""
        B, H, S, D = 4, 8, 128, 64
        dtype = torch.float16 if device == "cuda" else torch.float32

        def column_major_tensor():
            tensor = torch.randn(
                (B, H, S, D),
                dtype=dtype,
                device=device,
            )
            # Column major in last 2 dims
            return tensor.transpose(-1, -2).contiguous().transpose(-1, -2)

        q = column_major_tensor()
        k = column_major_tensor()
        v = column_major_tensor()

        requires_grad = device in DEVICE_SUPPORTS_BACKWARDS
        if requires_grad:
            q.requires_grad_(True)
            k.requires_grad_(True)
            v.requires_grad_(True)

        self.assertNotEqual(q.stride()[-1], 1)
        self.assertNotEqual(k.stride()[-1], 1)
        self.assertNotEqual(v.stride()[-1], 1)

        q_ref, k_ref, v_ref = query_key_value_clones(q, k, v)
        q_gold, k_gold, v_gold = query_key_value_clones(q, k, v, torch.float64)

        golden_out = flex_attention(q_gold, k_gold, v_gold)
        ref_out = flex_attention(q_ref, k_ref, v_ref)

        flex_compiled = torch.compile(flex_attention, fullgraph=True)
        compiled_out = flex_compiled(q, k, v)

        self._check_out(golden_out, ref_out, compiled_out)

        if requires_grad:
            backward_grad = torch.randn_like(ref_out)

            golden_out.backward(backward_grad.to(torch.float64))
            ref_out.backward(backward_grad)
            compiled_out.backward(backward_grad)

            self._check_out_and_grad(
                golden_out,
                ref_out,
                compiled_out,
                q_gold,
                q_ref,
                q,
                k_gold,
                k_ref,
                k,
                v_gold,
                v_ref,
                v,
            )

    @supported_platform
    @common_utils.parametrize("compile", [True, False])
    def test_fully_masked_out_rows_0_check(self, device, compile: bool):
        # Ensure fully masked out rows won't cause NaNs.
        requires_grad = device in DEVICE_SUPPORTS_BACKWARDS
        query = torch.randn(
            (B, H, S, D),
            dtype=torch.float32,
            device=device,
            requires_grad=requires_grad,
        )
        key = torch.randn(
            (B, H, S, D),
            dtype=torch.float32,
            device=device,
            requires_grad=requires_grad,
        )
        value = torch.randn(
            (B, H, S, D),
            dtype=torch.float32,
            device=device,
            requires_grad=requires_grad,
        )

        M = S // 2

        def mask_mod(b, h, q, kv):
            return q < M

        block_mask = create_block_mask(mask_mod, B, 1, S, S, device=device)

        flex = (
            torch.compile(flex_attention, dynamic=False) if compile else flex_attention
        )
        if requires_grad:
            out, lse = flex(query, key, value, block_mask=block_mask, return_lse=True)
            self.assertEqual(out[:, :, M:, :].sum(), 0)
            self.assertTrue((lse[:, :, M:] == -float("inf")).all())

            loss = out.sum() + lse.sum()
            loss.backward()
            self.assertEqual(query.grad[:, :, M:, :].sum(), 0)
        else:
            out = flex(query, key, value, block_mask=block_mask, return_lse=False)

        self.assertEqual(out[:, :, M:, :].sum(), 0)

    @supported_platform
    @common_utils.parametrize("compile", [True, False])
    def test_fully_masked_out_rows(self, device, compile: bool):
        M = S // 2

        def mask_mod(b, h, q, kv):
            return q < M

        block_mask = create_block_mask(mask_mod, B, 1, S, S, device=device)

        def noop_mod(score, b, h, q_idx, kv_idx):
            return score

        self.run_test(
            noop_mod, torch.float32, B, H, S, D, B, H, S, D, block_mask, device=device
        )

    @supported_platform
    @skip_on_cpu
    def test_kernel_options_argument_is_respected(self):
        make_tensor = functools.partial(
            torch.randn,
            (2, 2, 128, 64),
            device="cuda",
            dtype=torch.float32,
            requires_grad=True,
        )
        q, k, v = make_tensor(), make_tensor(), make_tensor()

        # Ensure we respect user's input kernel options.
        _, code = run_and_get_code(
            torch.compile(flex_attention), q, k, v, kernel_options={"BLOCK_M": 16}
        )
        FileCheck().check("BLOCK_M : tl.constexpr = 16").run(code[0])

    @supported_platform
    def test_comparison_vs_sdpa(self, device):
        if device == "cpu":
            self.skipTest("Not supported on CPU")

        def causal(score, b, h, q_idx, kv_idx):
            return torch.where(q_idx >= kv_idx, score, -float("inf"))

        def causal_mask(b, h, q_idx, kv_idx):
            return q_idx >= kv_idx

        no_sparse_flex = functools.partial(flex_attention, score_mod=causal)
        score_mod_sparse_flex = functools.partial(
            flex_attention,
            score_mod=causal,
            block_mask=create_block_mask(causal_mask, 1, 1, 2048, 2048),
        )
        mask_mod_sparse_flex = functools.partial(
            flex_attention, block_mask=create_block_mask(causal_mask, 1, 1, 2048, 2048)
        )
        for attention_call in [
            no_sparse_flex,
            score_mod_sparse_flex,
            mask_mod_sparse_flex,
        ]:
            inputs = [
                torch.randn(
                    2,
                    2,
                    2048,
                    64,
                    device=device,
                    dtype=torch.float16,
                    requires_grad=True,
                )
                for _ in range(3)
            ]
            gradOut = torch.randn(2, 2, 2048, 64, device=device, dtype=torch.float16)
            out_ref = torch.nn.functional.scaled_dot_product_attention(
                *inputs, is_causal=True
            )
            out_ref.backward(gradOut)

            inputs_flex = [i.detach().clone().requires_grad_(True) for i in inputs]
            out_flex = torch.compile(attention_call)(*inputs_flex)
            out_flex.backward(gradOut)
            inputs_golden = [
                i.detach().clone().to(dtype=torch.float64).requires_grad_(True)
                for i in inputs
            ]
            out_golden = torch.nn.functional.scaled_dot_product_attention(
                *inputs_golden, is_causal=True
            )
            out_golden.backward(gradOut.to(dtype=torch.float64))

            for ref, flex, golden in [
                (out_ref, out_flex, out_golden),
                (inputs[0].grad, inputs_flex[0].grad, inputs_golden[0].grad),
                (inputs[1].grad, inputs_flex[1].grad, inputs_golden[1].grad),
                (inputs[2].grad, inputs_flex[2].grad, inputs_golden[2].grad),
            ]:
                ref_error = rmse(ref, golden)
                flex_error = rmse(flex, golden)
                # Note: This has been carefully tested that FlexAttention is within
                # 20% of the average error of SDPA! Do not bump this tolerance
                # unless you are absolutely sure you are not worsening the accuracy
                # of FlexAttention!
                self.assertTrue(
                    ref_error * 1.2 > flex_error,
                    f"Ref error: {ref_error}, Flex Error: {flex_error}",
                )

    @supported_platform
    def test_block_mask_non_divisible(self, device):
        seq = torch.arange(1023, device=device) // 128

        def mod(b, h, q, kv):
            return seq[q] == seq[kv]

        block_mask = create_block_mask(mod, None, None, 1023, 1023, device=device)
        torch.compile(create_block_mask)(mod, None, None, 1023, 1023, device=device)
        self.run_test_with_call(
            lambda q, k, v: flex_attention(q, k, v, block_mask=block_mask),
            Q_S=1023,
            KV_S=1023,
            device=device,
        )

    @supported_platform
    def test_causal_block_non_divisible(self, device):
        def mask_mod(b, h, q, kv):
            return q >= kv

        block_mask = create_block_mask(mask_mod, B, 1, S - 1, S - 1, device=device)
        attention = functools.partial(flex_attention, block_mask=block_mask)

        self.run_test_with_call(attention, Q_S=S - 1, KV_S=S - 1, device=device)

    @supported_platform
    def test_modular_indexing(self, device):
        if device == "cpu":
            self.skipTest("Not supported on CPU")
        B, H, N, D = 100, 12, 128, 64
        dtype = torch.bfloat16
        device = torch.device(device)

        class Attention(torch.nn.Module):
            def __init__(self):
                super().__init__()
                self.bias = torch.randn(B, N, N, H, device=device, dtype=dtype)

            def forward(
                self, q: torch.Tensor, k: torch.Tensor, v: torch.Tensor
            ) -> torch.Tensor:
                score_mod = generate_score_mod(self.bias)
                o = flex_attention(q, k, v, score_mod=score_mod)
                return o

        def generate_score_mod(bias):
            bias = (2 * bias).view(B, H, N, N).contiguous()

            def score_mod(score, batch, head, q_idx, k_idx):
                attn_bias = bias[batch, head, q_idx, k_idx]
                return score + attn_bias

            return score_mod

        m = Attention().cuda().eval().to(dtype)
        m = torch.compile(m, mode="default", fullgraph=False)

        q = torch.randn(B, H, N, D, device=device, dtype=dtype)
        k = torch.randn(B, H, N, D, device=device, dtype=dtype)
        v = torch.randn(B, H, N, D, device=device, dtype=dtype)

        m(q, k, v)

    @supported_platform
    def test_force_write_lse(self, device):
        if device == "cpu":
            self.skipTest("Not supported on CPU")
        dtype = torch.float32
        make_tensor = functools.partial(
            torch.randn,
            (2, 2, 128, 16),
            device=device,
            dtype=dtype,
            requires_grad=False,
        )
        query, key, value = make_tensor(), make_tensor(), make_tensor()
        out_eager, lse_eager = flex_attention(query, key, value, return_lse=True)

        flex_compile = torch.compile(flex_attention, fullgraph=True)
        out_compiled, lse_compiled = flex_compile(query, key, value, return_lse=True)

        out_paged, lse_paged = self.run_paged_attention(
            score_mod=_identity, q=query, k=key, v=value, dtype=dtype
        )

        torch.testing.assert_close(lse_eager, lse_compiled, atol=3e-3, rtol=0)
        torch.testing.assert_close(lse_eager, lse_paged, atol=3e-3, rtol=0)

    @supported_platform
    @common_utils.parametrize("backend", ["flex_attention", "flex_decode", "eager"])
    def test_lse_masked_output(self, backend, device):
        if device == "cpu":
            self.skipTest("Not supported on CPU")
        if backend == "flex_decode":
            kernel_options = {"FORCE_USE_FLEX_ATTENTION": False}
            flex_call = torch.compile(flex_attention, fullgraph=True)
            N_CTX = 96
        elif backend == "flex_attention":
            kernel_options = {"FORCE_USE_FLEX_ATTENTION": True}
            flex_call = torch.compile(flex_attention, fullgraph=True)
            N_CTX = 196
        else:
            kernel_options = {}
            flex_call = flex_attention
            N_CTX = 196

        SLIDING_WINDOW = 64
        make_tensor = functools.partial(
            torch.randn,
            (2, 2, N_CTX, 64),
            device=device,
            dtype=torch.float32,
            requires_grad=True,
        )

        def sliding_window_causal(b, h, q_idx, kv_idx):
            causal_mask = q_idx >= kv_idx
            window_mask = q_idx - kv_idx <= SLIDING_WINDOW
            return causal_mask & window_mask

        def global_causal(b, h, q_idx, kv_idx):
            causal_mask = q_idx >= kv_idx
            window_mask = q_idx - kv_idx > SLIDING_WINDOW
            return causal_mask & window_mask

        sliding_window_causal = torch.nn.attention.flex_attention.create_block_mask(
            sliding_window_causal, B=None, H=None, Q_LEN=N_CTX, KV_LEN=N_CTX
        )
        global_causal = torch.nn.attention.flex_attention.create_block_mask(
            global_causal, B=None, H=None, Q_LEN=N_CTX, KV_LEN=N_CTX
        )

        local_attn = functools.partial(
            flex_call,
            block_mask=sliding_window_causal,
            return_lse=True,
            kernel_options=kernel_options,
        )
        global_attn = functools.partial(
            flex_call,
            block_mask=global_causal,
            return_lse=True,
            kernel_options=kernel_options,
        )
        q, k, v = make_tensor(), make_tensor(), make_tensor()
        gradOut = make_tensor(requires_grad=False)

        x_local, lse_local = local_attn(q, k, v)
        x_global, lse_global = global_attn(q, k, v)

        max_lse = torch.maximum(lse_local, lse_global)
        lse_global = lse_global - max_lse
        lse_local = lse_local - max_lse
        lse_global = torch.exp(lse_global)
        lse_local = torch.exp(lse_local)
        x = ((x_local * lse_local[..., None]) + (x_global * lse_global[..., None])) / (
            lse_global[..., None] + lse_local[..., None]
        )
        x.backward(gradOut)
        flex_q_grad, flex_k_grad, flex_v_grad = q.grad, k.grad, v.grad
        q.grad = None
        k.grad = None
        v.grad = None

        out = torch.nn.functional.scaled_dot_product_attention(q, k, v, is_causal=True)
        out.backward(gradOut)

        torch.testing.assert_close(x, out, atol=3e-3, rtol=2e-3)
        torch.testing.assert_close(flex_q_grad, q.grad, atol=3e-3, rtol=2e-3)
        torch.testing.assert_close(flex_k_grad, k.grad, atol=3e-3, rtol=2e-3)
        torch.testing.assert_close(flex_v_grad, v.grad, atol=3e-3, rtol=2e-3)

    @supported_platform
    def test_mixed_device_error_message(self, device):
        if device == "cpu":
            self.skipTest("Skip test on CPU only as mixed devices needed")
        # Create tensors on different devices
        cpu_tensor = torch.randn(2, 2, 128, 16, device="cpu")
        cuda_tensor = torch.randn(2, 2, 128, 16, device=device)

        # Use different devices for query, key, and value
        query, key, value = cpu_tensor, cuda_tensor, cpu_tensor

        expected_error_message = (
            "Expected query, key, and value to have the same device type, "
            f"but got query.device: {query.device}, key.device: {key.device}, "
            f"and value.device: {value.device} instead."
        )

        with self.assertRaisesRegex(ValueError, expected_error_message):
            flex_attention(query, key, value)

    @supported_platform
    @skip_on_cpu
    def test_captured_wrong_device_error_message(self, device):
        means = torch.randn(64, 3).cuda()
        length_scales = torch.logspace(0.001, 0.1, 8)

        def euclidean_dist_pos_embed(score, b, h, q_idx, k_idx):
            q_pos = means[q_idx]
            k_pos = means[k_idx]
            dist = (q_pos - k_pos).pow(2).sum(-1).sqrt()
            scale = length_scales[h]
            inv_dist = torch.exp(-dist / scale)
            return inv_dist * score

        expected_error_message = "Buffers cannot be created"

        q, k, v = (torch.randn(1, 8, 64, 64, device=device) for _ in range(3))
        with self.assertRaisesRegex(RuntimeError, expected_error_message):
            torch.compile(flex_attention)(q, k, v, score_mod=euclidean_dist_pos_embed)

    @supported_platform
    @skip_on_cpu
    def test_cant_lower_error_message(self, device):
        # We can't lower a 256-element reduction inside a pointwise reduction
        means = torch.randn(64, 256).cuda()
        length_scales = torch.logspace(0.001, 0.1, 8).cuda()

        def euclidean_dist_pos_embed(score, b, h, q_idx, k_idx):
            q_pos = means[q_idx]
            k_pos = means[k_idx]
            dist = (q_pos - k_pos).pow(2).sum(-1).sqrt()
            scale = length_scales[h]
            inv_dist = torch.exp(-dist / scale)
            return inv_dist * score

        expected_error_message = "Buffers cannot be created"

        q, k, v = (torch.randn(1, 8, 64, 64, device=device) for _ in range(3))
        with self.assertRaisesRegex(RuntimeError, expected_error_message):
            torch.compile(flex_attention)(q, k, v, score_mod=euclidean_dist_pos_embed)

    @supported_platform
    def test_reduction_unrolled(self, device):
        if device == "cpu":
            self.skipTest("Not supported on CPU")
        # We can't lower a 256-element reduction inside a pointwise reduction
        means = torch.randn(S, 3).to(device)
        length_scales = torch.logspace(0.001, 0.1, H).to(device)

        def euclidean_dist_pos_embed(score, b, h, q_idx, k_idx):
            q_pos = means[q_idx]
            k_pos = means[k_idx]
            dist = (q_pos - k_pos).pow(2).sum(-1).sqrt()
            scale = length_scales[h]
            inv_dist = torch.exp(-dist / scale)
            return inv_dist * score

        self.run_test(euclidean_dist_pos_embed, torch.bfloat16)

    @supported_platform
    def test_invalid_block_size(self, device):
        if device == "cpu":
            self.skipTest("Skip test on CPU only as error_message on cuda")
        # Create tensors on different devices
        q, k, v = (torch.randn(1, 8, 128, 64, device=device) for _ in range(3))

        expected_error_message = (
            "ValueError: Q and KV block size must be divisible by BLOCK_M and BLOCK_N."
        )
        block_mask = create_block_mask(noop_mask, 1, 8, 128, 128, BLOCK_SIZE=96)

        with self.assertRaisesRegex(RuntimeError, expected_error_message):
            torch.compile(flex_attention)(q, k, v, block_mask=block_mask)

    @supported_platform
    @skip_on_cpu
    def test_small_q_kv_len(self, device):
        make_tensor = functools.partial(
            torch.ones,
            (1, 1, 1, 16),
            device=device,
            dtype=torch.float32,
            requires_grad=True,
        )
        query, key, value = make_tensor(), make_tensor(), make_tensor()
        kernel_options = {"FORCE_USE_FLEX_ATTENTION": True}
        out_eager, lse_eager = flex_attention(
            query, key, value, return_lse=True, kernel_options=kernel_options
        )

        flex_compile = torch.compile(flex_attention, fullgraph=True)
        out_compiled, lse_compiled = flex_compile(
            query, key, value, return_lse=True, kernel_options=kernel_options
        )

        assert torch.equal(out_eager, out_compiled)
        assert torch.equal(lse_eager, lse_compiled)

        grads_eager = torch.autograd.grad(out_eager.sum(), (query, key, value))
        grads_compile = torch.autograd.grad(out_compiled.sum(), (query, key, value))

        torch.testing.assert_close(grads_eager, grads_compile)

    @supported_platform
    def test_dynamic_shapes_bug_dynamic_batch(self, device):
        if device == "cpu":
            self.skipTest("Skip test on CPU only as cuda device expected")

        def _flex_attention_mask(b, h, q_idx, kv_idx, input_lengths):
            padding_condition = (q_idx < input_lengths[b]) & (kv_idx < input_lengths[b])
            return padding_condition

        counter = CompileCounterWithBackend("inductor")

        class Model(torch.nn.Module):
            def __init__(self, dim=1024):
                super().__init__()
                self.subsampler = torch.nn.Conv1d(256, 256, 5)
                self.projector = torch.nn.Linear(256, dim)
                self.num_heads = 4

            def forward(self, x, input_lengths):
                x = self.subsampler(x.transpose(-1, -2)).transpose(-1, -2)
                x = self.projector(x).transpose(0, 1)
                head_dim = x.size(-1) // self.num_heads
                x = x.view(-1, x.size(1), self.num_heads, head_dim)
                x = x.permute(1, 2, 0, 3)

                max_time = x.size(-2)
                mask = torch.compile(create_block_mask, dynamic=True, fullgraph=False)(
                    functools.partial(
                        _flex_attention_mask,
                        input_lengths=input_lengths,
                    ),
                    B=input_lengths.size(0),
                    H=None,
                    Q_LEN=max_time,
                    KV_LEN=max_time,
                )

                x = torch.compile(
                    flex_attention, dynamic=True, fullgraph=True, backend=counter
                )(
                    query=x,
                    key=x,
                    value=x,
                    block_mask=mask,
                )
                return x

        model = Model(128).cuda()
        B, F, T = 16, 256, 12
        for _ in range(5):
            x = torch.randn(B, T, F, device=device)
            l = torch.randint(0, T, (B,), device=device)
            model(x, l)

        assert (
            counter.frame_count == 1
        ), f"Expected 1 graph, but got {counter.frame_count} graphs"

    @supported_platform
    def test_dynamic_shapes_with_custom_kernel_options(self, device):
        if device == "cpu":
            self.skipTest("Not supported on CPU")
        make_tensor = functools.partial(
            torch.ones,
            (8, 8, 1024, 64),
            device=device,
            dtype=torch.bfloat16,
        )
        query, key, value = make_tensor(), make_tensor(), make_tensor()
        kernel_options = {"BLOCK_M": 64, "BLOCK_N": 64}
        out_eager = flex_attention(query, key, value, kernel_options=kernel_options)

        flex_compile = torch.compile(flex_attention, fullgraph=True, dynamic=True)
        out_compiled = flex_compile(query, key, value, kernel_options=kernel_options)

        torch.testing.assert_close(out_eager, out_compiled, atol=3e-3, rtol=2e-3)

    @supported_platform
    def test_dynamic_shapes_with_max_autotune(self, device):
        make_tensor = functools.partial(
            torch.ones,
            (8, 8, 1024, 64),
            device=device,
            dtype=torch.float if device == "cpu" else torch.bfloat16,
        )
        query, key, value = make_tensor(), make_tensor(), make_tensor()
        block_mask = create_block_mask(
            _causal_mask, None, None, 1024, 1024, device=device
        )

        out_eager = flex_attention(query, key, value, block_mask=block_mask)

        flex_compile = torch.compile(
            flex_attention, fullgraph=True, dynamic=True, mode="max-autotune"
        )
        out_compiled = flex_compile(query, key, value, block_mask=block_mask)

        torch.testing.assert_close(out_eager, out_compiled, atol=3e-3, rtol=2e-3)

    @supported_platform
    def test_zero_length_sequence_error(self, device):
        if device == "cpu":
            self.skipTest("Not supported on CPU")
        make_tensor = functools.partial(
            torch.ones,
            (8, 8, 0, 64),  # Zero in sequence dimension
            device=device,
            dtype=torch.bfloat16,
        )
        query, key, value = make_tensor(), make_tensor(), make_tensor()

        # Test compiled mode - should also raise assertion error
        flex_compile = torch.compile(flex_attention, fullgraph=True)
        with self.assertRaisesRegex(
            torch._inductor.exc.InductorError, "Query length must be greater than 0"
        ):
            flex_compile(query, key, value)

    @supported_platform
    def test_causal_block_non_divisible_with_captured_buffer(
        self,
        device,
    ):
        Q_S = S - 3
        KV_S = S - 3
        offset_q = torch.randn(Q_S, device=device, dtype=torch.bfloat16)
        offset_kv = torch.randn(KV_S, device=device, dtype=torch.bfloat16)

        def score_mod(score, b, h, q, kv):
            return score + offset_q[q] + offset_kv[kv]

        def mask_mod(b, h, q, kv):
            return q >= kv

        block_mask = create_block_mask(mask_mod, B, 1, Q_S, KV_S, device=device)

        attention = functools.partial(flex_attention, block_mask=block_mask)

        self.run_test_with_call(attention, Q_S=Q_S, KV_S=KV_S, device=device)

    @supported_platform
    def test_non_divisible_with_captured_buffer(self, device):
        Q_S = S + 3
        KV_S = S + 3

        multiplier = torch.randn(Q_S, device=device, dtype=torch.bfloat16)

        def apply_multiplicative_bias(score, b, h, q_idx, kv_idx):
            return score * multiplier[q_idx]

        attention = functools.partial(
            flex_attention, score_mod=apply_multiplicative_bias
        )

        self.run_test_with_call(attention, Q_S=Q_S, KV_S=KV_S, device=device)

    @supported_platform
    def test_num_warps_8_error(self, device):
        attention = functools.partial(flex_attention, score_mod=_identity)
        self.run_test_with_call(
            attention, Q_S=128, KV_S=128, Q_D=128, V_D=128, device=device
        )

    @supported_platform
    @unittest.skipIf(not TEST_MULTIGPU, "detected only one GPU")
    def test_qkv_and_block_mask_on_the_same_device(self, device):
        make_tensor = functools.partial(
            torch.ones,
            (2, 2, 256, 32),
            device="cuda:0",
            dtype=torch.float32,
            requires_grad=True,
        )
        query, key, value = make_tensor(), make_tensor(), make_tensor()

        def mask_mod(b, h, q, kv):
            return q >= kv

        block_mask = create_block_mask(mask_mod, 1, 1, 256, 256, device="cuda:1")
        with self.assertRaisesRegex(
            RuntimeError, "Expect q/k/v and block_mask to be on the same device"
        ):
            torch.compile(flex_attention)(query, key, value, block_mask=block_mask)

    @supported_platform
    def test_free_symbol_dynamic(self, device):
        if device == "cpu":
            self.skipTest("Not supported on CPU")

        def batch_flip_causal(b, h, q_idx, kv_idx):
            return (q_idx >= kv_idx) & (b % 2 == 0)

        class SimpleAttention(torch.nn.Module):
            def __init__(self, dim=512, n_head=8):
                super().__init__()
                self.qkv = torch.nn.Linear(dim, 3 * dim)
                self.n_head = n_head
                self.head_dim = dim // n_head

            def forward(self, x, block_mask=None):
                B, T, C = x.size()
                qkv = self.qkv(x).view(B, T, 3, self.n_head, self.head_dim)
                qkv = qkv.permute(2, 0, 3, 1, 4)
                q, k, v = qkv
                y = flex_attention(
                    q,
                    k,
                    v,
                    block_mask=block_mask,
                )
                return y.transpose(1, 2).contiguous().view(B, T, C)

        model = SimpleAttention().cuda()
        model.compile(mode="default", dynamic=True)
        sequence_len = 256

        # Test different batch shapes with dense masks
        torch._dynamo.reset()
        for batch_shape in [4, 16, 32]:
            # Create dense mask
            rand_mask = torch.randint(0, 2, (batch_shape, sequence_len)).cuda().bool()
            block_mask = torch.compile(create_block_mask, dynamic=True)(
                B=batch_shape,
                BLOCK_SIZE=128,
                mask_mod=lambda b, h, q_idx, kv_idx: ~rand_mask[b, q_idx],
                H=None,
                Q_LEN=sequence_len,
                KV_LEN=sequence_len,
                device=device,
            )

            # Run forward pass
            x = torch.randn(batch_shape, sequence_len, 512).cuda()
            model(x, block_mask=block_mask)

        self.assertEqual(torch._dynamo.utils.counters["aot_autograd"]["ok"], 2)

    @supported_platform
    def test_symbol_closure_in_score_mod(self, device):
        if device == "cpu":
            self.skipTest("Skip on CPU as cuda backends needed")

        class SimpleAttention(torch.nn.Module):
            def __init__(self, dim=512, n_head=8):
                super().__init__()
                self.qkv = torch.nn.Linear(dim, 3 * dim)
                self.n_head = n_head
                self.head_dim = dim // n_head

            def forward(self, x, block_mask=None):
                B, T, C = x.size()
                qkv = self.qkv(x).view(B, T, 3, self.n_head, self.head_dim)
                qkv = qkv.permute(2, 0, 3, 1, 4)
                q, k, v = qkv
                return flex_attention(
                    q,
                    k,
                    v,
                    score_mod=lambda s, b, h, q, k: s + B,
                    block_mask=block_mask,
                )

        model = SimpleAttention().cuda()
        from torch._dynamo.testing import EagerAndRecordGraphs

        backend = EagerAndRecordGraphs()
        model.compile(mode="default", dynamic=True, backend=backend)
        sequence_len = 256

        torch._dynamo.reset()
        for batch_shape in [4, 16, 32]:
            x = torch.randn(batch_shape, sequence_len, 512).cuda()
            model(x)
        self.assertEqual(len(backend.graphs), 1)
        self.assertExpectedInline(
            backend.graphs[0].score_mod_0.code.strip(),
            """\
def forward(self, child : torch.Tensor, child_1 : torch.Tensor, child_2 : torch.Tensor, child_3 : torch.Tensor, child_4 : torch.Tensor, getitem : torch.SymInt):
    add = child + getitem;  child = getitem = None
    return add""",
        )

    @supported_platform
    def test_fw_bw_graph_correctness(self, device):
        if device == "cpu":
            self.skipTest("Not supported on CPU")
        cnt = CompileCounterWithBackend("aot_eager")
        make_tensor = functools.partial(
            torch.randn,
            (2, 2, 128, 4),
            device=device,
            dtype=torch.float64,
            requires_grad=True,
        )
        query, key, value = make_tensor(), make_tensor(), make_tensor()

        def causal_mask(b, h, q_idx, kv_idx):
            return q_idx >= kv_idx

        block_mask = create_block_mask(causal_mask, 1, 1, 128, 128)

        func = torch.compile(flex_attention, backend=cnt, fullgraph=True)
        out = func(query, key, value, _squared, block_mask=block_mask)
        out.sum().backward()
        self.assertEqual(cnt.frame_count, 1)
        self.assertEqual(len(cnt.graphs), 1)
        graph = cnt.graphs[0]
        norm_graph = normalize_gm(graph.print_readable(print_output=False))

        self.assertExpectedInline(
            norm_graph,
            """\
class GraphModule(torch.nn.Module):
    def forward(self, L_query_: "f64[2, 2, 128, 4]", L_key_: "f64[2, 2, 128, 4]", L_value_: "f64[2, 2, 128, 4]", L_block_mask_kv_indices: "i32[1, 1, 1, 1]", L_block_mask_kv_num_blocks: "i32[1, 1, 1]", L_block_mask_full_kv_num_blocks: "i32[1, 1, 1]", L_block_mask_full_kv_indices: "i32[1, 1, 1, 1]", L_block_mask_q_num_blocks: "i32[1, 1, 1]", L_block_mask_q_indices: "i32[1, 1, 1, 1]", L_block_mask_full_q_num_blocks: "i32[1, 1, 1]", L_block_mask_full_q_indices: "i32[1, 1, 1, 1]"):
        l_query_ = L_query_
        l_key_ = L_key_
        l_value_ = L_value_
        l_block_mask_kv_indices = L_block_mask_kv_indices
        l_block_mask_kv_num_blocks = L_block_mask_kv_num_blocks
        l_block_mask_full_kv_num_blocks = L_block_mask_full_kv_num_blocks
        l_block_mask_full_kv_indices = L_block_mask_full_kv_indices
        l_block_mask_q_num_blocks = L_block_mask_q_num_blocks
        l_block_mask_q_indices = L_block_mask_q_indices
        l_block_mask_full_q_num_blocks = L_block_mask_full_q_num_blocks
        l_block_mask_full_q_indices = L_block_mask_full_q_indices

        score_mod_0 = self.score_mod_0
        mask_fn_0 = self.mask_fn_0
        flex_attention = torch.ops.higher_order.flex_attention(l_query_, l_key_, l_value_, score_mod_0, (128, 128, l_block_mask_kv_num_blocks, l_block_mask_kv_indices, l_block_mask_full_kv_num_blocks, l_block_mask_full_kv_indices, l_block_mask_q_num_blocks, l_block_mask_q_indices, l_block_mask_full_q_num_blocks, l_block_mask_full_q_indices, 128, 128, mask_fn_0), 0.5, {'PRESCALE_QK': False, 'ROWS_GUARANTEED_SAFE': False, 'BLOCKS_ARE_CONTIGUOUS': False, 'WRITE_DQ': True, 'OUTPUT_LOGSUMEXP': True}, (), ());  l_query_ = l_key_ = l_value_ = score_mod_0 = l_block_mask_kv_num_blocks = l_block_mask_kv_indices = l_block_mask_full_kv_num_blocks = l_block_mask_full_kv_indices = l_block_mask_q_num_blocks = l_block_mask_q_indices = l_block_mask_full_q_num_blocks = l_block_mask_full_q_indices = mask_fn_0 = None
        out: "f64[2, 2, 128, 4]" = flex_attention[0];  flex_attention = None
        return (out,)

    class score_mod_0(torch.nn.Module):
        def forward(self, child: "f64[]", child_1: "i32[]", child_2: "i32[]", child_3: "i32[]", child_4: "i32[]"):
            mul: "f64[]" = child * child;  child = None
            return mul

    class mask_fn_0(torch.nn.Module):
        def forward(self, child: "i32[]", child_1: "i32[]", child_2: "i32[]", child_3: "i32[]"):
            ge: "b8[]" = child_2 >= child_3;  child_2 = child_3 = None
            return ge
""",  # noqa: B950
        )
        # Save the AOT graphs
        aot_graphs = []
        from torch._inductor import compile_fx

        def debug_compile_fx_inner(graph, example_inputs, *args, **kwargs):
            aot_graphs.append(graph)
            return graph

        backend = functools.partial(
            compile_fx.compile_fx, inner_compile=debug_compile_fx_inner
        )
        func = torch.compile(func, backend=backend, fullgraph=True)
        out = func(query, key, value, _squared)
        out.sum().backward()

        joint_graph = normalize_gm(aot_graphs[1].print_readable(print_output=False))

        self.assertExpectedInline(
            joint_graph,
            """\
class GraphModule(torch.nn.Module):
    def forward(self, primals_1: "f64[2, 2, 128, 4]", primals_2: "f64[2, 2, 128, 4]", primals_3: "f64[2, 2, 128, 4]", full: "i32[1, 1, 1]", full_default: "i32[1, 1, 1, 1]", convert_element_type: "i32[1, 1, 1]", convert_element_type_1: "i32[1, 1, 1, 1]", getitem_2: "f64[2, 2, 128, 4]", getitem_3: "f32[2, 2, 128]", tangents_1: "f64[2, 2, 128, 4]"):
        full_default_4: "f32[2, 2, 128]" = torch.ops.aten.full.default([2, 2, 128], 0, dtype = torch.float32, layout = torch.strided, device = device(type='cuda', index=0), pin_memory = False)
        fw_graph0 = self.fw_graph0
        joint_graph0 = self.joint_graph0
        mask_graph0 = self.mask_graph0
        flex_attention_backward = torch.ops.higher_order.flex_attention_backward(primals_1, primals_2, primals_3, getitem_2, getitem_3, tangents_1, full_default_4, fw_graph0, joint_graph0, (1, 1, full, full_default, None, None, convert_element_type, convert_element_type_1, None, None, 1073741824, 1073741824, mask_graph0), 0.5, {'PRESCALE_QK': False, 'ROWS_GUARANTEED_SAFE': False, 'BLOCKS_ARE_CONTIGUOUS': False, 'WRITE_DQ': True, 'OUTPUT_LOGSUMEXP': True}, (), ());  primals_1 = primals_2 = primals_3 = getitem_2 = getitem_3 = tangents_1 = full_default_4 = fw_graph0 = joint_graph0 = full = full_default = convert_element_type = convert_element_type_1 = mask_graph0 = None
        getitem_4: "f64[2, 2, 128, 4]" = flex_attention_backward[0]
        getitem_5: "f64[2, 2, 128, 4]" = flex_attention_backward[1]
        getitem_6: "f64[2, 2, 128, 4]" = flex_attention_backward[2];  flex_attention_backward = None
        return (getitem_4, getitem_5, getitem_6)

    class fw_graph0(torch.nn.Module):
        def forward(self, arg0_1: "f64[]", arg1_1: "i32[]", arg2_1: "i32[]", arg3_1: "i32[]", arg4_1: "i32[]"):
            mul: "f64[]" = torch.ops.aten.mul.Tensor(arg0_1, arg0_1);  arg0_1 = None
            return mul

    class joint_graph0(torch.nn.Module):
        def forward(self, arg0_1: "f64[]", arg1_1: "i32[]", arg2_1: "i32[]", arg3_1: "i32[]", arg4_1: "i32[]", arg5_1: "f64[]"):
            mul: "f64[]" = torch.ops.aten.mul.Tensor(arg0_1, arg0_1);  mul = None
            mul_1: "f64[]" = torch.ops.aten.mul.Tensor(arg5_1, arg0_1)
            mul_2: "f64[]" = torch.ops.aten.mul.Tensor(arg5_1, arg0_1);  arg5_1 = arg0_1 = None
            add: "f64[]" = torch.ops.aten.add.Tensor(mul_2, mul_1);  mul_2 = mul_1 = None
            return [add, None, None, None, None]

    class mask_graph0(torch.nn.Module):
        def forward(self, arg0_1: "i32[]", arg1_1: "i32[]", arg2_1: "i32[]", arg3_1: "i32[]"):
            full: "b8[]" = torch.ops.aten.full.default([], True, dtype = torch.bool, layout = torch.strided, device = device(type='cuda', index=0), pin_memory = False)
            return full
""",  # noqa: B950
        )

    @supported_platform
    @unittest.skipIf(TEST_ON_CUDA, "Testing CPU error message")
    def test_cpu_error_message_return_lse(self, device):
        make_tensor = functools.partial(
            torch.randn,
            (2, 2, 128, 16),
            device="cpu",
            dtype=torch.float32,
            requires_grad=False,
        )
        query, key, value = make_tensor(), make_tensor(), make_tensor()
        attention = torch.compile(flex_attention)
        with self.assertRaisesRegex(
            torch._inductor.exc.InductorError,
            r"NotImplementedError: torch.compile on CPU only supports inference and `return_lse` is not supported yet.",
        ):
            attention(query, key, value, return_lse=True)

    @unittest.skipIf(not TEST_MULTIGPU, "detected only one GPU")
    def test_device_cuda_1(self, device):
        class TestModule(torch.nn.Module):
            def forward(self, q, k, v, block_mask):
                return flex_attention(q, k, v, block_mask=block_mask)

        q = torch.randn(1, 1, 256, 32, device="cuda:1", dtype=torch.bfloat16)
        k = torch.randn(1, 1, 256, 32, device="cuda:1", dtype=torch.bfloat16)
        v = torch.randn(1, 1, 256, 32, device="cuda:1", dtype=torch.bfloat16)
        mask = create_block_mask(
            lambda b, h, q_idx, kv_idx: q_idx >= kv_idx,
            B=None,
            H=None,
            Q_LEN=256,
            KV_LEN=256,
            device="cuda:1",
        )
        mod = torch.compile(TestModule())
        attn_output = mod(q, k, v, mask)
        self.assertEqual(attn_output.device, torch.device("cuda:1"))

    @supported_platform
    def test_validate_small_embedding_size_error_message(self, device):
        if device == "cpu":
            self.skipTest("Not supported on CPU")
        # eager support for small embedding size
        q, k, v = [torch.randn(2, 2, 128, 8, device=device) for _ in range(3)]
        flex_attention(q, k, v)

        # compiled cpu support for small embedding size
        q, k, v = [torch.randn(2, 2, 128, 8, device="cpu") for _ in range(3)]
        flex_attention(q, k, v)

        # compiled gpu kernel does not support small embedding size
        q, k, v = [torch.randn(2, 2, 128, 8, device=device) for _ in range(3)]
        compiled_fa = torch.compile(flex_attention)

        with self.assertRaisesRegex(
            torch._inductor.exc.InductorError,
            "NYI: embedding dimension of the query, key, and value must be "
            "at least 16 but got E=8 and Ev=8",
        ):
            compiled_fa(q, k, v)

        # compiled gpu kernel supports large embedding size
        q, k, v = [torch.randn(2, 2, 128, 16, device=device) for _ in range(3)]
        compiled_fa = torch.compile(flex_attention)

    @unittest.skipIf(
        not has_triton() or not HAS_WARP_SPEC,
        reason="FBCODE Triton is required for this test",
    )
    def test_triton_template_warp_specialization(self, device):
        def make_tensor():
            return torch.rand(4, 16, 4096, 64, device=device, dtype=torch.bfloat16)

        q, k, v = make_tensor(), make_tensor(), make_tensor()
        flex_compiled = torch.compile(flex_attention, fullgraph=True)

        positional_args = (q, k, v)
        keyword_args = {
            "kernel_options": {
                "num_warps": 4,
                "num_consumer_groups": 2,
                "num_buffers_warp_spec": 3,
            }
        }

        # Check if kernel code contains warp specialization parameters
        _, kernel_code = run_and_get_code(
            flex_compiled,
            *positional_args,
            **keyword_args,
        )
        assert kernel_code is not None, "Failed to retrieve compiled kernel code"
        assert (
            "num_consumer_groups" in kernel_code[0]
        ), "num_consumer_groups missing in kernel definition"
        assert (
            "num_buffers_warp_spec" in kernel_code[0]
        ), "num_buffers_warp_spec missing in kernel definition"

        # Validate correctness
        C1 = flex_compiled(q, k, v)
        C2 = flex_attention(q, k, v)

        assert torch.allclose(
            C1, C2, atol=1e-2, rtol=1e-2
        ), "Warp specialized kernel result differs from reference"


class TestBlockMask(InductorTestCase):
    def setUp(self):
        super().setUp()

    @supported_platform
    def test_block_mask_attributes(self, device):
        offset = torch.zeros(8, device=device)

        def causal_mask(b, h, q, kv):
            return (q + (offset[b] * 128)) >= kv

        block_mask = create_block_mask(causal_mask, 4, 2, 2048, 2048)
        self.assertEqual(block_mask.shape, (4, 2, 2048, 2048))
        self.assertEqual(block_mask[0].shape, (2, 2048, 2048))
        self.assertEqual(block_mask[0, 0].shape, (2048, 2048))
        self.assertEqual(block_mask.numel(), 4 * 2 * 2048 * 2048)
        self.assertEqual(block_mask.sparsity(), 46.875)
        self.assertEqual(block_mask[0].sparsity(), 46.875)
        self.assertEqual(block_mask[1, 0].sparsity(), 46.875)
        self.assertEqual(block_mask.sparsity(), block_mask[1].sparsity())

        offset = torch.arange(8, device=device)
        block_mask = create_block_mask(causal_mask, 8, 1, 2048, 2048)
        self.assertEqual(block_mask.sparsity(), 29.1015625)
        self.assertTrue(block_mask.sparsity() < block_mask[0].sparsity())
        self.assertTrue(block_mask[0].sparsity() > block_mask[1].sparsity())

    @supported_platform
    @common_utils.parametrize("BLOCK_SIZE", [32, 64, 128, 256, (32, 64), (64, 32)])
    def test_block_size_changes(self, device, BLOCK_SIZE: Union[int, tuple[int, int]]):
        B, H, Q_LEN, KV_LEN = 4, 2, 2048, 2048

        if isinstance(BLOCK_SIZE, int):
            Q_BLOCK_SIZE = BLOCK_SIZE
            KV_BLOCK_SIZE = BLOCK_SIZE
        else:
            Q_BLOCK_SIZE, KV_BLOCK_SIZE = BLOCK_SIZE

        block_mask = create_block_mask(
            noop_mask, B, H, Q_LEN, KV_LEN, BLOCK_SIZE=BLOCK_SIZE
        )

        self.assertEqual(block_mask.BLOCK_SIZE, (Q_BLOCK_SIZE, KV_BLOCK_SIZE))
        self.assertEqual(block_mask.shape, (B, H, Q_LEN, KV_LEN))

    @supported_platform
    def test_getitem(self, device):
        offset = torch.zeros(8, device=device)

        def causal_mask(b, h, q, kv):
            return (q + (offset[b] * 128)) >= kv

        block_mask = create_block_mask(causal_mask, 4, 2, 512, 512)
        assert block_mask.kv_num_blocks.shape == (4, 2, 4)
        assert block_mask.kv_indices.shape == (4, 2, 4, 4)

        # Index on batch dimension
        new_block_mask = block_mask[0]
        assert new_block_mask.kv_num_blocks.shape == (2, 4)
        assert new_block_mask.kv_indices.shape == (2, 4, 4)

        # Index on batch and head dimension
        new_block_mask = block_mask[0, 1]
        assert new_block_mask.kv_num_blocks.shape == (4,)
        assert new_block_mask.kv_indices.shape == (4, 4)

        # slicing on batch and head dimension
        new_block_mask = block_mask[0:2, 1:2]
        assert new_block_mask.kv_num_blocks.shape == (2, 1, 4)
        assert new_block_mask.kv_indices.shape == (2, 1, 4, 4)

        # slicing on batch, head, and query dimension
        new_block_mask = block_mask[0:2, 1:2, torch.tensor([1], dtype=torch.int32)]
        assert new_block_mask.kv_num_blocks.shape == (2, 1, 1)
        assert new_block_mask.kv_indices.shape == (2, 1, 1, 4)

        # slicing on batch, head, and query dimension
        q_index = torch.tensor([0], dtype=torch.int32)
        new_block_mask = block_mask[:, :, q_index]

        self.assertEqual(new_block_mask.kv_num_blocks.ndim, 3)
        self.assertEqual(new_block_mask.kv_indices.ndim, 4)
        torch.testing.assert_close(
            new_block_mask.kv_num_blocks,
            block_mask.kv_num_blocks[:, :, q_index],
        )
        torch.testing.assert_close(
            new_block_mask.kv_indices, block_mask.kv_indices[:, :, q_index, :]
        )

        if block_mask.full_kv_num_blocks is not None:
            assert new_block_mask.full_kv_num_blocks is not None
            assert new_block_mask.full_kv_indices is not None
            torch.testing.assert_close(
                new_block_mask.full_kv_num_blocks,
                block_mask.full_kv_num_blocks[:, :, q_index],
            )
            torch.testing.assert_close(
                new_block_mask.full_kv_indices,
                block_mask.full_kv_indices[:, :, q_index, :],
            )

    @supported_platform
    def test_block_mask_device_change(self, device):
        offset = torch.zeros(8, device=device)

        def causal_mask(b, h, q, kv):
            return (q + (offset[b] * 128)) >= kv

        block_mask = create_block_mask(causal_mask, 1, 1, 512, 512)
        assert block_mask.kv_indices.is_cuda
        assert block_mask.kv_num_blocks.is_cuda
        assert block_mask.q_indices.is_cuda
        assert block_mask.q_num_blocks.is_cuda

        block_mask = block_mask.to("cpu")
        assert block_mask.kv_indices.is_cpu
        assert block_mask.kv_num_blocks.is_cpu
        assert block_mask.q_indices.is_cpu
        assert block_mask.q_num_blocks.is_cpu

        block_mask = block_mask.to("cuda")
        assert block_mask.kv_indices.is_cuda
        assert block_mask.kv_num_blocks.is_cuda
        assert block_mask.q_indices.is_cuda
        assert block_mask.q_num_blocks.is_cuda

    @supported_platform
    def test_compiling_create_block_mask(self, device):
        seq = torch.arange(512, device=device) // 127

        def mask_mod(b, h, q, kv):
            return (q >= kv) & (seq[q] == seq[kv])

        block_mask = torch.compile(create_block_mask, fullgraph=True)(
            mask_mod, 1, 1, 512, 512
        )
        self.assertIsInstance(block_mask, BlockMask)
        self.assertEqual(block_mask.kv_num_blocks.shape, torch.Size((1, 1, 4)))
        self.assertEqual(block_mask.kv_indices.shape, torch.Size((1, 1, 4, 4)))

    @supported_platform
    def test_compiling_create_block_mask_no_recompile(self, device):
        def mask_mod(b, h, q, kv):
            return q >= kv

        torch._dynamo.reset()
        block_mask = torch.compile(create_block_mask)(mask_mod, 2, 4, 1024, 1024)
        self.assertIsInstance(block_mask, BlockMask)
        self.assertEqual(block_mask.kv_num_blocks.shape, torch.Size((2, 4, 8)))
        self.assertEqual(block_mask.kv_indices.shape, torch.Size((2, 4, 8, 8)))
        self.assertEqual(torch._dynamo.utils.counters["aot_autograd"]["ok"], 1)

        # automatic dynamic shapes triggered and recompilation.
        block_mask = torch.compile(create_block_mask)(mask_mod, 4, 8, 2048, 2048)
        self.assertIsInstance(block_mask, BlockMask)
        self.assertEqual(block_mask.kv_num_blocks.shape, torch.Size((4, 8, 16)))
        self.assertEqual(block_mask.kv_indices.shape, torch.Size((4, 8, 16, 16)))
        self.assertEqual(torch._dynamo.utils.counters["aot_autograd"]["ok"], 2)

        # no recompilation.
        block_mask = torch.compile(create_block_mask)(mask_mod, 6, 16, 3072, 3072)
        self.assertIsInstance(block_mask, BlockMask)
        self.assertEqual(block_mask.kv_num_blocks.shape, torch.Size((6, 16, 24)))
        self.assertEqual(block_mask.kv_indices.shape, torch.Size((6, 16, 24, 24)))
        self.assertEqual(torch._dynamo.utils.counters["aot_autograd"]["ok"], 2)

    @supported_platform
    def test_block_mask_viz(self, device):
        def causal_mask(b, h, q, kv):
            return q >= kv

        block_mask = create_block_mask(causal_mask, 1, 1, 2048, 2048)

        def replace_non_printable(s):
            def replace(c):
                if c not in string.printable:
                    return "@"
                elif c == " ":
                    return "s"
                return c

            return "".join(replace(c) for c in s)

        self.assertExpectedInline(
            replace_non_printable(str(block_mask)),
            """\
BlockMask(shape=(1,s1,s2048,s2048),ssparsity=46.88%,s
(0,s0)
@@ssssssssssssssssssssssssssssss
@@@@ssssssssssssssssssssssssssss
@@@@@@ssssssssssssssssssssssssss
@@@@@@@@ssssssssssssssssssssssss
@@@@@@@@@@ssssssssssssssssssssss
@@@@@@@@@@@@ssssssssssssssssssss
@@@@@@@@@@@@@@ssssssssssssssssss
@@@@@@@@@@@@@@@@ssssssssssssssss
@@@@@@@@@@@@@@@@@@ssssssssssssss
@@@@@@@@@@@@@@@@@@@@ssssssssssss
@@@@@@@@@@@@@@@@@@@@@@ssssssssss
@@@@@@@@@@@@@@@@@@@@@@@@ssssssss
@@@@@@@@@@@@@@@@@@@@@@@@@@ssssss
@@@@@@@@@@@@@@@@@@@@@@@@@@@@ssss
@@@@@@@@@@@@@@@@@@@@@@@@@@@@@@ss
@@@@@@@@@@@@@@@@@@@@@@@@@@@@@@@@
)""",
        )

        offset = torch.arange(8, device=device)

        def causal_offset_mask(b, h, q, kv):
            return (q + offset[b] * 128) >= kv

        block_mask = create_block_mask(causal_offset_mask, 8, 1, 2048, 2048)
        str_block_mask = str(block_mask)
        self.assertTrue("sparsity=29.10" in str_block_mask)

    def generate_test_inputs(self, full_seq_len: bool, device):
        if full_seq_len:
            kv_num_blocks = torch.tensor([1], dtype=torch.int32, device=device).view(
                1, 1, 1
            )
            kv_indices = torch.tensor([1, -1], dtype=torch.int32, device=device).view(
                1, 1, 1, 2
            )
            full_kv_num_blocks = torch.tensor(
                [1], dtype=torch.int32, device=device
            ).view(1, 1, 1)
            full_kv_indices = torch.tensor(
                [0, -1], dtype=torch.int32, device=device
            ).view(1, 1, 1, 2)
        else:
            kv_num_blocks = torch.tensor([2], dtype=torch.int32, device=device).view(
                1, 1, 1
            )
            kv_indices = torch.tensor([0, 1], dtype=torch.int32, device=device).view(
                1, 1, 1, 2
            )
            full_kv_indices = None
            full_kv_num_blocks = None
        return kv_num_blocks, kv_indices, full_kv_num_blocks, full_kv_indices

    @supported_platform
    @common_utils.parametrize("full_indices", [False, True])
    def test_from_kv_blocks(self, device, full_indices: bool):
        (
            kv_num_blocks,
            kv_indices,
            full_kv_num_blocks,
            full_kv_indices,
        ) = self.generate_test_inputs(full_indices, device=device)

        block_mask = BlockMask.from_kv_blocks(
            kv_num_blocks, kv_indices, full_kv_num_blocks, full_kv_indices
        )

        self.assertIsInstance(block_mask, BlockMask)
        torch.testing.assert_close(block_mask.kv_num_blocks, kv_num_blocks)
        torch.testing.assert_close(block_mask.kv_indices, kv_indices)

        if full_indices:
            torch.testing.assert_close(
                block_mask.full_kv_num_blocks, full_kv_num_blocks
            )
            torch.testing.assert_close(block_mask.full_kv_indices, full_kv_indices)
            torch.testing.assert_close(
                block_mask.q_num_blocks,
                torch.tensor([0, 1], dtype=torch.int32, device=device).view(1, 1, 2),
            )
            torch.testing.assert_close(
                block_mask.q_indices,
                torch.tensor([0, 0], dtype=torch.int32, device=device).view(1, 1, 2, 1),
            )
            torch.testing.assert_close(
                block_mask.full_q_num_blocks,
                torch.tensor([1, 0], dtype=torch.int32, device=device).view(1, 1, 2),
            )
            torch.testing.assert_close(
                block_mask.full_q_indices,
                torch.tensor([0, 0], dtype=torch.int32, device=device).view(1, 1, 2, 1),
            )

        else:
            torch.testing.assert_close(
                block_mask.q_num_blocks,
                torch.tensor([1, 1], dtype=torch.int32, device=device).view(1, 1, 2),
            )
            torch.testing.assert_close(
                block_mask.q_indices,
                torch.tensor([0, 0], dtype=torch.int32, device=device).view(1, 1, 2, 1),
            )
            self.assertIsNone(block_mask.full_kv_num_blocks)
            self.assertIsNone(block_mask.full_kv_indices)
            self.assertIsNone(block_mask.full_q_num_blocks)
            self.assertIsNone(block_mask.full_q_indices)

    @supported_platform
    def test_block_size(self, device):
        kv_num_blocks, kv_indices, _, _ = self.generate_test_inputs(False, device)
        block_mask = BlockMask.from_kv_blocks(kv_num_blocks, kv_indices)
        self.assertEqual(
            block_mask.BLOCK_SIZE,
            (_DEFAULT_SPARSE_BLOCK_SIZE, _DEFAULT_SPARSE_BLOCK_SIZE),
        )

        custom_block_size = (64, 64)
        block_mask_custom = BlockMask.from_kv_blocks(
            kv_num_blocks, kv_indices, BLOCK_SIZE=custom_block_size
        )
        self.assertEqual(block_mask_custom.BLOCK_SIZE, custom_block_size)

    @supported_platform
    def test_upcast_appropriately(self, device):
        q = torch.randn((1, 1, 128, 16), dtype=torch.float16, device=device)
        k = torch.randn((1, 1, 128, 16), dtype=torch.float16, device=device)
        v = torch.randn((1, 1, 128, 16), dtype=torch.float16, device=device)
        mass = torch.ones((1), dtype=torch.float16, device=device)

        def score_mod(score, b, h, q_idx, kv_idx):
            return score + torch.log(mass[0])

        torch.compile(flex_attention)(q, k, v, score_mod=score_mod)

    @supported_platform
    def test_init_mismatched_full_kv(self, device):
        kv_num_blocks, kv_indices, full_kv_num_blocks, _ = self.generate_test_inputs(
            True, device
        )

        with self.assertRaises(AssertionError):
            BlockMask(
                kv_num_blocks=kv_num_blocks,
                kv_indices=kv_indices,
                full_kv_num_blocks=full_kv_num_blocks,
                full_kv_indices=None,  # Mismatched, should raise error
                q_num_blocks=kv_num_blocks,
                q_indices=kv_indices,
                full_q_num_blocks=None,
                full_q_indices=None,
                BLOCK_SIZE=(64, 64),
                mask_mod=noop_mask,
                seq_lengths=(1, 1),
            )

    @supported_platform
    def test_init_mismatched_full_q(self, device):
        kv_num_blocks, kv_indices, _, _ = self.generate_test_inputs(False, device)

        with self.assertRaises(AssertionError):
            BlockMask(
                kv_num_blocks=kv_num_blocks,
                kv_indices=kv_indices,
                full_kv_num_blocks=None,
                full_kv_indices=None,
                q_num_blocks=kv_num_blocks,
                q_indices=kv_indices,
                full_q_num_blocks=kv_num_blocks,
                full_q_indices=None,  # Mismatched, should raise error
                BLOCK_SIZE=(64, 64),
                mask_mod=noop_mask,
                seq_lengths=(1, 1),
            )

    @supported_platform
    @common_utils.parametrize("compile", [False, True])
    def test_no_q_info(self, device, compile: bool):
        def causal_mask(b, h, q_idx, kv_idx):
            return q_idx >= kv_idx

        block_mask = create_block_mask(causal_mask, 1, 1, 2048, 2048)
        # manually set q_num_blocks and q_indices to None
        block_mask.q_num_blocks = None
        block_mask.q_indices = None
        block_mask.full_q_num_blocks = None
        block_mask.full_q_indices = None

        mask_mod_sparse_flex = functools.partial(flex_attention, block_mask=block_mask)
        if compile:
            mask_mod_sparse_flex = torch.compile(
                mask_mod_sparse_flex, backend="inductor"
            )
        inputs = [
            torch.randn(
                2,
                2,
                2048,
                64,
                device=device,
                dtype=torch.float16,
                requires_grad=True,
            )
            for _ in range(3)
        ]

        causal_mask_out = mask_mod_sparse_flex(*inputs)
        sdpa_mask_out = torch.nn.functional.scaled_dot_product_attention(
            *inputs, is_causal=True
        )

        torch.testing.assert_close(causal_mask_out, sdpa_mask_out, atol=5e-3, rtol=0.0)

    @supported_platform
    def test_doc_mask_clamped_repro(self, device):
        def _offsets_to_doc_ids_tensor(offsets):
            device = offsets.device
            counts = offsets[1:] - offsets[:-1]
            return torch.repeat_interleave(
                torch.arange(len(counts), device=device, dtype=torch.int32), counts
            )

        def length_to_offsets(
            lengths: list[int], device: Union[str, torch.device]
        ) -> Tensor:
            offsets = [0]
            offsets.extend(lengths)
            offsets = torch.tensor(offsets, device=device, dtype=torch.int32)
            offsets = torch.cumsum(offsets, dim=-1)
            return offsets

        def generate_doc_mask_mod(offsets: Tensor) -> _mask_mod_signature:
            document_id = _offsets_to_doc_ids_tensor(offsets)

            def doc_mask_mod(b, h, q_idx, kv_idx):
                same_doc = document_id[q_idx] == document_id[kv_idx]
                return same_doc

            return doc_mask_mod

        random.seed(0)

        def generate_random_lengths(total_length, num_documents):
            lengths = [1] * num_documents
            remaining_length = total_length - num_documents
            for _ in range(remaining_length):
                index = random.randint(0, num_documents - 1)
                lengths[index] += 1
            return lengths

        device = "cuda"
        max_seq_len, doc_count = 128, 4
        SEQ_LEN = max_seq_len

        lengths = generate_random_lengths(max_seq_len, doc_count)
        offsets = length_to_offsets(lengths, device)

        document_causal_mask = generate_doc_mask_mod(offsets)
        block_mask_compiled = torch.compile(create_block_mask)(
            document_causal_mask,
            1,
            1,
            SEQ_LEN,
            SEQ_LEN,
            device=device,
        )
        block_mask = torch.compile(create_block_mask)(
            document_causal_mask,
            1,
            1,
            SEQ_LEN,
            SEQ_LEN,
            device=device,
        )
        self.assertEqual(block_mask_compiled.kv_indices, block_mask.kv_indices)
        self.assertEqual(
            block_mask_compiled.full_kv_indices, block_mask.full_kv_indices
        )
        for i in range(5):
            lengths = generate_random_lengths(1024 + i, 5)
            offsets = length_to_offsets(lengths, "cuda")
            doc_ids = _offsets_to_doc_ids_tensor(offsets)

            def doc_mask_mod(b, h, q_idx, kv_idx):
                return (
                    doc_ids[q_idx.clamp(0, doc_ids.shape[0] - 1)]
                    == doc_ids[kv_idx.clamp(0, doc_ids.shape[0] - 1)]
                )

            q, k, v = (
                torch.randn(1, 12, 1024 + i, 64, device=device) for _ in range(3)
            )
            block_mask = create_block_mask(doc_mask_mod, None, None, 1024 + i, 1024 + i)
            torch.compile(flex_attention)(q, k, v, block_mask=block_mask)

    @supported_platform
    def test_eager_tracing_correctness(self, device):
        qk_dims = 64
        v_dims = 128
        q_heads = 4
        kv_heads = 2
        seq_len = 256
        batch_size = 1

        make_tensor = functools.partial(torch.randn, device=device, dtype=torch.float16)
        q = make_tensor(*(batch_size, q_heads, seq_len, qk_dims))
        k = make_tensor(*(batch_size, kv_heads, seq_len, qk_dims))
        v = make_tensor(*(batch_size, kv_heads, seq_len, v_dims))

        def flex_attention_fn():
            out = flex_attention(q, k, v, enable_gqa=True)
            return out.view(batch_size, q_heads, seq_len, 2, 64)

        # Run with compilation
        compiled_fn = torch.compile(flex_attention_fn, fullgraph=True)
        result = compiled_fn()

        # Assert expected output shape
        expected_shape = (batch_size, q_heads, seq_len, 2, 64)
        self.assertEqual(
            result.shape,
            expected_shape,
            f"Expected output shape {expected_shape}, but got {result.shape}",
        )

    @supported_platform
    def test_create_is_cuda_graphable(self, device):
        def mask_mod(b, h, q, kv):
            return q >= kv

        g = torch.cuda.CUDAGraph()

        with torch.cuda.graph(g):
            create_block_mask(mask_mod, None, None, 256, 256)

        g.replay()

    @common_utils.parametrize("compile", [False, True])
    @supported_platform
    def test_block_mask_vs_sequence_lengths(self, device, compile):
        if compile:
            flex_attention_call = torch.compile(flex_attention)
        else:
            flex_attention_call = flex_attention

        def mask_mod(b, h, q_idx, kv_idx):
            return q_idx >= kv_idx

        def create_inputs(S):
            q, k, v = (
                torch.randn(
                    1, 8, S, 64, dtype=torch.float16, requires_grad=True, device=device
                )
                for _ in range(3)
            )
            return q, k, v

        block_mask = create_block_mask(mask_mod, None, None, 1024, 1024)
        flex_attention_call(*create_inputs(1024), block_mask=block_mask)
        with self.assertRaisesRegex(ValueError, "block_mask was created for"):
            flex_attention_call(*create_inputs(2048), block_mask=block_mask)

        block_mask = create_block_mask(mask_mod, None, None, 1023, 1023)
        with self.assertRaisesRegex(ValueError, "block_mask was created for"):
            flex_attention_call(*create_inputs(1024), block_mask=block_mask)


@large_tensor_test_class("2GB", device="cuda")
class TestPagedAttention(InductorTestCase):
    def setUp(self):
        super().setUp()
        skipCPUIf(
            LONG_COMPILATION_ON_CPU,
            "skip UT for CPU due to long compilation time found in CI",
        )

    def _check_equal(
        self,
        golden_out: torch.Tensor,
        ref_out: torch.Tensor,
        compiled_out: torch.Tensor,
        fudge_factor: float,
        tensor_name: Optional[str] = None,
    ):
        compiled_error = (golden_out - compiled_out).abs().mean()
        ref_error = (golden_out - ref_out).abs().mean()
        if torch.isnan(compiled_error).any() or torch.isnan(ref_error).any():
            self.assertTrue(False, "Output/Grad with NaN")
        if compiled_error > ref_error * fudge_factor:
            name = tensor_name if tensor_name is not None else ""
            msg = f"{name} Compiled error {compiled_error} is greater than ref error {ref_error} by more than {fudge_factor}X."
            self.assertTrue(False, msg)

    def allocate_page_cache(self, n_pages: int, page_size: int, device: str):
        max_batch_size = 3
        paged_cache = PagedAttention(n_pages, page_size, max_batch_size, device=device)
        return paged_cache

    def cdiv(self, x, y):
        return (x + y - 1) // y

    def roundup(self, x, y):
        return (x + y - 1) // y * y

    @supported_platform
    def test_page_allocation(self, device):
        n_pages, page_size = 12, 4
        paged_cache = self.allocate_page_cache(n_pages, page_size, device=device)

        batch_reserve(paged_cache, torch.tensor([8, 24, 16]))

        with self.assertRaisesRegex(
            AssertionError, "requested 2 pages but there are only 0 empty pages"
        ):
            paged_cache.reserve(
                torch.tensor([0], device=device),
                torch.tensor([16], device=device),
            )

        paged_cache.erase(torch.tensor([1], device=device))
        paged_cache.reserve(
            torch.tensor([0], device=device),
            torch.tensor([16], device=device),
        )

    @supported_platform
    def test_allocate(self, device):
        n_pages, page_size = 12, 4
        paged_cache = self.allocate_page_cache(n_pages, page_size, device=device)

        target_seq_len = torch.tensor([3, 11, 8])
        batch_reserve(paged_cache, target_seq_len)

        expected_allocated_pages = self.cdiv(target_seq_len, page_size).sum()
        self.assertEqual(paged_cache.capacity, self.roundup(target_seq_len, page_size))
        self.assertEqual(
            len(paged_cache.empty_pages), n_pages - expected_allocated_pages
        )

        # deallocate batch 1
        paged_cache.erase(torch.tensor([1], device=device))
        target_seq_len = torch.tensor([3, 0, 8])
        expected_allocated_pages = self.cdiv(target_seq_len, page_size).sum()
        self.assertEqual(paged_cache.capacity, self.roundup(target_seq_len, page_size))
        self.assertEqual(
            len(paged_cache.empty_pages), n_pages - expected_allocated_pages
        )

        # re-allocate
        target_seq_len = torch.tensor([7, 2, 10])
        batch_reserve(paged_cache, target_seq_len)
        expected_allocated_pages = self.cdiv(target_seq_len, page_size).sum()
        self.assertEqual(paged_cache.capacity, self.roundup(target_seq_len, page_size))
        self.assertEqual(
            len(paged_cache.empty_pages), n_pages - expected_allocated_pages
        )

        # deallocate all batches
        paged_cache.erase(torch.tensor([0, 1, 2]))
        self.assertEqual(paged_cache.capacity, torch.tensor([0, 0, 0]))
        self.assertEqual(len(paged_cache.empty_pages), n_pages)

    @supported_platform
    def test_convert_logical_block_mask(self, device):
        n_pages, page_size, max_batch_size, max_seq_len = 8, 128, 2, 512
        paged_cache = PagedAttention(n_pages, page_size, max_batch_size, device=device)

        batch_reserve(paged_cache, torch.tensor([100, 200], device=device))
        batch_reserve(paged_cache, torch.tensor([150, 300], device=device))
        batch_reserve(paged_cache, torch.tensor([300, 512], device=device))
        batch_reserve(paged_cache, torch.tensor([512, 512], device=device))

        expected_page_table = torch.tensor(
            [[0, 3, 5, 7, -1, -1, -1, -1], [2, 1, 4, 6, -1, -1, -1, -1]],
            device=device,
        )
        self.assertEqual(
            paged_cache.capacity,
            torch.tensor([512, 512], device=device),
        )
        self.assertEqual(paged_cache.page_table, expected_page_table)

        # Get a block mask
        def causal_mask(b, h, q, kv):
            return q >= kv

        block_mask = create_block_mask(
            causal_mask, max_batch_size, 1, max_seq_len, max_seq_len, device=device
        )
        new_block_mask = paged_cache.convert_logical_block_mask(block_mask)

        zeros = [0, 0, 0, 0]
        # Check that the new block mask is correct
        expected_kv_num_blocks = torch.tensor(
            [[[1, 1, 1, 1]], [[1, 1, 1, 1]]], device=device, dtype=torch.int32
        )
        expected_kv_indices = torch.tensor(
            [
                [
                    [
                        [0, 3, 5, 7, *zeros],
                        [3, 0, 5, 7, *zeros],
                        [5, 0, 3, 7, *zeros],
                        [7, 0, 3, 5, *zeros],
                    ]
                ],
                [
                    [
                        [2, 1, 4, 6, *zeros],
                        [1, 2, 4, 6, *zeros],
                        [4, 2, 1, 6, *zeros],
                        [6, 2, 1, 4, *zeros],
                    ]
                ],
            ],
            device=device,
            dtype=torch.int32,
        )
        expected_full_kv_num_blocks = torch.tensor(
            [[[0, 1, 2, 3]], [[0, 1, 2, 3]]], device=device, dtype=torch.int32
        )
        expected_full_kv_indices = torch.tensor(
            [
                [
                    [
                        [0, 3, 5, 7, *zeros],
                        [0, 3, 5, 7, *zeros],
                        [0, 3, 5, 7, *zeros],
                        [0, 3, 5, 7, *zeros],
                    ]
                ],
                [
                    [
                        [2, 1, 4, 6, *zeros],
                        [2, 1, 4, 6, *zeros],
                        [2, 1, 4, 6, *zeros],
                        [2, 1, 4, 6, *zeros],
                    ]
                ],
            ],
            device=device,
            dtype=torch.int32,
        )
        self.assertEqual(new_block_mask.kv_num_blocks, expected_kv_num_blocks)
        self.assertEqual(new_block_mask.kv_indices, expected_kv_indices)
        self.assertEqual(new_block_mask.full_kv_num_blocks, expected_full_kv_num_blocks)
        self.assertEqual(new_block_mask.full_kv_indices, expected_full_kv_indices)

    @supported_platform
    def test_convert_mask_mod(self, device):
        n_pages, page_size, max_batch_size = 8, 128, 2
        paged_cache = PagedAttention(n_pages, page_size, max_batch_size, device=device)

        batch_reserve(paged_cache, torch.tensor([100, 200], device=device))
        batch_reserve(paged_cache, torch.tensor([150, 300], device=device))
        batch_reserve(paged_cache, torch.tensor([300, 512], device=device))
        batch_reserve(paged_cache, torch.tensor([512, 512], device=device))

        expected_page_table = torch.tensor(
            [[0, 3, 5, 7, -1, -1, -1, -1], [2, 1, 4, 6, -1, -1, -1, -1]],
            device=device,
        )
        self.assertEqual(
            paged_cache.capacity,
            torch.tensor([512, 512], device=device),
        )
        self.assertEqual(paged_cache.page_table, expected_page_table)

        expected_physical_to_logical = torch.tensor(
            [[0, -1, -1, 1, -1, 2, -1, 3], [-1, 1, 0, -1, 2, -1, 3, -1]],
            device=device,
        )
        self.assertEqual(paged_cache.physical_to_logical, expected_physical_to_logical)

        # Get a block mask
        def causal_mask(b, h, q, kv):
            return q >= kv

        converted_causal_mask = paged_cache.get_mask_mod(causal_mask)

        # Equivalent to: causal_mask(0, 0, 256, 128)
        self.assertEqual(converted_causal_mask(0, 0, 256, 384), True)
        # Equivalent to: causal_mask(0, 1, 256, 128)
        self.assertEqual(converted_causal_mask(0, 1, 256, 384), True)
        # Not found corresponding logical block
        self.assertEqual(converted_causal_mask(1, 0, 256, 384), False)
        # Equivalent to: causal_mask(1, 0, 64, 14)
        self.assertEqual(converted_causal_mask(1, 0, 64, 270), True)

    @supported_platform
    def test_update(self, device):
        dtype = torch.float32

        n_pages, page_size, max_batch_size, max_seq_len = 6, 2, 2, 6
        paged_cache = PagedAttention(n_pages, page_size, max_batch_size, device=device)

        n_heads, head_dim = 2, 3
        cache_shape = (1, n_heads, n_pages * page_size, head_dim)
        k_cache = torch.zeros(cache_shape, dtype=dtype, device=device)

        batch_reserve(paged_cache, torch.tensor([1, 3], device=device))
        batch_reserve(paged_cache, torch.tensor([4, 5], device=device))
        batch_reserve(paged_cache, torch.tensor([6, 6], device=device))

        expected_page_table = torch.tensor(
            [[0, 3, 5, -1, -1, -1], [2, 1, 4, -1, -1, -1]],
            device=device,
        )
        self.assertEqual(paged_cache.page_table, expected_page_table)

        batch_idx = torch.arange(max_batch_size, device=device, dtype=torch.int32)
        input_pos = (
            torch.arange(max_seq_len, device=device, dtype=torch.int32)
            .unsqueeze(0)
            .expand(max_batch_size, max_seq_len)
        )
        k = torch.arange(
            max_batch_size * n_heads * max_seq_len * head_dim,
            device=device,
            dtype=dtype,
        ).view(max_batch_size, n_heads, max_seq_len, head_dim)

        v = k.detach().clone()
        v_cache = k_cache.detach().clone()

        paged_cache.assign(batch_idx, input_pos, k, v, k_cache, v_cache)

        expected_cache = torch.tensor(
            [
                [
                    # h = 0
                    [
                        # page = 0
                        [0.0, 1.0, 2.0],
                        [3.0, 4.0, 5.0],
                        # page = 1
                        [42.0, 43.0, 44.0],
                        [45.0, 46.0, 47.0],
                        # page = 2
                        [36.0, 37.0, 38.0],
                        [39.0, 40.0, 41.0],
                        # page = 3
                        [6.0, 7.0, 8.0],
                        [9.0, 10.0, 11.0],
                        # page = 4
                        [48.0, 49.0, 50.0],
                        [51.0, 52.0, 53.0],
                        # page = 5
                        [12.0, 13.0, 14.0],
                        [15.0, 16.0, 17.0],
                    ],
                    # h = 1
                    [
                        # page = 0
                        [18.0, 19.0, 20.0],
                        [21.0, 22.0, 23.0],
                        # page = 1
                        [60.0, 61.0, 62.0],
                        [63.0, 64.0, 65.0],
                        # page = 2
                        [54.0, 55.0, 56.0],
                        [57.0, 58.0, 59.0],
                        # page = 3
                        [24.0, 25.0, 26.0],
                        [27.0, 28.0, 29.0],
                        # page = 4
                        [66.0, 67.0, 68.0],
                        [69.0, 70.0, 71.0],
                        # page = 5
                        [30.0, 31.0, 32.0],
                        [33.0, 34.0, 35.0],
                    ],
                ]
            ],
            device=device,
            dtype=dtype,
        )
        self.assertEqual(k_cache, expected_cache)

    @supported_platform
    @common_utils.parametrize("device,dtype", device_dtype_pairs(fast=True))
    @common_utils.parametrize("score_mod", test_score_mods)
    def test_paged_builtin_score_mods(
        self, device, dtype: torch.dtype, score_mod: Callable
    ):
        n_pages, page_size, max_batch_size, max_seq_len = 32, 128, 4, 512
        n_heads, head_dim = 4, 16

        def causal_mask(b, h, q, kv):
            return q >= kv

        block_mask = create_block_mask(
            causal_mask, max_batch_size, 1, max_seq_len, max_seq_len, device=device
        )
        q = torch.randn(
            max_batch_size,
            n_heads,
            max_seq_len,
            head_dim,
            device=device,
            dtype=dtype,
            requires_grad=False,
        )
        k = torch.randn(
            max_batch_size,
            n_heads,
            max_seq_len,
            head_dim,
            device=device,
            dtype=dtype,
            requires_grad=False,
        )
        v = torch.randn(
            max_batch_size,
            n_heads,
            max_seq_len,
            head_dim,
            device=device,
            dtype=dtype,
            requires_grad=False,
        )

        q_ref, k_ref, v_ref = query_key_value_clones(q, k, v)
        q_gold, k_gold, v_gold = query_key_value_clones(q, k, v, torch.float64)

        sdpa_partial = create_attention(score_mod, block_mask, enable_gqa=False)

        golden_out = sdpa_partial(q_gold, k_gold, v_gold)
        ref_out = sdpa_partial(q_ref, k_ref, v_ref)

        MAX_CACHED_SEQ_LEN = n_pages * page_size
        k_cache = torch.zeros(
            1,
            n_heads,
            MAX_CACHED_SEQ_LEN,
            head_dim,
            device=device,
            dtype=dtype,
        )
        v_cache = torch.zeros(
            1,
            n_heads,
            MAX_CACHED_SEQ_LEN,
            head_dim,
            device=device,
            dtype=dtype,
        )

        paged_cache = PagedAttention(n_pages, page_size, max_batch_size, device=device)
        batch_reserve(paged_cache, torch.tensor([100, 200, 50, 300], device=device))
        batch_reserve(paged_cache, torch.tensor([100, 512, 300, 300], device=device))
        batch_reserve(paged_cache, torch.tensor([512, 512, 300, 300], device=device))
        batch_reserve(paged_cache, torch.tensor([512, 512, 512, 300], device=device))
        batch_reserve(paged_cache, torch.tensor([512, 512, 512, 512], device=device))

        batch_idx = torch.arange(max_batch_size, device=device, dtype=torch.int32)
        input_pos = (
            torch.arange(max_seq_len, device=device, dtype=torch.int32)
            .unsqueeze(0)
            .expand(max_batch_size, max_seq_len)
        )
        paged_cache.assign(batch_idx, input_pos, k, v, k_cache, v_cache)

        new_block_mask = paged_cache.convert_logical_block_mask(block_mask)

        compiled_sdpa = torch.compile(
            create_attention(
                paged_cache.get_score_mod(score_mod), block_mask, enable_gqa=False
            )
        )
        paged_out = compiled_sdpa(q, k_cache, v_cache, block_mask=new_block_mask)

        with torch.no_grad():
            dtype = ref_out.dtype
            if dtype == torch.float32:
                fudge_factor = 10.0
            else:
                fudge_factor = 1.1

            # Checkout output
            self._check_equal(golden_out, ref_out, paged_out, fudge_factor, "Out")


@dataclass
class Params:
    batch_size: int
    num_heads: int
    seq_length: int
    head_dim: int
    dtype: torch.dtype
    config_str: Optional[str] = None

    def __str__(self):
        return f"batch:{self.batch_size}_head:{self.num_heads}_seq_len:{self.seq_length}_headdim:{self.head_dim}_dtype:{str(self.dtype).split('.')[-1]}"


def get_params(dtypes: list[torch.dtype]) -> list[Params]:
    params = []
    seq_lengths = [37, 256, 277]
    for seq_len, dtype in product(seq_lengths, dtypes):
        params.append(
            Params(
                batch_size=2, num_heads=4, seq_length=seq_len, head_dim=16, dtype=dtype
            )
        )
    return params


supports_learnable_bias = unittest.skipUnless(
    (torch.cuda.is_available() and has_triton())
    and (torch.cuda.get_device_capability() >= (8, 0) or torch.version.hip),
    "Requires Triton + A100 or Triton + ROCm",
)


@supports_learnable_bias
@large_tensor_test_class("2GB", device="cuda")
class TestLearnableBiases(InductorTestCase):
    def setUp(self):
        super().setUp()
        self.device = "cuda"
        self.dtype = torch.float32
        self.atol = 3e-2
        self.rtol = 3e-2

    def _init_tensors(self, params: Params):
        make_tensor = functools.partial(
            torch.randn,
            (params.batch_size, params.num_heads, params.seq_length, params.head_dim),
            device=self.device,
            dtype=params.dtype,
            requires_grad=True,
        )
        return (make_tensor(), make_tensor(), make_tensor())

    @torch.no_grad()
    def _gold_check(self, eager, compiled, gold, tensor_name, fudge_factor=1.35):
        ref_error = rmse(eager, gold)
        comp_error = rmse(compiled, gold)
        # Note: This has been carefully tested that FlexAttention is within
        # 20% of the average error of SDPA! Do not bump this tolerance
        # unless you are absolutely sure you are not worsening the accuracy
        # of FlexAttention!
        if eager.dtype == torch.float32:
            fudge_factor = 10.0 * fudge_factor

        comp_error = comp_error.item()
        ref_error = ref_error.item() * fudge_factor

        if (
            tensor_name == "out"
            and eager.dtype == torch.float32
            and comp_error > ref_error
        ):
            self.skipTest("Compiled FlexAttention is less accurate than eager in fp32")

        self.assertLessEqual(
            comp_error,
            (ref_error * fudge_factor),
            f"\nTensor: {tensor_name}\nCompiled error ({comp_error:.8f}) exceeds "
            f"reference error ({ref_error:.8f}) * fudge_factor ({fudge_factor})",
        )

    def _check_outputs_and_grads(
        self, out_eager, out_compiled, out_gold, tensors, names=None
    ):
        backwards_grad = torch.randn_like(out_eager)
        grads_eager = torch.autograd.grad((out_eager,), tensors, backwards_grad)
        grads_compiled = torch.autograd.grad((out_compiled,), tensors, backwards_grad)
        grads_gold = torch.autograd.grad((out_gold,), tensors, backwards_grad)

        tensor_names = (
            ["out", "grad_query", "grad_key", "grad_value", "grad_bias"]
            if names is None
            else names
        )

        eager_tensors = (out_eager, *grads_eager)
        compiled_tensors = (out_compiled, *grads_compiled)
        gold_tensors = (out_gold, *grads_gold)

        for eager, compiled, gold, name in zip(
            eager_tensors, compiled_tensors, gold_tensors, tensor_names, strict=True
        ):
            self._gold_check(eager, compiled, gold, name)

    @common_utils.parametrize(
        "params", get_params(device_configs["cuda"].dtypes), name_fn=lambda x: f"{x}"
    )
    @common_utils.parametrize("mode", ["default", "max-autotune-no-cudagraphs"])
    def test_relative_1d_bias(self, params, mode: str):
        query, key, value = self._init_tensors(params)
        bias = torch.randn(
            2 * params.seq_length,
            device=self.device,
            dtype=params.dtype,
            requires_grad=True,
        )

        def bias_func(score, b, h, q_idx, kv_idx):
            return score + bias[torch.abs(q_idx - kv_idx)]

        flex_compiled = torch.compile(flex_attention, mode=mode)
        out_eager = flex_attention(query, key, value, score_mod=bias_func)
        out_compiled = flex_compiled(query, key, value, score_mod=bias_func)
        out_gold = flex_attention(
            query.to(torch.float64),
            key.to(torch.float64),
            value.to(torch.float64),
            score_mod=bias_func,
        )

        self._check_outputs_and_grads(
            out_eager,
            out_compiled,
            out_gold,
            (query, key, value, bias),
        )

    @common_utils.parametrize(
        "params", get_params(device_configs["cuda"].dtypes), name_fn=lambda x: f"{x}"
    )
    def test_absolute_2d_bias(self, params):
        query, key, value = self._init_tensors(params)
        bias = torch.randn(
            params.seq_length,
            params.seq_length,
            device=self.device,
            dtype=params.dtype,
            requires_grad=True,
        )

        def bias_func(score, b, h, q_idx, kv_idx):
            return score + bias[q_idx, kv_idx]

        flex_compiled = torch.compile(flex_attention)
        out_eager = flex_attention(query, key, value, score_mod=bias_func)
        out_compiled = flex_compiled(query, key, value, score_mod=bias_func)
        out_gold = flex_attention(
            query.to(torch.float64),
            key.to(torch.float64),
            value.to(torch.float64),
            score_mod=bias_func,
        )

        self._check_outputs_and_grads(
            out_eager,
            out_compiled,
            out_gold,
            (query, key, value, bias),
        )

    @common_utils.parametrize(
        "params", get_params(device_configs["cuda"].dtypes), name_fn=lambda x: f"{x}"
    )
    def test_head_specific_bias(self, params):
        query, key, value = self._init_tensors(params)
        bias = torch.randn(
            params.num_heads,
            params.seq_length,
            params.seq_length,
            device=self.device,
            dtype=params.dtype,
            requires_grad=True,
        )

        def bias_func(score, b, h, q_idx, kv_idx):
            return score + bias[h, q_idx, kv_idx]

        flex_compiled = torch.compile(flex_attention)
        out_eager = flex_attention(query, key, value, score_mod=bias_func)
        out_compiled = flex_compiled(query, key, value, score_mod=bias_func)
        out_gold = flex_attention(
            query.to(torch.float64),
            key.to(torch.float64),
            value.to(torch.float64),
            score_mod=bias_func,
        )

        self._check_outputs_and_grads(
            out_eager,
            out_compiled,
            out_gold,
            (query, key, value, bias),
        )

    @common_utils.parametrize(
        "params", get_params(device_configs["cuda"].dtypes), name_fn=lambda x: f"{x}"
    )
    def test_batch_head_bias(self, params):
        query, key, value = self._init_tensors(params)
        bias = torch.randn(
            params.batch_size,
            params.num_heads,
            params.seq_length,
            params.seq_length,
            device=self.device,
            dtype=params.dtype,
            requires_grad=True,
        )

        def bias_func(score, b, h, q_idx, kv_idx):
            return score + bias[b, h, q_idx, kv_idx]

        flex_compiled = torch.compile(flex_attention)
        out_eager = flex_attention(query, key, value, score_mod=bias_func)
        out_compiled = flex_compiled(query, key, value, score_mod=bias_func)
        out_gold = flex_attention(
            query.to(torch.float64),
            key.to(torch.float64),
            value.to(torch.float64),
            score_mod=bias_func,
        )

        self._check_outputs_and_grads(
            out_eager,
            out_compiled,
            out_gold,
            (query, key, value, bias),
        )

    @common_utils.parametrize(
        "params", get_params(device_configs["cuda"].dtypes), name_fn=lambda x: f"{x}"
    )
    def test_multiplicative_bias(self, params):
        query, key, value = self._init_tensors(params)
        bias = torch.randn(
            params.seq_length,
            device=self.device,
            dtype=params.dtype,
            requires_grad=True,
        )

        def bias_func(score, b, h, q_idx, kv_idx):
            return score * bias[q_idx]

        flex_compiled = torch.compile(flex_attention)
        out_eager = flex_attention(query, key, value, score_mod=bias_func)
        out_compiled = flex_compiled(query, key, value, score_mod=bias_func)
        out_gold = flex_attention(
            query.to(torch.float64),
            key.to(torch.float64),
            value.to(torch.float64),
            score_mod=bias_func,
        )

        self._check_outputs_and_grads(
            out_eager,
            out_compiled,
            out_gold,
            (query, key, value, bias),
        )

    @common_utils.parametrize(
        "params", get_params(device_configs["cuda"].dtypes), name_fn=lambda x: f"{x}"
    )
    def test_local_window_bias(self, params):
        query, key, value = self._init_tensors(params)
        window_size = 8
        bias = torch.randn(
            2 * window_size + 1,
            device=self.device,
            dtype=params.dtype,
            requires_grad=True,
        )

        def bias_func(score, b, h, q_idx, kv_idx):
            window_idx = torch.clamp(q_idx - kv_idx + window_size, 0, 2 * window_size)
            return score + bias[window_idx]

        flex_compiled = torch.compile(flex_attention)
        out_eager = flex_attention(query, key, value, score_mod=bias_func)
        out_compiled = flex_compiled(query, key, value, score_mod=bias_func)
        out_gold = flex_attention(
            query.to(torch.float64),
            key.to(torch.float64),
            value.to(torch.float64),
            score_mod=bias_func,
        )

        self._check_outputs_and_grads(
            out_eager,
            out_compiled,
            out_gold,
            (query, key, value, bias),
        )

    @common_utils.parametrize(
        "params", get_params(device_configs["cuda"].dtypes), name_fn=lambda x: f"{x}"
    )
    def test_global_tokens_bias(self, params):
        query, key, value = self._init_tensors(params)
        bias = torch.randn(
            params.seq_length,
            device=self.device,
            dtype=params.dtype,
            requires_grad=True,
        )

        def bias_func(score, b, h, q_idx, kv_idx):
            return score + bias[kv_idx]

        flex_compiled = torch.compile(flex_attention)
        out_eager = flex_attention(query, key, value, score_mod=bias_func)
        out_compiled = flex_compiled(query, key, value, score_mod=bias_func)
        out_gold = flex_attention(
            query.to(torch.float64),
            key.to(torch.float64),
            value.to(torch.float64),
            score_mod=bias_func,
        )

        self._check_outputs_and_grads(
            out_eager,
            out_compiled,
            out_gold,
            (query, key, value, bias),
        )

    @common_utils.parametrize(
        "params", get_params(device_configs["cuda"].dtypes), name_fn=lambda x: f"{x}"
    )
    def test_weird_bias(self, params):
        query, key, value = self._init_tensors(params)
        bias = torch.randn(
            params.batch_size,
            params.num_heads,
            4,
            params.seq_length,
            device=self.device,
            dtype=params.dtype,
            requires_grad=True,
        )
        which_bias = torch.tensor(0, device=self.device)

        def bias_func(score, b, h, q_idx, kv_idx):
            return score + bias[b, h, which_bias, q_idx]

        flex_compiled = torch.compile(flex_attention)
        out_eager = flex_attention(query, key, value, score_mod=bias_func)
        out_compiled = flex_compiled(query, key, value, score_mod=bias_func)
        out_gold = flex_attention(
            query.to(torch.float64),
            key.to(torch.float64),
            value.to(torch.float64),
            score_mod=bias_func,
        )

        self._check_outputs_and_grads(
            out_eager,
            out_compiled,
            out_gold,
            (query, key, value, bias),
        )

    @common_utils.parametrize(
        "params", get_params(device_configs["cuda"].dtypes), name_fn=lambda x: f"{x}"
    )
    def test_indirect_bias(self, params):
        query, key, value = self._init_tensors(params)
        bias = torch.randn(
            params.seq_length,
            device=self.device,
            dtype=params.dtype,
            requires_grad=True,
        )

        offset = torch.randint(
            0,
            params.seq_length,
            (params.seq_length,),
            device=self.device,
        )

        def bias_func(score, b, h, q_idx, kv_idx):
            return score + bias[offset[q_idx]]

        flex_compiled = torch.compile(flex_attention)
        out_eager = flex_attention(query, key, value, score_mod=bias_func)
        out_compiled = flex_compiled(query, key, value, score_mod=bias_func)
        out_gold = flex_attention(
            query.to(torch.float64),
            key.to(torch.float64),
            value.to(torch.float64),
            score_mod=bias_func,
        )

        self._check_outputs_and_grads(
            out_eager,
            out_compiled,
            out_gold,
            (query, key, value, bias),
        )

    @common_utils.parametrize(
        "params", get_params(device_configs["cuda"].dtypes), name_fn=lambda x: f"{x}"
    )
    @common_utils.parametrize("mode", ["default", "max-autotune-no-cudagraphs"])
    def test_symmetric_bias(self, params, mode: str):
        query, key, value = self._init_tensors(params)
        bias = torch.randn(
            params.seq_length,
            device=self.device,
            dtype=params.dtype,
            requires_grad=True,
        )

        def bias_func(score, b, h, q_idx, kv_idx):
            return score + bias[q_idx] + bias[kv_idx]

        flex_compiled = torch.compile(flex_attention, mode=mode)
        out_eager = flex_attention(query, key, value, score_mod=bias_func)
        out_compiled = flex_compiled(query, key, value, score_mod=bias_func)
        out_gold = flex_attention(
            query.to(torch.float64),
            key.to(torch.float64),
            value.to(torch.float64),
            score_mod=bias_func,
        )
        # Error in backwards
        with self.assertRaisesRegex(
            torch._inductor.exc.LoweringException,
            "Using multiple indexing operations on the same tensor that requires gradients",
        ):
            self._check_outputs_and_grads(
                out_eager,
                out_compiled,
                out_gold,
                (query, key, value, bias),
            )

    @common_utils.parametrize(
        "params", get_params(device_configs["cuda"].dtypes), name_fn=lambda x: f"{x}"
    )
    def test_flipped_indexed_bias(self, params):
        query, key, value = self._init_tensors(params)
        bias = torch.randn(
            params.seq_length,
            params.seq_length,
            device=self.device,
            dtype=params.dtype,
            requires_grad=True,
        )

        def bias_func(score, b, h, q_idx, kv_idx):
            return score + bias[kv_idx, q_idx]

        flex_compiled = torch.compile(flex_attention)
        out_eager = flex_attention(query, key, value, score_mod=bias_func)
        out_compiled = flex_compiled(query, key, value, score_mod=bias_func)
        out_gold = flex_attention(
            query.to(torch.float64),
            key.to(torch.float64),
            value.to(torch.float64),
            score_mod=bias_func,
        )

        self._check_outputs_and_grads(
            out_eager,
            out_compiled,
            out_gold,
            (query, key, value, bias),
        )

    @common_utils.parametrize(
        "params", get_params(device_configs["cuda"].dtypes), name_fn=lambda x: f"{x}"
    )
    @common_utils.parametrize("mode", ["default", "max-autotune-no-cudagraphs"])
    def test_head_specific_gate(self, params, mode: str):
        query, key, value = self._init_tensors(params)
        gate_score = torch.randn(
            params.num_heads,
            device=self.device,
            dtype=params.dtype,
            requires_grad=True,
        )

        def bias_func(score, b, h, q_idx, kv_idx):
            return score * torch.sigmoid(gate_score[h].to(torch.float32))

        flex_compiled = torch.compile(flex_attention, mode=mode)
        out_eager = flex_attention(query, key, value, score_mod=bias_func)
        out_compiled = flex_compiled(query, key, value, score_mod=bias_func)
        out_gold = flex_attention(
            query.to(torch.float64),
            key.to(torch.float64),
            value.to(torch.float64),
            score_mod=bias_func,
        )

        self._check_outputs_and_grads(
            out_eager,
            out_compiled,
            out_gold,
            (query, key, value, gate_score),
        )

    @common_utils.parametrize(
        "params", get_params(device_configs["cuda"].dtypes), name_fn=lambda x: f"{x}"
    )
    def test_distinct_biases(self, params):
        query, key, value = self._init_tensors(params)
        # Create two separate bias tensors
        bias1 = torch.randn(
            params.seq_length,
            device=self.device,
            dtype=params.dtype,
            requires_grad=True,
        )
        bias2 = torch.randn(
            params.seq_length,
            device=self.device,
            dtype=params.dtype,
            requires_grad=True,
        )

        def bias_func(score, b, h, q_idx, kv_idx):
            return score + bias1[q_idx] + bias2[kv_idx]

        flex_compiled = torch.compile(flex_attention)
        out_eager = flex_attention(query, key, value, score_mod=bias_func)
        out_compiled = flex_compiled(query, key, value, score_mod=bias_func)
        out_gold = flex_attention(
            query.to(torch.float64),
            key.to(torch.float64),
            value.to(torch.float64),
            score_mod=bias_func,
        )

        # Include both bias tensors in the tuple for gradient checking
        self._check_outputs_and_grads(
            out_eager,
            out_compiled,
            out_gold,
            (query, key, value, bias1, bias2),
            names=[
                "out",
                "grad_query",
                "grad_key",
                "grad_value",
                "grad_bias1",
                "grad_bias2",
            ],
        )

    @common_utils.parametrize(
        "params", get_params(device_configs["cuda"].dtypes), name_fn=lambda x: f"{x}"
    )
    def test_relative_1d_bias_only_grad(self, params):
        query, key, value = self._init_tensors(params)
        query = query.detach().requires_grad_(False)
        key = key.detach().requires_grad_(False)
        value = value.detach().requires_grad_(False)

        # Only bias requires gradients
        bias = torch.randn(
            2 * params.seq_length,
            device=self.device,
            dtype=params.dtype,
            requires_grad=True,  # Only bias needs gradients
        )

        def bias_func(score, b, h, q_idx, kv_idx):
            return score + bias[torch.abs(q_idx - kv_idx)]

        flex_compiled = torch.compile(flex_attention)
        out_eager = flex_attention(query, key, value, score_mod=bias_func)
        out_compiled = flex_compiled(query, key, value, score_mod=bias_func)

        out_gold = flex_attention(
            query.to(torch.float64),
            key.to(torch.float64),
            value.to(torch.float64),
            score_mod=bias_func,
        )

        # For gradient checking, we only pass the bias tensor since it's the only one requiring gradients
        self._check_outputs_and_grads(
            out_eager, out_compiled, out_gold, (bias,), names=["out", "bias"]
        )

    def test_flex_attention_with_dynamic_max_autotune(self):
        query = torch.randn(2, 16, 512, 64, device=self.device)
        key = torch.randn(2, 16, 512, 64, device=self.device)
        value = torch.randn(2, 16, 512, 64, device=self.device)
        query.requires_grad = True
        key.requires_grad = True
        value.requires_grad = True

        shape = (2, 16, 512, 16, 512, 64)
        B, Hq, M, Hkv, N, D = shape

        score_mod = _generate_alibi_bias(8)

        def causal(b, h, m, n):
            return m >= n

        mask_shape = (1, 1, M, N)
        block_mask = torch.compile(create_block_mask)(causal, *mask_shape, "cuda")

        compiled_sdpa = torch.compile(
            flex_attention, dynamic=True, mode="max-autotune-no-cudagraphs"
        )

        out = compiled_sdpa(
            query=query,
            key=key,
            value=value,
            score_mod=score_mod,
            block_mask=block_mask,
            enable_gqa=True,
            kernel_options=None,
        )
        out.sum().backward()

        self.assertEqual(
            out.shape, query.shape, f"Expected shape {query.shape}, got {out.shape}"
        )

    def test_inspect_bug(self):
        # https://github.com/pytorch/pytorch/issues/139374
        def sliding_window(b, h, q_idx, kv_idx, val):
            return (q_idx - kv_idx).abs() < val

        sliding_window2 = functools.partial(
            sliding_window, val=torch.randn((), device=self.device)
        )
        opt_fn = torch.compile(create_block_mask, fullgraph=True)
        create_block_mask(sliding_window2, None, None, 1024, 1024)
        # checks that the compile is working
        opt_fn(sliding_window2, None, None, 1024, 1024)

    @supported_platform
    def test_head_bias_req_grad(self, device):
        B, H, S, D = 1, 4, 256, 64
        bias = torch.randn(H, device=device, dtype=torch.float16, requires_grad=True)

        bias_flex = bias.detach().clone().requires_grad_(True)

        def head_bias(score, b, h, q_idx, kv_idx):
            return score + bias_flex[h]

        bias_sdpa_ref = bias.detach().clone().requires_grad_(True)
        implicit_bias_sdpa_ref = bias_sdpa_ref
        implicit_bias_sdpa_ref = implicit_bias_sdpa_ref.view(H, 1, 1).expand(H, S, S)
        bias_sdpa_gold = (
            bias.detach().clone().to(dtype=torch.float64).requires_grad_(True)
        )
        implicit_bias_sdpa_gold = bias_sdpa_gold
        implicit_bias_sdpa_gold = implicit_bias_sdpa_gold.view(H, 1, 1).expand(H, S, S)

        self._test_learnable_bias_inner(
            B,
            H,
            S,
            D,
            head_bias,
            bias_flex,
            implicit_bias_sdpa_ref,
            bias_sdpa_ref,
            implicit_bias_sdpa_gold,
            bias_sdpa_gold,
            device,
        )

    @supported_platform
    def test_comparison_vs_sdpa_with_learnable_bias(self, device):
        # 1-dimensional bias:
        B, H, S, D = 1, 1, 256, 64
        bias = torch.randn(
            2 * S, device=device, dtype=torch.float16, requires_grad=True
        )

        bias_flex = bias.detach().clone().requires_grad_(True)

        def rel_pos_1d(score, b, h, q_idx, kv_idx):
            return score + bias_flex[q_idx + kv_idx]

        bias_indices = torch.arange(S)[:, None] + torch.arange(S)
        bias_sdpa_ref = bias.detach().clone().requires_grad_(True)
        implicit_bias_sdpa_ref = bias_sdpa_ref[bias_indices]
        bias_sdpa_gold = (
            bias.detach().clone().to(dtype=torch.float64).requires_grad_(True)
        )
        implicit_bias_sdpa_gold = bias_sdpa_gold[bias_indices]

        self._test_learnable_bias_inner(
            B,
            H,
            S,
            D,
            rel_pos_1d,
            bias_flex,
            implicit_bias_sdpa_ref,
            bias_sdpa_ref,
            implicit_bias_sdpa_gold,
            bias_sdpa_gold,
            device,
        )

        # 2-dimensional bias:
        B, H, S, D = 1, 1, 256, 64
        bias = torch.randn(S, S, device=device, dtype=torch.float16, requires_grad=True)

        bias_flex = bias.detach().clone().requires_grad_(True)

        def rel_pos_2d(score, b, h, q_idx, kv_idx):
            return score + bias_flex[q_idx, kv_idx]

        bias_sdpa_ref = bias.detach().clone().requires_grad_(True)
        implicit_bias_sdpa_ref = bias_sdpa_ref
        bias_sdpa_gold = (
            bias.detach().clone().to(dtype=torch.float64).requires_grad_(True)
        )
        implicit_bias_sdpa_gold = bias_sdpa_gold

        self._test_learnable_bias_inner(
            B,
            H,
            S,
            D,
            rel_pos_2d,
            bias_flex,
            implicit_bias_sdpa_ref,
            bias_sdpa_ref,
            implicit_bias_sdpa_gold,
            bias_sdpa_gold,
            device,
        )

        # 2-dimensional bias + index multiple
        B, H, S, D = 1, 1, 256, 64
        bias = torch.randn(S, S, device=device, dtype=torch.float16, requires_grad=True)

        bias_flex = bias.detach().clone().requires_grad_(True)

        def rel_pos_2d(score, b, h, q_idx, kv_idx):
            return score + bias_flex[q_idx][kv_idx]

        bias_sdpa_ref = bias.detach().clone().requires_grad_(True)
        implicit_bias_sdpa_ref = bias_sdpa_ref
        bias_sdpa_gold = (
            bias.detach().clone().to(dtype=torch.float64).requires_grad_(True)
        )
        implicit_bias_sdpa_gold = bias_sdpa_gold

        self._test_learnable_bias_inner(
            B,
            H,
            S,
            D,
            rel_pos_2d,
            bias_flex,
            implicit_bias_sdpa_ref,
            bias_sdpa_ref,
            implicit_bias_sdpa_gold,
            bias_sdpa_gold,
            device,
        )

        # 2-dimensional bias + transposed:
        B, H, S, D = 1, 1, 256, 64
        bias = torch.randn(S, S, device=device, dtype=torch.float16, requires_grad=True)

        bias_flex = bias.detach().clone().requires_grad_(True)

        def rel_pos_2d_transposed(score, b, h, q_idx, kv_idx):
            return score + bias_flex[kv_idx, q_idx]

        bias_sdpa_ref = bias.detach().clone().requires_grad_(True)
        implicit_bias_sdpa_ref = bias_sdpa_ref.transpose(-1, -2)
        bias_sdpa_gold = (
            bias.detach().clone().to(dtype=torch.float64).requires_grad_(True)
        )
        implicit_bias_sdpa_gold = bias_sdpa_gold.transpose(-1, -2)

        self._test_learnable_bias_inner(
            B,
            H,
            S,
            D,
            rel_pos_2d_transposed,
            bias_flex,
            implicit_bias_sdpa_ref,
            bias_sdpa_ref,
            implicit_bias_sdpa_gold,
            bias_sdpa_gold,
            device,
        )

        # 3-dimensional bias + transposed
        B, H, S, D = 4, 8, 256, 64
        bias = torch.randn(
            H, S, S, device=device, dtype=torch.float16, requires_grad=True
        )

        bias_flex = bias.detach().clone().requires_grad_(True)

        def rel_pos_3d_transposed(score, b, h, q_idx, kv_idx):
            return score + bias_flex[h, kv_idx, q_idx]

        bias_sdpa_ref = bias.detach().clone().requires_grad_(True)
        implicit_bias_sdpa_ref = bias_sdpa_ref.transpose(-1, -2)
        bias_sdpa_gold = (
            bias.detach().clone().to(dtype=torch.float64).requires_grad_(True)
        )
        implicit_bias_sdpa_gold = bias_sdpa_gold.transpose(-1, -2)

        self._test_learnable_bias_inner(
            B,
            H,
            S,
            D,
            rel_pos_3d_transposed,
            bias_flex,
            implicit_bias_sdpa_ref,
            bias_sdpa_ref,
            implicit_bias_sdpa_gold,
            bias_sdpa_gold,
            device,
        )

    def _test_learnable_bias_inner(
        self,
        B,
        H,
        S,
        D,
        score_mod,
        bias_flex,
        implicit_bias_sdpa_ref,
        bias_sdpa_ref,
        implicit_bias_sdpa_gold,
        bias_sdpa_gold,
        device,
    ):
        make_tensor = functools.partial(
            torch.ones,
            (B, H, S, D),
            device=device,
            dtype=torch.float16,
            requires_grad=True,
        )
        q_ref, k_ref, v_ref = make_tensor(), make_tensor(), make_tensor()
        q_gold, k_gold, v_gold = query_key_value_clones(
            q_ref, k_ref, v_ref, torch.float64
        )
        q_flex, k_flex, v_flex = query_key_value_clones(q_ref, k_ref, v_ref)

        out_ref = torch.nn.functional.scaled_dot_product_attention(
            q_ref, k_ref, v_ref, attn_mask=implicit_bias_sdpa_ref
        )
        out_ref.sum().backward()
        out_gold = torch.nn.functional.scaled_dot_product_attention(
            q_gold, k_gold, v_gold, attn_mask=implicit_bias_sdpa_gold
        )
        out_gold.sum().backward()
        out_flex = flex_attention(q_flex, k_flex, v_flex, score_mod=score_mod)
        out_flex.sum().backward()

        name = score_mod.__name__
        for ref, flex, gold in [
            (out_ref, out_flex, out_gold),
            (q_ref.grad, q_flex.grad, q_gold.grad),
            (k_ref.grad, k_flex.grad, k_gold.grad),
            (v_ref.grad, v_flex.grad, v_gold.grad),
            (bias_sdpa_ref.grad, bias_flex.grad, bias_sdpa_gold.grad),
        ]:
            ref_error = rmse(ref, gold)
            flex_error = rmse(flex, gold)
            self.assertTrue(
                ref_error * 1.2 >= flex_error,
                f"{name} -> Ref error: {ref_error}, Flex eager Error: {flex_error}",
            )


instantiate_device_type_tests(TestFlexAttention, globals(), only_for=test_device)
instantiate_device_type_tests(TestPagedAttention, globals(), only_for=test_device)
instantiate_device_type_tests(TestBlockMask, globals(), only_for=("cuda",))

common_utils.instantiate_parametrized_tests(TestLearnableBiases)

if __name__ == "__main__":
    from torch._inductor.test_case import run_tests

    run_tests()<|MERGE_RESOLUTION|>--- conflicted
+++ resolved
@@ -319,13 +319,8 @@
     "_head_offset": _head_offset,
 }
 
-<<<<<<< HEAD
-B = 4
-H = 8
-=======
 B = 2
 H = 4
->>>>>>> 87ea3cbe
 S = 256
 D = 64
 
@@ -541,11 +536,7 @@
         assert isinstance(ref_out, torch.Tensor)
         assert isinstance(compiled_out, torch.Tensor)
 
-<<<<<<< HEAD
-        if requires_grad:
-=======
         if not requires_grad:
->>>>>>> 87ea3cbe
             self._check_out(
                 golden_out,
                 ref_out,
