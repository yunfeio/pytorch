# Owner(s): ["module: inductor"]
# flake8: noqa: B950

import functools
import random
import string
import unittest
from collections import namedtuple
from contextlib import contextmanager
from dataclasses import dataclass
from itertools import product
from typing import Callable, Optional, TypeVar, Union
from unittest import expectedFailure, skip, skipUnless
from unittest.mock import patch

import torch
from torch._dynamo.testing import CompileCounterWithBackend, normalize_gm
from torch._inductor import metrics
from torch._inductor.runtime.triton_compat import HAS_WARP_SPEC
from torch._inductor.test_case import TestCase as InductorTestCase
from torch._inductor.utils import run_and_get_code
from torch.nn.attention.experimental._paged_attention import PagedAttention
from torch.nn.attention.flex_attention import (
    _create_empty_block_mask,
    _DEFAULT_SPARSE_BLOCK_SIZE,
    _identity,
    _mask_mod_signature,
    _score_mod_signature,
    and_masks,
    BlockMask,
    create_block_mask,
    flex_attention,
    noop_mask,
    or_masks,
)
from torch.testing import FileCheck
from torch.testing._internal import common_utils
from torch.testing._internal.common_cuda import PLATFORM_SUPPORTS_BF16, TEST_MULTIGPU
from torch.testing._internal.common_device_type import (
    dtypes,
    dtypesIfCUDA,
    flex_attention_supported_platform as supported_platform,
    instantiate_device_type_tests,
    largeTensorTest,
    skipCPUIf,
    skipCUDAIf,
)
from torch.utils._triton import has_triton


# Use this decorator only when hitting Triton bugs on H100
running_on_a100_only = skipUnless(
    (torch.cuda.is_available() and has_triton())
    and (torch.cuda.get_device_capability() == (8, 0) or torch.version.hip),
    "Requires Triton + A100 or Triton + ROCm",
)

Tolerances = namedtuple("Tolerances", ["atol", "rtol"])
torch.set_float32_matmul_precision("high")

index = torch.ops.aten.index
Tensor = torch.Tensor


T = TypeVar("T")
M = TypeVar("M", bound=Callable)


def large_tensor_test_class(
    size: str, device: Optional[Union[torch.device, str]] = None
) -> Callable[[type[T]], type[T]]:
    def decorator(cls: type[T]) -> type[T]:
        for name, method in list(cls.__dict__.items()):
            if callable(method) and name.startswith("test_"):
                setattr(cls, name, largeTensorTest(size, device)(method))
        return cls

    return decorator


@contextmanager
def temp_float32_matmul_precision(precision: str):
    """
    Temporarily set the float32 matmul precision and restore it after the context is exited.

    Args:
    precision (str): The precision to set ('highest', 'high', or 'medium').
    """
    original_precision = torch.get_float32_matmul_precision()
    try:
        torch.set_float32_matmul_precision(precision)
        yield
    finally:
        torch.set_float32_matmul_precision(original_precision)


def skip_on_cpu(test_func):
    """Decorator to skip tests that are not supported on CPU."""
    decorated_func = skipCPUIf(True, "Not supported on CUDA")(test_func)
    return decorated_func


def skip_on_cuda(test_func):
    """Decorator to skip tests that are not supported on CUDA."""
    decorated_func = skipCUDAIf(True, "Not supported on CUDA")(test_func)
    return decorated_func


def rmse(ref, res):
    """
    Calculate root mean squared error
    """
    return torch.sqrt(torch.mean(torch.square(ref - res)))


def create_attention(score_mod, block_mask, enable_gqa=False):
    return functools.partial(
        flex_attention,
        score_mod=score_mod,
        block_mask=block_mask,
        enable_gqa=enable_gqa,
    )


def create_block_mask_test(score_mod, query, key):
    block_mask = create_block_mask(
        score_mod,
        1,
        1,
        query.shape[-2],
        key.shape[-2],
        query.device,
    )
    return block_mask


@dataclass
class DeviceConfig:
    dtypes: list[torch.dtype]
    dtypes_fast: list[torch.dtype]


TEST_ON_CUDA = (
    torch.cuda.is_available()
    and torch.utils._triton.has_triton()
    and torch.cuda.get_device_capability() >= (8, 0)
)

device_configs = {}
test_device = ("cpu", "cuda")


class SubstringSet:
    def __init__(self, items):
        self.items = set(items)

    def __contains__(self, item):
        if "cuda" in item:
            item = "cuda"
        return item in self.items


DEVICE_SUPPORTS_BACKWARDS = SubstringSet(
    [
        "cuda",
    ]
)

device_configs["cuda"] = DeviceConfig(
    dtypes=(
        [torch.float32, torch.bfloat16, torch.float16]
        if PLATFORM_SUPPORTS_BF16
        else [torch.float16, torch.float32]
    ),
    dtypes_fast=[torch.float16],
)
device_configs["cpu"] = DeviceConfig(
    dtypes=(
        [torch.float32, torch.bfloat16, torch.float16]
        if torch.backends.mkldnn.is_available()
        and torch.ops.mkldnn._is_mkldnn_bf16_supported()
        else [torch.float32]
    ),
    dtypes_fast=[torch.float32],
)

torch_config_string = torch.__config__.show()
LONG_COMPILATION_ON_CPU = False

if "CLANG" in torch_config_string.upper():
    # if the compiler is clang, skip UT for CPU due to long compilation time found in CI
    # TODO: check reason of long compile time
    LONG_COMPILATION_ON_CPU = True


# --------- Useful score mod functions for testing ---------
def _causal(
    score: Tensor,
    batch: Tensor,
    head: Tensor,
    token_q: Tensor,
    token_kv: Tensor,
) -> Tensor:
    return torch.where(token_q >= token_kv, score, float("-inf"))


def _rel_bias(
    score: Tensor,
    batch: Tensor,
    head: Tensor,
    token_q: Tensor,
    token_kv: Tensor,
) -> Tensor:
    return score + (token_q - token_kv)


def _rel_causal(
    score: Tensor,
    batch: Tensor,
    head: Tensor,
    token_q: Tensor,
    token_kv: Tensor,
) -> Tensor:
    return torch.where(token_q >= token_kv, score + (token_q - token_kv), float("-inf"))


def _generate_alibi_bias(num_heads: int):
    def _alibi_bias(
        score: Tensor,
        batch: Tensor,
        head: Tensor,
        token_q: Tensor,
        token_kv: Tensor,
    ) -> Tensor:
        scale = torch.exp2(-((head + 1) * 8.0 / num_heads))
        return score + (token_kv - token_q) * scale

    return _alibi_bias


def _inverse_causal(score, b, h, m, n):
    return torch.where(m <= n, score, float("-inf"))


def _times_two(score, b, h, m, n):
    """Joint graph needed for correctness"""
    return score * 2


def _squared(score, b, h, m, n):
    """Joint graph needed for correctness"""
    return score * score


def _head_offset(dtype: torch.dtype, device: str):
    """Captured Buffer"""
    head_offset = torch.rand(H, device=device, dtype=dtype)

    def score_mod(score, b, h, m, n):
        return score * head_offset[h]

    return score_mod


def _trig(score, b, h, m, n):
    """Joint graph needed for correctness"""
    return torch.sin(torch.cos(score)) + torch.tan(b)


def _trig2(score, b, h, m, n):
    """Branching joint graph"""
    cos_score = torch.cos(score)
    sin_score = torch.sin(score)
    z = cos_score * sin_score + torch.tan(b)
    return z


# --------- Useful mask mod functions for testing ---------
def _causal_mask(
    batch: Tensor,
    head: Tensor,
    token_q: Tensor,
    token_kv: Tensor,
) -> Tensor:
    return token_q >= token_kv


def _inverse_causal_mask(
    batch: Tensor,
    head: Tensor,
    token_q: Tensor,
    token_kv: Tensor,
) -> Tensor:
    return token_q <= token_kv


test_score_mods = [
    _identity,
    _times_two,
    _squared,
    _causal,
    _inverse_causal,
    _rel_bias,
    _rel_causal,
    _generate_alibi_bias(8),
]

test_score_mask_mod_map = {
    _identity: noop_mask,
    _times_two: noop_mask,
    _squared: noop_mask,
    _causal: _causal_mask,
    _inverse_causal: _inverse_causal_mask,
    _rel_bias: noop_mask,
    _rel_causal: _causal_mask,
    _generate_alibi_bias(8): noop_mask,
}

captured_buffers_map = {
    "_head_offset": _head_offset,
}

B = 2
H = 4
S = 256
D = 64

test_Hq_Hkv = [
    (4, 2),
    (4, 1),
]

test_Bq_Bkv = [
    (3, 1),
    (4, 1),
    (5, 1),
]

test_block_size = [
    128,
    256,
    (128, 256),
    (256, 128),
]

test_strides = [
    ((H * S * D, S * D, D, 1), 997),  # offset
    ((H * D, D, B * H * D, 1), 499),  # transposed dimensions
    ((H * S * D, D, H * D, 1), 0),  # heads/sequence transposed
    (
        (S * (D + 1), B * S * (D + 1), (D + 1), 1),
        293,
    ),  # additional buffer on one dim
    (
        (1, D, (B + 1) * (H + 1) * D, 1),
        97,
    ),  # additional buffer on multiple dim + shared dimension
]


def query_key_value_clones(
    query: torch.Tensor,
    key: torch.Tensor,
    value: torch.Tensor,
    dtype: Optional[torch.dtype] = None,
):
    """Clones the query, key, and value tensors and moves them to the specified dtype."""
    if dtype is None:
        dtype = query.dtype
    query_ref = query.detach().clone().to(dtype).requires_grad_(query.requires_grad)
    key_ref = key.detach().clone().to(dtype).requires_grad_(key.requires_grad)
    value_ref = value.detach().clone().to(dtype).requires_grad_(value.requires_grad)
    return query_ref, key_ref, value_ref


def batch_reserve(paged_attention: PagedAttention, target_seq_len: Tensor):
    (B,) = target_seq_len.shape
    for b in range(B):
        paged_attention.reserve(
            torch.tensor(b),
            target_seq_len[b],
        )


@large_tensor_test_class("2GB", device="cuda")
class TestFlexAttention(InductorTestCase):
    def setUp(self):
        super().setUp()
        skipCPUIf(
            LONG_COMPILATION_ON_CPU,
            "skip UT for CPU due to long compilation time found in CI",
        )

    def _check_equal(
        self,
        golden_out: torch.Tensor,
        ref_out: torch.Tensor,
        compiled_out: torch.Tensor,
        fudge_factor: float,
        tensor_name: Optional[str] = None,
    ):
        compiled_error = (golden_out - compiled_out).abs().mean()
        ref_error = (golden_out - ref_out).abs().mean()
        if torch.isnan(compiled_error).any() or torch.isnan(ref_error).any():
            self.assertTrue(False, "Output/Grad with NaN")
        if compiled_error > ref_error * fudge_factor:
            name = tensor_name if tensor_name is not None else ""
            msg = f"{name} Compiled error {compiled_error} is greater than ref error {ref_error} by more than {fudge_factor}X."
            self.assertTrue(False, msg)

    def _check_out(
        self,
        golden_out: torch.Tensor,
        ref_out: torch.Tensor,
        compiled_out: torch.Tensor,
        is_paged_attention: bool = False,
    ):
        dtype = ref_out.dtype
        with torch.no_grad():
            # Note, it seems like we really are less accurate than the float32
            # computation, likely due to the online softmax
            if dtype == torch.float32:
                fudge_factor = 10.0
                if is_paged_attention:
                    # paged attention is less accurate since it may reorder
                    # the blocks from block mask
                    fudge_factor = 20.0
            else:
                fudge_factor = 1.1

            # Checkout output
            self._check_equal(golden_out, ref_out, compiled_out, fudge_factor, "Out")

    def _check_out_and_grad(
        self,
        golden_out: torch.Tensor,
        ref_out: torch.Tensor,
        compiled_out: torch.Tensor,
        q_gold: torch.Tensor,
        q_ref: torch.Tensor,
        q: torch.Tensor,
        k_gold: torch.Tensor,
        k_ref: torch.Tensor,
        k: torch.Tensor,
        v_gold: torch.Tensor,
        v_ref: torch.Tensor,
        v: torch.Tensor,
    ):
        dtype = ref_out.dtype
        with torch.no_grad():
            # Note, it seems like we really are less accurate than the float32
            # computation, likely due to the online softmax
            if dtype == torch.float32:
                fudge_factor = 10.0
            else:
                fudge_factor = 1.1

            # Checkout output
            self._check_equal(golden_out, ref_out, compiled_out, fudge_factor, "Out")

            # Check gradients
            q_fudge_factor = 1.0 * fudge_factor
            self._check_equal(
                q_gold.grad, q_ref.grad, q.grad, q_fudge_factor, "Grad_Query"
            )
            k_fudge_factor = 1.0 * fudge_factor
            self._check_equal(
                k_gold.grad, k_ref.grad, k.grad, k_fudge_factor, "Grad_Key"
            )
            v_fudge_factor = 1.0 * fudge_factor
            self._check_equal(
                v_gold.grad, v_ref.grad, v.grad, v_fudge_factor, "Grad_Value"
            )

    def run_test(
        self,
        score_mod: _score_mod_signature,
        dtype: torch.dtype,
        device: str,
        Q_B: int = B,
        Q_H: int = H,
        Q_S: int = S,
        Q_D: int = D,
        KV_B: Optional[int] = None,
        KV_H: Optional[int] = None,
        KV_S: Optional[int] = None,
        V_D: Optional[int] = None,
        block_mask: Optional[BlockMask] = None,
    ):
        requires_grad = device in DEVICE_SUPPORTS_BACKWARDS
        if KV_B is None:
            KV_B = Q_B
        if KV_H is None:
            KV_H = Q_H
        if KV_S is None:
            KV_S = Q_S
        if V_D is None:
            V_D = Q_D

        if device == "cpu" and dtype is torch.float16:
            dtype = torch.float32

        requires_grad = device in DEVICE_SUPPORTS_BACKWARDS
        q = torch.randn(
            (Q_B, Q_H, Q_S, Q_D),
            dtype=dtype,
            device=device,
            requires_grad=requires_grad,
        )
        k = torch.randn(
            (KV_B, KV_H, KV_S, Q_D),
            dtype=dtype,
            device=device,
            requires_grad=requires_grad,
        )
        v = torch.randn(
            (KV_B, KV_H, KV_S, V_D),
            dtype=dtype,
            device=device,
            requires_grad=requires_grad,
        )
        if block_mask is None:
            block_mask = create_block_mask(
                noop_mask, Q_B, Q_H, Q_S, KV_S, device=device
            )
        q_ref, k_ref, v_ref = query_key_value_clones(q, k, v)
        q_gold, k_gold, v_gold = query_key_value_clones(q, k, v, torch.float64)
        sdpa_partial = create_attention(
            score_mod, block_mask, enable_gqa=(not Q_H == KV_H)
        )

        compiled_sdpa = torch.compile(sdpa_partial)
        golden_out = sdpa_partial(q_gold, k_gold, v_gold)
        ref_out = sdpa_partial(q_ref, k_ref, v_ref)
        compiled_out = compiled_sdpa(q, k, v)

        assert isinstance(golden_out, torch.Tensor)
        assert isinstance(ref_out, torch.Tensor)
        assert isinstance(compiled_out, torch.Tensor)

        if not requires_grad:
            self._check_out(
                golden_out,
                ref_out,
                compiled_out,
                is_paged_attention=False,
            )
        else:
            backward_grad = torch.randn(
                (Q_B, Q_H, Q_S, V_D), dtype=dtype, device=device
            )

            golden_out.backward(backward_grad.to(torch.float64))
            ref_out.backward(backward_grad)
            compiled_out.backward(backward_grad)

            self._check_out_and_grad(
                golden_out,
                ref_out,
                compiled_out,
                q_gold,
                q_ref,
                q,
                k_gold,
                k_ref,
                k,
                v_gold,
                v_ref,
                v,
            )

    def preprocess_paged_attention(
        self,
        score_mod: Optional[Callable],
        q: Tensor,
        k: Tensor,
        v: Tensor,
        block_mask,
        dtype: torch.dtype,
        device: str,
        page_size: int = 128,
    ) -> tuple[Tensor, Tensor, BlockMask, _score_mod_signature]:
        assert block_mask is not None, "Must provide block_mask"
        Q_B, Q_H, Q_S, _ = q.shape
        KV_B, KV_H, KV_S, QK_D = k.shape
        _, _, _, V_D = v.shape

        # test with different batch size
        max_batch_size = max(Q_B, KV_B) + 3

        n_pages = (KV_S + page_size - 1) // page_size * max_batch_size

        # allocate cache
        MAX_CACHED_SEQ_LEN = n_pages * page_size
        k_cache = torch.zeros(
            1,
            KV_H,
            MAX_CACHED_SEQ_LEN,
            QK_D,
            device=device,
            dtype=dtype,
        )
        v_cache = torch.zeros(
            1,
            KV_H,
            MAX_CACHED_SEQ_LEN,
            V_D,
            device=device,
            dtype=dtype,
        )

        # For testing purposes, we randomly initialize the page table, which maps
        # (batch_idx, logical_block_idx) to physical_block_idx. Specifically, PagedAttention
        # maintains a stack empty_pages of unused physical_block_idx. The `batch_reserve`
        # function grabs physical_block_idx from the top of empty_pages until there are enough
        # pages for each batch index (i.e., num pages for batch_idx >= target_seq_len[batch_idx]).
        # For example, at the first batch_reserve call, physical block indices (1,...,KV_S//4)
        # are allocated to batch index 0, and physical block indices
        # (KV_S//4+1, ..., KV_S//4 + KV_S//2) are allocated to batch index 1, etc.
        # Thus, kv tensors of batch index 1 will be scattered in the kv cache, simulating
        # a real use case of paged attention.
        paged_attention = PagedAttention(
            n_pages, page_size, max_batch_size, device=device
        )
        batch_reserve(
            paged_attention,
            torch.tensor([KV_S // 4, KV_S // 2, KV_S // 4, KV_S // 3], device=device),
        )
        batch_reserve(
            paged_attention,
            torch.tensor([KV_S // 4, KV_S // 2, KV_S // 2, KV_S // 2], device=device),
        )
        batch_reserve(
            paged_attention,
            torch.tensor([KV_S // 2, KV_S, KV_S // 2, KV_S], device=device),
        )
        batch_reserve(
            paged_attention, torch.tensor([KV_S, KV_S, KV_S, KV_S], device=device)
        )

        # update cache with k and v
        input_pos = (
            torch.arange(KV_S, device=device, dtype=torch.int32)
            .unsqueeze(0)
            .expand(KV_B, KV_S)
        )
        batch_idx = torch.arange(KV_B, device=device, dtype=torch.int32)
        paged_attention.assign(batch_idx, input_pos, k, v, k_cache, v_cache)

        # convert block mask and score mod
        converted_block_mask = paged_attention.convert_logical_block_mask(block_mask)
        converted_score_mod = paged_attention.get_score_mod(score_mod)
        return k_cache, v_cache, converted_block_mask, converted_score_mod

    def run_paged_attention(
        self,
        score_mod: Optional[Callable],
        q: Tensor,
        k: Tensor,
        v: Tensor,
        dtype: torch.dtype,
        device: str,
        block_mask: Optional[BlockMask] = None,
    ) -> tuple[Tensor, Tensor]:
        B, Q_H, Q_S, KV_H, KV_S = (
            q.shape[0],
            q.shape[1],
            q.shape[2],
            k.shape[1],
            k.shape[2],
        )

        if block_mask is None:
            block_mask = create_block_mask(noop_mask, B, 1, Q_S, KV_S, device=device)

        (
            k_cache,
            v_cache,
            converted_block_mask,
            converted_score_mod,
        ) = self.preprocess_paged_attention(
            score_mod, q, k, v, block_mask, dtype, device, block_mask.BLOCK_SIZE[1]
        )

        compiled_sdpa = torch.compile(flex_attention)

        # compute
        return_lse = True
        requires_grad = device in DEVICE_SUPPORTS_BACKWARDS
<<<<<<< HEAD
        if not requires_grad:
            return_lse = False
            compiled_lse = None
            compiled_out = compiled_sdpa(
=======
        if requires_grad:
            compiled_out, compiled_lse = compiled_sdpa(
>>>>>>> ca0d7228
                q,
                k_cache,
                v_cache,
                return_lse=return_lse,
                block_mask=converted_block_mask,
                score_mod=converted_score_mod,
                enable_gqa=(not Q_H == KV_H),
            )
        else:
            return_lse = False
            compiled_lse = None
            compiled_out = compiled_sdpa(
                q,
                k_cache,
                v_cache,
                return_lse=return_lse,
                block_mask=converted_block_mask,
                score_mod=converted_score_mod,
                enable_gqa=(not Q_H == KV_H),
            )
        return compiled_out, compiled_lse

    def run_test_with_paged_attention(
        self,
        score_mod: Optional[Callable],
        dtype: torch.dtype,
        device,
        Q_B: int = B,
        Q_H: int = H,
        Q_S: int = S,
        QK_D: int = D,
        KV_B: int = B,
        KV_H: int = H,
        KV_S: int = S,
        V_D: int = D,
        block_mask: Optional[BlockMask] = None,
    ):
        assert Q_H % KV_H == 0
        if device == "cpu" and dtype is torch.float16:
            dtype = torch.float32

        q = torch.randn(
            (Q_B, Q_H, Q_S, QK_D), dtype=dtype, device=device, requires_grad=False
        )
        k = torch.randn(
            (KV_B, KV_H, KV_S, QK_D),
            dtype=dtype,
            device=device,
            requires_grad=False,
        )
        v = torch.randn(
            (KV_B, KV_H, KV_S, V_D),
            dtype=dtype,
            device=device,
            requires_grad=False,
        )
        q_ref, k_ref, v_ref = query_key_value_clones(q, k, v)
        q_gold, k_gold, v_gold = query_key_value_clones(q, k, v, torch.float64)

        if block_mask is None:
            block_mask = create_block_mask(noop_mask, Q_B, 1, Q_S, KV_S, device=device)

        sdpa_partial = create_attention(
            score_mod, block_mask, enable_gqa=(not Q_H == KV_H)
        )
        golden_out, golden_lse = sdpa_partial(q_gold, k_gold, v_gold, return_lse=True)
        ref_out, ref_lse = sdpa_partial(q_ref, k_ref, v_ref, return_lse=True)

        compiled_out, compiled_lse = self.run_paged_attention(
            score_mod, q, k, v, dtype, device, block_mask
        )
        self._check_out(
            golden_out,
            ref_out,
            compiled_out,
            is_paged_attention=True,
        )
        requires_grad = device in DEVICE_SUPPORTS_BACKWARDS
        if requires_grad:
            self._check_out(
                golden_lse,
                ref_lse,
                compiled_lse,
                is_paged_attention=True,
            )

    def run_test_with_call(
        self,
        sdpa_call: Callable,
        dtype: torch.dtype,
        device: str,
        Q_B: int = B,
        Q_H: int = H,
        Q_S: int = S,
        Q_D: int = D,
        KV_B: int = B,
        KV_H: int = H,
        KV_S: int = S,
        V_D: int = D,
    ):
        if device == "cpu" and dtype is torch.float16:
            dtype = torch.float32

        requires_grad = device in DEVICE_SUPPORTS_BACKWARDS

        q = torch.randn(
            (Q_B, Q_H, Q_S, Q_D),
            dtype=dtype,
            device=device,
            requires_grad=requires_grad,
        )
        k = torch.randn(
            (KV_B, KV_H, KV_S, Q_D),
            dtype=dtype,
            device=device,
            requires_grad=requires_grad,
        )
        v = torch.randn(
            (KV_B, KV_H, KV_S, V_D),
            dtype=dtype,
            device=device,
            requires_grad=requires_grad,
        )
        q_ref, k_ref, v_ref = query_key_value_clones(q, k, v)
        q_gold, k_gold, v_gold = query_key_value_clones(q, k, v, torch.float64)
        compiled_sdpa = torch.compile(sdpa_call)
        golden_out = sdpa_call(q_gold, k_gold, v_gold)
        ref_out = sdpa_call(q_ref, k_ref, v_ref)
        compiled_out = compiled_sdpa(q, k, v)
        if not requires_grad:
            self._check_out(
                golden_out,
                ref_out,
                compiled_out,
                is_paged_attention=False,
            )
        else:
            backward_grad = torch.randn(
                (Q_B, Q_H, Q_S, V_D), dtype=dtype, device=device
            )

            golden_out.backward(backward_grad.to(torch.float64))
            ref_out.backward(backward_grad)
            compiled_out.backward(backward_grad)

            self._check_out_and_grad(
                golden_out,
                ref_out,
                compiled_out,
                q_gold,
                q_ref,
                q,
                k_gold,
                k_ref,
                k,
                v_gold,
                v_ref,
                v,
            )

    def run_dynamic_test(
        self,
        score_mask_mod: tuple[Callable, Callable],
        dtype: torch.dtype,
        device,
        B: int = B,
        H: int = H,
        S: int = S,
        D: int = D,
    ):
        if device == "cpu" and dtype is torch.float16:
            dtype = torch.float32

        score_mod, mask_mod = score_mask_mod

        # First batch with original dimensions (B, H, S, D)
        block_mask1 = create_block_mask(mask_mod, 1, 1, S, S, device=device)
        sdpa_partial1 = create_attention(score_mod, block_mask=block_mask1)

        requires_grad = device in DEVICE_SUPPORTS_BACKWARDS

        q1 = torch.randn(
            (B, H, S, D),
            dtype=dtype,
            device=device,
            requires_grad=requires_grad,
        )
        k1 = torch.randn(
            (B, H, S, D),
            dtype=dtype,
            device=device,
            requires_grad=requires_grad,
        )
        v1 = torch.randn(
            (B, H, S, D),
            dtype=dtype,
            device=device,
            requires_grad=requires_grad,
        )
        q1_ref, k1_ref, v1_ref = query_key_value_clones(q1, k1, v1)
        q1_gold, k1_gold, v1_gold = query_key_value_clones(q1, k1, v1, torch.float64)
        ref_out1 = sdpa_partial1(q1_ref, k1_ref, v1_ref)
        golden_out1 = sdpa_partial1(q1_gold, k1_gold, v1_gold)

        if requires_grad:
            backward_grad1 = torch.randn((B, H, S, D), dtype=dtype, device=device)
            golden_out1.backward(backward_grad1.to(torch.float64))
            ref_out1.backward(backward_grad1)

        # Second batch with modified dimensions (B * 2, H, S / 2, D)
        B = int(B * 2)
        S = int(S / 2)
        block_mask2 = create_block_mask(mask_mod, 1, 1, S, S, device=device)
        sdpa_partial2 = create_attention(score_mod, block_mask=block_mask2)

        q2 = torch.randn(
            (B, H, S, D),
            dtype=dtype,
            device=device,
            requires_grad=requires_grad,
        )
        k2 = torch.randn(
            (B, H, S, D),
            dtype=dtype,
            device=device,
            requires_grad=requires_grad,
        )
        v2 = torch.randn(
            (B, H, S, D),
            dtype=dtype,
            device=device,
            requires_grad=requires_grad,
        )
        q2_ref, k2_ref, v2_ref = query_key_value_clones(q2, k2, v2)
        q2_gold, k2_gold, v2_gold = query_key_value_clones(q2, k2, v2, torch.float64)
        ref_out2 = sdpa_partial2(q2_ref, k2_ref, v2_ref)
        golden_out2 = sdpa_partial2(q2_gold, k2_gold, v2_gold)

        if requires_grad:
            backward_grad2 = torch.randn((B, H, S, D), dtype=dtype, device=device)
            golden_out2.backward(backward_grad2.to(torch.float64))
            ref_out2.backward(backward_grad2)

        # Third batch with modified dimensions (B * 2, H, S / 4, D)
        S = int(S / 2)
        block_mask3 = create_block_mask(mask_mod, 1, 1, S, S, device=device)
        sdpa_partial3 = create_attention(score_mod, block_mask=block_mask3)

        q3 = torch.randn(
            (B, H, S, D),
            dtype=dtype,
            device=device,
            requires_grad=requires_grad,
        )
        k3 = torch.randn(
            (B, H, S, D),
            dtype=dtype,
            device=device,
            requires_grad=requires_grad,
        )
        v3 = torch.randn(
            (B, H, S, D),
            dtype=dtype,
            device=device,
            requires_grad=requires_grad,
        )
        q3_ref, k3_ref, v3_ref = query_key_value_clones(q3, k3, v3)
        q3_gold, k3_gold, v3_gold = query_key_value_clones(q3, k3, v3, torch.float64)
        ref_out3 = sdpa_partial3(q3_ref, k3_ref, v3_ref)
        golden_out3 = sdpa_partial3(q3_gold, k3_gold, v3_gold)

        if requires_grad:
            backward_grad3 = torch.randn((B, H, S, D), dtype=dtype, device=device)
            golden_out3.backward(backward_grad3.to(torch.float64))
            ref_out3.backward(backward_grad3)

        # Clear dynamo counters
        torch._dynamo.reset()

        # First compilation with original dimensions
        backend = torch._dynamo.testing.CompileCounterWithBackend("inductor")
        compiled_sdpa1 = torch.compile(sdpa_partial1, backend=backend, dynamic=True)
        compiled_out1 = compiled_sdpa1(q1, k1, v1)

        if requires_grad:
            compiled_out1.backward(backward_grad1)

            self._check_out_and_grad(
                golden_out1,
                ref_out1,
                compiled_out1,
                q1_gold,
                q1_ref,
                q1,
                k1_gold,
                k1_ref,
                k1,
                v1_gold,
                v1_ref,
                v1,
            )
        else:
            self._check_out(golden_out1, ref_out1, compiled_out1)
        self.assertEqual(backend.frame_count, 1)

        # Second compilation with new dimensions
        compiled_sdpa2 = torch.compile(sdpa_partial2, backend=backend, dynamic=True)
        compiled_out2 = compiled_sdpa2(q2, k2, v2)

        if requires_grad:
            compiled_out2.backward(backward_grad2)

            self._check_out_and_grad(
                golden_out2,
                ref_out2,
                compiled_out2,
                q2_gold,
                q2_ref,
                q2,
                k2_gold,
                k2_ref,
                k2,
                v2_gold,
                v2_ref,
                v2,
            )
        else:
            self._check_out(golden_out2, ref_out2, compiled_out2)
        self.assertEqual(backend.frame_count, 1)

        # Third compilation with new dimensions
        compiled_sdpa3 = torch.compile(sdpa_partial3, backend=backend, dynamic=True)
        compiled_out3 = compiled_sdpa3(q3, k3, v3)

        if requires_grad:
            compiled_out3.backward(backward_grad3)

            self._check_out_and_grad(
                golden_out3,
                ref_out3,
                compiled_out3,
                q3_gold,
                q3_ref,
                q3,
                k3_gold,
                k3_ref,
                k3,
                v3_gold,
                v3_ref,
                v3,
            )
        else:
            self._check_out(golden_out3, ref_out3, compiled_out3)
        self.assertEqual(backend.frame_count, 1)

    def run_automatic_dynamic_test(
        self,
        score_mod: Callable,
        dtype: torch.dtype,
        device: str,
        B: int = B,
        H: int = H,
        S: int = S,
        D: int = D,
    ):
        if device == "cpu" and dtype is torch.float16:
            dtype = torch.float32

        block_mask1 = create_block_mask(noop_mask, 1, 1, S, S, device=device)
        sdpa_partial1 = create_attention(score_mod, block_mask=block_mask1)
        # The first eager batch, shape (B, H, S, D)
        requires_grad = device in DEVICE_SUPPORTS_BACKWARDS

        q1 = torch.randn(
            (B, H, S, D),
            dtype=dtype,
            device=device,
            requires_grad=requires_grad,
        )
        k1 = torch.randn(
            (B, H, S, D),
            dtype=dtype,
            device=device,
            requires_grad=requires_grad,
        )
        v1 = torch.randn(
            (B, H, S, D),
            dtype=dtype,
            device=device,
            requires_grad=requires_grad,
        )
        golden_out1 = sdpa_partial1(
            q1.to(torch.float64), k1.to(torch.float64), v1.to(torch.float64)
        )
        ref_out1 = sdpa_partial1(q1, k1, v1)

        # The second eager batch, shape (B * 2, H, S / 2, D)
        B = int(B * 2)
        S = int(S / 2)
        block_mask2 = create_block_mask(noop_mask, 1, 1, S, S, device=device)
        sdpa_partial2 = create_attention(score_mod, block_mask=block_mask2)
        q2 = torch.randn(
            (B, H, S, D),
            dtype=dtype,
            device=device,
            requires_grad=requires_grad,
        )
        k2 = torch.randn(
            (B, H, S, D),
            dtype=dtype,
            device=device,
            requires_grad=requires_grad,
        )
        v2 = torch.randn(
            (B, H, S, D),
            dtype=dtype,
            device=device,
            requires_grad=requires_grad,
        )
        golden_out2 = sdpa_partial2(
            q2.to(torch.float64), k2.to(torch.float64), v2.to(torch.float64)
        )
        ref_out2 = sdpa_partial2(q2, k2, v2)

        # The third eager batch, shape (B * 4, H, S / 4, D)
        B = int(B * 2)
        S = int(S / 2)
        block_mask3 = create_block_mask(noop_mask, 1, 1, S, S, device=device)
        sdpa_partial3 = create_attention(score_mod, block_mask=block_mask3)
        q3 = torch.randn(
            (B, H, S, D),
            dtype=dtype,
            device=device,
            requires_grad=requires_grad,
        )
        k3 = torch.randn(
            (B, H, S, D),
            dtype=dtype,
            device=device,
            requires_grad=requires_grad,
        )
        v3 = torch.randn(
            (B, H, S, D),
            dtype=dtype,
            device=device,
            requires_grad=requires_grad,
        )
        golden_out3 = sdpa_partial3(
            q3.to(torch.float64), k3.to(torch.float64), v3.to(torch.float64)
        )
        ref_out3 = sdpa_partial3(q3, k3, v3)

        # Need to clear dynamo counters, since flex attention eager mode also uses dynamo tracing.
        # We check dynamo counters["frames"]["ok"] to ensure:
        # 1, the first batch is compiled with static shape
        # 2, the second batch is compiled with dynamic shape
        # 3, no re-compilation in the third batch
        torch._dynamo.reset()

        # Note, it seems like we really are less accurate than the float32
        # computation, likely due to the online softmax
        if dtype == torch.float32:
            fudge_factor = 10.0
        else:
            fudge_factor = 1.1

        # The first batch.
        backend = torch._dynamo.testing.CompileCounterWithBackend("inductor")
        compiled_out1 = torch.compile(sdpa_partial1, backend=backend, fullgraph=True)(
            q1, k1, v1
        )
        self._check_equal(golden_out1, ref_out1, compiled_out1, fudge_factor)
        self.assertEqual(backend.frame_count, 1)

        # The second batch (automatic dynamic).
        compiled_out2 = torch.compile(sdpa_partial2, backend=backend, fullgraph=True)(
            q2, k2, v2
        )
        self._check_equal(golden_out2, ref_out2, compiled_out2, fudge_factor)
        self.assertEqual(backend.frame_count, 2)

        # The third batch (no re-compilation).
        compiled_out3 = torch.compile(sdpa_partial3, backend=backend, fullgraph=True)(
            q3, k3, v3
        )
        self._check_equal(golden_out3, ref_out3, compiled_out3, fudge_factor)
        self.assertEqual(backend.frame_count, 2)

    @supported_platform
    @dtypes(*device_configs["cpu"].dtypes)
    @dtypesIfCUDA(*device_configs["cuda"].dtypes)
    @common_utils.parametrize("score_mod", test_score_mods)
    def test_builtin_score_mods(self, device, dtype, score_mod: Callable):
        self.run_test(score_mod, dtype, device=device)
        self.run_test_with_paged_attention(score_mod, dtype, device=device)

    @running_on_a100_only
    @common_utils.parametrize("score_mod", test_score_mods)
    @dtypes(*device_configs["cpu"].dtypes_fast)
    @dtypesIfCUDA(*device_configs["cuda"].dtypes_fast)
    def test_builtin_score_mods_seqlen_lt_default_sparse_block_size(
        self, device, dtype, score_mod: Callable
    ):
        # _DEFAULT_SPARSE_BLOCK_SIZE is 128
        attention = functools.partial(
            flex_attention,
            score_mod=score_mod,
            kernel_options={"FORCE_USE_FLEX_ATTENTION": True},
        )
        self.run_test_with_call(attention, dtype, device, B, H, 64, D, B, H, 64, D)

    @running_on_a100_only
    @dtypes(*device_configs["cpu"].dtypes_fast)
    @dtypesIfCUDA(*device_configs["cuda"].dtypes_fast)
    @common_utils.parametrize("score_mod", test_score_mods)
    def test_builtin_score_mods_seqlen_lt_custom_sparse_block_size(
        self, device, dtype: torch.dtype, score_mod: Callable
    ):
        def causal_mask(b, h, q, kv):
            return q >= kv

        block_mask = create_block_mask(
            causal_mask, 1, 1, 64, 64, BLOCK_SIZE=256, device=device
        )
        attention = functools.partial(
            flex_attention,
            score_mod=score_mod,
            block_mask=block_mask,
            kernel_options={"FORCE_USE_FLEX_ATTENTION": True},
        )
        self.run_test_with_call(
            attention,
            dtype,
            device,
            B,
            H,
            64,
            D,
            B,
            H,
            64,
            D,
        )

    @supported_platform
    @dtypes(*device_configs["cpu"].dtypes_fast)
    @dtypesIfCUDA(*device_configs["cuda"].dtypes_fast)
    @common_utils.parametrize("score_mask_mod", test_score_mask_mod_map.items())
    def test_builtin_score_mods_dynamic(
        self, device, dtype: torch.dtype, score_mask_mod: tuple[Callable, Callable]
    ):
        self.run_dynamic_test(score_mask_mod, dtype, S=1024, device=device)

    @supported_platform
    @dtypes(*device_configs["cpu"].dtypes_fast)
    @dtypesIfCUDA(*device_configs["cuda"].dtypes_fast)
    @common_utils.parametrize("score_mod", test_score_mods)
    def test_builtin_score_mods_automatic_dynamic(
        self, device, dtype: torch.dtype, score_mod: Callable
    ):
        self.run_automatic_dynamic_test(score_mod, dtype, S=1024, device=device)

    @supported_platform
    @dtypes(*device_configs["cpu"].dtypes_fast)
    @dtypesIfCUDA(*device_configs["cuda"].dtypes_fast)
    @common_utils.parametrize("score_mod", test_score_mods)
    def test_builtin_score_mods_different_seqlen(
        self, device, dtype: torch.dtype, score_mod: Callable
    ):
        inputs = (
            score_mod,
            dtype,
            device,
            B,
            H,
            S // 2,  # Seqlen of Q is different from seqlen of K/V
            D,
            B,
            H,
            S,
            D,
        )
        self.run_test(*inputs)
        self.run_test_with_paged_attention(*inputs)

    @supported_platform
    @dtypes(*device_configs["cpu"].dtypes)
    @dtypesIfCUDA(*device_configs["cuda"].dtypes)
    @common_utils.parametrize("score_mod", test_score_mods)
    @common_utils.parametrize("BLOCK_SIZE", test_block_size)
    def test_builtin_score_mods_different_block_size(
        self,
        device,
        dtype: torch.dtype,
        score_mod: Callable,
        BLOCK_SIZE: Union[int, tuple[int, int]],
    ):
        block_mask = create_block_mask(
            noop_mask, B, H, S, S, BLOCK_SIZE=BLOCK_SIZE, device=device
        )
        self.run_test(score_mod, dtype, block_mask=block_mask, device=device)
        self.run_test_with_paged_attention(
            score_mod, dtype, block_mask=block_mask, device=device
        )

    @supported_platform
    @dtypes(*device_configs["cpu"].dtypes_fast)
    @dtypesIfCUDA(*device_configs["cuda"].dtypes_fast)
    @common_utils.parametrize("batch_dims", test_Bq_Bkv)
    @common_utils.parametrize("head_dims", test_Hq_Hkv)
    @common_utils.parametrize("score_mod", test_score_mods)
    def test_kv_batch_broadcast(
        self,
        device,
        dtype: torch.dtype,
        batch_dims: tuple[int, int],
        head_dims: tuple[int, int],
        score_mod: Callable,
    ):
        Hq, Hkv = head_dims
        assert Hq % Hkv == 0

        Bq, Bkv = batch_dims
        assert Bq > 1 and Bkv == 1

        block_mask = create_block_mask(noop_mask, Bq, 1, S, S, device=device)

        self.run_test(
            score_mod, dtype, device, Bq, Hq, S, D, Bkv, Hkv, S, D, block_mask
        )

    @supported_platform
    @skip_on_cpu
    def test_small_block_mask(self, device):
        compiled_create_block_mask = torch.compile(create_block_mask)

        def create_block_mask_from_seqlens(
            q_batch: torch.Tensor,
            kv_batch: torch.Tensor,
        ) -> BlockMask:
            B, H = None, None
            Q_LEN = q_batch.size(0)
            KV_LEN = kv_batch.size(0)

            def batch_mask_mod(
                b: torch.Tensor,
                h: torch.Tensor,
                q_idx: torch.Tensor,
                kv_idx: torch.Tensor,
            ):
                q_idx_batch = q_batch[q_idx]
                kv_idx_batch = kv_batch[kv_idx]
                batch_mask = (
                    (q_idx_batch == kv_idx_batch)
                    & (q_idx_batch != -1)
                    & (kv_idx_batch != -1)
                )

                return batch_mask

            return compiled_create_block_mask(
                batch_mask_mod,
                B=B,
                H=H,
                Q_LEN=Q_LEN,
                KV_LEN=KV_LEN,
                device=device,
            )

        a = torch.tensor([2, 42, 18, 21, 4, 2, 7, 1, 1], device=device)
        b = torch.tensor([57, 21, 16, 8], device=device)

        for seqlen in [a, b]:
            create_block_mask_from_seqlens(seqlen, seqlen)

    @supported_platform
    @dtypes(*device_configs["cpu"].dtypes_fast)
    @dtypesIfCUDA(*device_configs["cuda"].dtypes_fast)
    @common_utils.parametrize("batch_dims", test_Bq_Bkv)
    @common_utils.parametrize("head_dims", test_Hq_Hkv)
    @common_utils.parametrize("score_mod", test_score_mods)
    def test_kv_batch_broadcast_causal_mask(
        self,
        device,
        dtype: torch.dtype,
        batch_dims: tuple[int, int],
        head_dims: tuple[int, int],
        score_mod: Callable,
    ):
        Hq, Hkv = head_dims
        assert Hq % Hkv == 0

        Bq, Bkv = batch_dims
        assert Bq > 1 and Bkv == 1

        def mask_mod(b, h, q, kv):
            return q >= kv

        block_mask = create_block_mask(mask_mod, Bq, 1, S, S, device=device)
        attention = functools.partial(
            flex_attention, block_mask=block_mask, enable_gqa=(not Hq == Hkv)
        )

        self.run_test_with_call(attention, dtype, device, Bq, Hq, S, D, Bkv, Hkv, S, D)

    @supported_platform
    @dtypes(*device_configs["cpu"].dtypes_fast)
    @dtypesIfCUDA(*device_configs["cuda"].dtypes_fast)
    @common_utils.parametrize("score_mod", test_score_mods)
    def test_GQA(self, device, dtype: torch.dtype, score_mod: Callable):
        inputs = (
            score_mod,
            dtype,
            device,
            B,
            H * 4,  # Hq = 4*Hkv.
            S // 8,
            D,
            B,
            H,
            S,
            D,
        )
        self.run_test(*inputs)
        self.run_test_with_paged_attention(*inputs)

    @supported_platform
    @dtypes(*device_configs["cpu"].dtypes_fast)
    @dtypesIfCUDA(*device_configs["cuda"].dtypes_fast)
    @common_utils.parametrize(
        "q_s", test_strides[:2]
    )  # TODO: fix layout for query braodcasting
    @common_utils.parametrize(
        "k_s,v_s",
        [
            (test_strides[0], test_strides[0]),
            (test_strides[0], test_strides[1]),
            (test_strides[2], test_strides[3]),
            (test_strides[3], test_strides[1]),
            # (test_strides[2], test_strides[4]), # TODO: Doesn't work for
            # broadcasting reasons i think
        ],
    )
    @common_utils.parametrize("do_s", test_strides[:3])
    def test_strided_inputs(self, device, dtype: torch.dtype, q_s, k_s, v_s, do_s):
        q1 = torch.randn((B * H * S * D * 2), dtype=dtype, device=device)
        k1 = torch.randn((B * H * S * D * 2), dtype=dtype, device=device)
        v1 = torch.randn((B * H * S * D * 2), dtype=dtype, device=device)
        do1 = torch.randn((B * H * S * D * 2), dtype=dtype, device=device)

        q_shape = (B, H, S // 2, D)
        k_shape = (B, H, S, D)
        v_shape = (B, H, S, D)
        do_shape = (B, H, S // 2, D)

        requires_grad = device in DEVICE_SUPPORTS_BACKWARDS

        def coerce_to_strides(val, shape, strides):
            strides, offset = strides
            val_max = [x * (y - 1) for x, y in zip(strides, shape)]
            assert sum(val_max) + offset < B * H * S * D * 2
            assert strides[-1] == 1
            return torch.as_strided(val, shape, strides, offset).requires_grad_(
                requires_grad
            )

        q = coerce_to_strides(q1, q_shape, q_s)
        k = coerce_to_strides(k1, k_shape, k_s)
        v = coerce_to_strides(v1, v_shape, v_s)
        do = coerce_to_strides(do1, do_shape, do_s)

        block_mask = _create_empty_block_mask(q, k)
        score_mod = _generate_alibi_bias(8)
        sdpa_partial = create_attention(score_mod=score_mod, block_mask=block_mask)
        compiled_sdpa = torch.compile(sdpa_partial, fullgraph=True)
        ref_out = sdpa_partial(q, k, v)
        compiled_out = compiled_sdpa(q, k, v)

        tolerance = Tolerances(atol=2e-1, rtol=2e-1)
        torch.testing.assert_close(
            ref_out, compiled_out, atol=tolerance.atol, rtol=tolerance.rtol
        )
        if requires_grad:
            ref_out.backward(do)
            ref_grads = [q.grad, k.grad, v.grad]
            q.grad = None
            k.grad = None
            v.grad = None

            compiled_out.backward(do)
            compiled_grads = [q.grad, k.grad, v.grad]
            q.grad = None
            k.grad = None
            v.grad = None
            torch.testing.assert_close(
                compiled_grads[0],
                ref_grads[0],
                atol=tolerance.atol,
                rtol=tolerance.rtol,
            )
            torch.testing.assert_close(
                compiled_grads[1],
                ref_grads[1],
                atol=tolerance.atol,
                rtol=tolerance.rtol,
            )
            torch.testing.assert_close(
                compiled_grads[2],
                ref_grads[2],
                atol=tolerance.atol,
                rtol=tolerance.rtol,
            )

        # test paged attention which does not support backward
        q.requires_grad, k.requires_grad, v.requires_grad = False, False, False
        paged_compiled_out, _ = self.run_paged_attention(
            score_mod, q, k, v, dtype, device=device
        )
        torch.testing.assert_close(
            ref_out, paged_compiled_out, atol=tolerance.atol, rtol=tolerance.rtol
        )

    @supported_platform
    def test_doc_mask_sparse(self, device):
        document_id = torch.zeros(S, dtype=torch.int, device=device)
        for i in range(0, S, 256):
            document_id[i : i + 256] = i // 256

        def document_masking_causal(score, b, h, q_idx, kv_idx):
            causal_mask = q_idx >= kv_idx
            document_mask = document_id[q_idx] == document_id[kv_idx]
            return torch.where(causal_mask & document_mask, score, -float("inf"))

        self.run_test(document_masking_causal, torch.float16, device=device)
        self.run_test_with_paged_attention(
            document_masking_causal, torch.float16, device=device
        )

    @supported_platform
    def test_index_multiple(self, device):
        bias = torch.randn(B, S, device=device)

        def index_multiple(score, b, h, q_idx, kv_idx):
            return score + bias[b][q_idx]

        self.run_test(index_multiple, torch.float16, device=device)
        self.run_test_with_paged_attention(index_multiple, torch.float16, device=device)

    @supported_platform
    def test_index_weird1(self, device):
        bias = torch.randn(4, B, H, S, device=device)

        def index_weird1(score, b, h, q_idx, kv_idx):
            return score + bias[0][b, h][q_idx]

        self.run_test(index_weird1, torch.float16, device=device)
        self.run_test_with_paged_attention(index_weird1, torch.float16, device=device)

    @supported_platform
    def test_index_weird2(self, device):
        bias = torch.randn(B, H, 4, S, device=device)
        which_bias = torch.tensor(0, device=device)

        def index_weird2(score, b, h, q_idx, kv_idx):
            return score + bias[b][h][which_bias, q_idx]

        self.run_test(index_weird2, torch.float16, device=device)
        self.run_test_with_paged_attention(index_weird2, torch.float16, device=device)

    @supported_platform
    @dtypes(*device_configs["cpu"].dtypes)
    @dtypesIfCUDA(*device_configs["cuda"].dtypes)
    def test_skip_odd_keys(self, device, dtype: torch.dtype):
        def score_mod(score, b, h, q, kv):
            return torch.where(kv % 2 == 0, score, float("-inf"))

        self.run_test(score_mod, dtype, device=device)
        self.run_test_with_paged_attention(score_mod, dtype, device=device)

    @supported_platform
    @dtypes(*device_configs["cpu"].dtypes)
    @dtypesIfCUDA(*device_configs["cuda"].dtypes)
    def test_function_composition(self, device, dtype: torch.dtype):
        def score_mod_1(score, b, h, m, n):
            return score + (m - n)

        def score_mod_2(score, b, h, m, n):
            return torch.where(m <= n, score, float("-inf"))

        def composed_score_mod(score, b, h, m, n):
            return score_mod_2(score_mod_1(score, b, h, m, n), b, h, m, n)

        self.run_test(composed_score_mod, dtype, device=device)
        self.run_test_with_paged_attention(composed_score_mod, dtype, device=device)

    @supported_platform
    @dtypes(*device_configs["cpu"].dtypes)
    @dtypesIfCUDA(*device_configs["cuda"].dtypes)
    def test_captured_buffers_all_dims(self, device, dtype: torch.dtype):
        head_scale = torch.randn(H, device=device)
        batch_scale = torch.randn(B, device=device)
        tok_scale = torch.randn(S, device=device)

        def all_bias(score, batch, head, token_q, token_kv):
            score = score + tok_scale[token_q]
            score = score + batch_scale[batch]
            score = score + head_scale[head]
            return score

        self.run_test(all_bias, dtype, device=device)
        self.run_test_with_paged_attention(all_bias, dtype, device=device)

    @supported_platform
    @dtypes(*device_configs["cpu"].dtypes_fast)
    @dtypesIfCUDA(*device_configs["cuda"].dtypes_fast)
    def test_seq_masking(self, device, dtype):
        seq_idx = torch.zeros(S, device=device, dtype=torch.bool)
        seq_idx[S // 2 :] = 1

        def seq_mask_mod(score, b, h, q, kv):
            return torch.where(seq_idx[q] == seq_idx[kv], score, float("-inf"))

        self.run_test(seq_mask_mod, dtype, device=device)
        self.run_test_with_paged_attention(seq_mask_mod, dtype, device=device)

    @supported_platform
    @dtypes(*device_configs["cpu"].dtypes_fast)
    @dtypesIfCUDA(*device_configs["cuda"].dtypes_fast)
    def test_load_from_bias_seq_only(self, device, dtype):
        bias = torch.randn(S, S, device=device, dtype=dtype)

        def bias_mod(score, b, h, q, kv):
            return score + bias[q, kv]

        self.run_test(bias_mod, dtype, device=device)
        self.run_test_with_paged_attention(bias_mod, dtype, device=device)

    @supported_platform
    @dtypes(*device_configs["cpu"].dtypes_fast)
    @dtypesIfCUDA(*device_configs["cuda"].dtypes_fast)
    def test_load_from_bias_seq_batch(self, device, dtype):
        bias = torch.randn(B, S, S, device=device, dtype=dtype)

        def bias_mod(score, b, h, q, kv):
            return score + bias[b, q, kv]

        self.run_test(bias_mod, dtype, device=device)
        self.run_test_with_paged_attention(bias_mod, dtype, device=device)

    @supported_platform
    @skip_on_cpu
    def test_load_from_view_buffer(self, device):
        dtype = torch.float16
        W = 8

        class SimpleAttention(torch.nn.Module):
            def __init__(self):
                super().__init__()
                self.rel_pos_h = torch.randn(2 * H - 1, D, device=device, dtype=dtype)

            def forward(self, q, k, v):
                q = q.view(B * H, H * W, -1)
                score_mod = self.generate_score_mod(q)
                q = q.view(B, H, H * W, -1)
                return flex_attention(q, k, v, score_mod=score_mod)

            def generate_score_mod(self, q):
                rel_h = self.add_decomposed_rel_pos(q)
                rel_h = rel_h.view(
                    B, H, rel_h.size(1), rel_h.size(2), rel_h.size(3)
                ).squeeze(-1)

                def score_mod(score, batch, head, q_idx, k_idx):
                    h_idx = k_idx // W
                    return score + rel_h[batch, head, q_idx, h_idx]

                return score_mod

            @torch.no_grad()
            def add_decomposed_rel_pos(self, q):
                q_coords = torch.arange(H, device=self.rel_pos_h.device)[:, None]
                k_coords = torch.arange(H, device=self.rel_pos_h.device)[None, :]
                relative_coords = (q_coords - k_coords) + (H - 1)
                Rh = self.rel_pos_h[relative_coords.long()]
                r_q = q.reshape(B * H, H, W, D)
                rel_h = torch.einsum("bhwc,hkc->bhwk", r_q, Rh)
                return rel_h.reshape(B * H, H * W, H, 1)

        m = SimpleAttention().to(device).eval()
        m = torch.compile(m, mode="max-autotune", fullgraph=True)
        q = torch.randn(B, H, H * W, D, device=device, dtype=dtype, requires_grad=True)
        k = torch.randn(B, H, H * W, D, device=device, dtype=dtype, requires_grad=True)
        v = torch.randn(B, H, H * W, D, device=device, dtype=dtype, requires_grad=True)
        out = m(q, k, v)
        out.sum().backward()

    @supported_platform
    @dtypes(*device_configs["cpu"].dtypes_fast)
    @dtypesIfCUDA(*device_configs["cuda"].dtypes_fast)
    def test_load_from_bias_head_seq_batch(self, device, dtype):
        bias = torch.randn(B, H, S, S, device=device, dtype=dtype)

        def bias_mod(score, b, h, q, kv):
            return score + bias[b, h, q, kv]

        self.run_test(bias_mod, dtype, device=device)
        self.run_test_with_paged_attention(bias_mod, dtype, device=device)

    @supported_platform
    @dtypes(*device_configs["cpu"].dtypes_fast)
    @dtypesIfCUDA(*device_configs["cuda"].dtypes_fast)
    def test_load_rel_bias(self, device, dtype):
        rel_bias = torch.randn(2 * S, device=device, dtype=dtype)

        def bias_mod(score, b, h, q, kv):
            return score + rel_bias[(q - kv) + S]

        self.run_test(bias_mod, dtype, device=device)
        self.run_test_with_paged_attention(bias_mod, dtype, device=device)

    @supported_platform
    @dtypes(*device_configs["cpu"].dtypes_fast)
    @dtypesIfCUDA(*device_configs["cuda"].dtypes_fast)
    def test_dependent_causal_bidirectional(self, device, dtype):
        num_bidirectional = torch.randint(0, S, (B,), device=device, dtype=torch.int32)

        def bias_mod(score, b, h, q, kv):
            causal_attention = q >= kv
            cur_num_bidirectional = num_bidirectional[b]
            bidirectional_attention_on_video = (q <= cur_num_bidirectional) & (
                kv <= cur_num_bidirectional
            )
            return torch.where(
                bidirectional_attention_on_video | causal_attention,
                score,
                -float("inf"),
            )

        self.run_test(bias_mod, dtype, device=device)
        self.run_test_with_paged_attention(bias_mod, dtype, device=device)

    @supported_platform
    @dtypes(*device_configs["cpu"].dtypes_fast)
    @dtypesIfCUDA(*device_configs["cuda"].dtypes_fast)
    def test_natten_2d(self, device, dtype):
        H = 32
        W = S // H
        WINDOW = 3
        assert W * H == S

        def get_x_y(idx):
            # This should be a floor divide, but we don't support that properly
            return idx / W, idx % W

        def natten_mask(score, b, h, q, kv):
            q_x, q_y = get_x_y(q)
            kv_x, kv_y = get_x_y(kv)
            return torch.where(
                ((q_x - kv_x).abs() <= WINDOW) | ((q_y - kv_y).abs() <= WINDOW),
                score,
                float("-inf"),
            )

        self.run_test(natten_mask, dtype, device=device)
        self.run_test_with_paged_attention(natten_mask, dtype, device=device)

    @supported_platform
    def test_subgraph_respect_decompostion(self, device):
        from torch._decomp import core_aten_decompositions
        from torch.fx.experimental.proxy_tensor import make_fx

        def score_mod_func(score, b, h, q, kv):
            return score - q // (1 + kv)

        make_tensor = functools.partial(
            torch.randn,
            (2, 2, 128, 4),
            device=device,
            dtype=torch.float64,
            requires_grad=True,
        )
        query, key, value = make_tensor(), make_tensor(), make_tensor()
        # floor_div is not decomposed in decompostion_table is empty
        attention = functools.partial(flex_attention, score_mod=score_mod_func)
        gm = make_fx(attention, decomposition_table={})(query, key, value)
        self.assertExpectedInline(
            gm.sdpa_score0.code.strip(),
            """\
def forward(self, arg0_1, arg1_1, arg2_1, arg3_1, arg4_1):
    add = torch.ops.aten.add.Tensor(arg4_1, 1);  arg4_1 = None
    floor_divide = torch.ops.aten.floor_divide.default(arg3_1, add);  arg3_1 = add = None
    sub = torch.ops.aten.sub.Tensor(arg0_1, floor_divide);  arg0_1 = floor_divide = None
    return sub""",
        )

        # floor_div is decomposed for core_aten_decompositions
        gm = make_fx(attention, decomposition_table=core_aten_decompositions())(
            query, key, value
        )
        self.assertExpectedInline(
            gm.sdpa_score0.code.strip(),
            """\
def forward(self, arg0_1, arg1_1, arg2_1, arg3_1, arg4_1):
    add = torch.ops.aten.add.Tensor(arg4_1, 1);  arg4_1 = None
    div = torch.ops.aten.div.Tensor_mode(arg3_1, add, rounding_mode = 'floor');  arg3_1 = add = None
    sub = torch.ops.aten.sub.Tensor(arg0_1, div);  arg0_1 = div = None
    return sub""",
        )

    @supported_platform
    @dtypes(*device_configs["cpu"].dtypes_fast)
    @dtypesIfCUDA(*device_configs["cuda"].dtypes_fast)
    def test_silu_on_score(self, device, dtype):
        def silu_score(score, b, h, q, kv):
            return torch.nn.functional.silu(score)

        self.run_test(silu_score, dtype, device=device)
        self.run_test_with_paged_attention(silu_score, dtype, device=device)

    @supported_platform
    @dtypes(*device_configs["cpu"].dtypes_fast)
    @dtypesIfCUDA(*device_configs["cuda"].dtypes_fast)
    def test_padded_dense_causal(self, device, dtype):
        seq_len = torch.arange(B, device=device, dtype=torch.int32) + 1

        def create_padded_dense_wrapper(orig_score_mod):
            def njt_score_mod(qk, b, h, q, kv):
                return torch.where(
                    qk <= seq_len[b], orig_score_mod(qk, b, h, q, kv), -float("inf")
                )

            return njt_score_mod

        causal_njt = create_padded_dense_wrapper(_causal)

        self.run_test(causal_njt, dtype, device=device)

    @supported_platform
    @dtypes(*device_configs["cpu"].dtypes_fast)
    @dtypesIfCUDA(*device_configs["cuda"].dtypes_fast)
    def test_captured_scale(self, device, dtype):
        scale = torch.ones((), device=device, dtype=torch.int32)

        def score_mod_scale(qk, b, h, q, kv):
            return qk + scale

        self.run_test(score_mod_scale, dtype, device=device)
        self.run_test_with_paged_attention(score_mod_scale, dtype, device=device)

    @supported_platform
    @dtypes(*device_configs["cpu"].dtypes_fast)
    @dtypesIfCUDA(*device_configs["cuda"].dtypes_fast)
    def test_recompile_changed_score_mod(self, device, dtype):
        scale = torch.ones((), device=device, dtype=torch.int32)
        ADD = True

        def score_mod_scale(qk, b, h, q, kv):
            if ADD:
                return qk + scale
            else:
                return qk * scale

        self.run_test(score_mod_scale, dtype, device=device)
        self.run_test_with_paged_attention(score_mod_scale, dtype, device=device)

        ADD = False
        self.run_test(score_mod_scale, dtype, device=device)
        self.run_test_with_paged_attention(score_mod_scale, dtype, device=device)

    @supported_platform
    @expectedFailure  # If we capture a tensor then we can perform a reduction on it, and that shouldn't be allowed
    @dtypes(*device_configs["cpu"].dtypes_fast)
    @dtypesIfCUDA(*device_configs["cuda"].dtypes_fast)
    def test_captured_reduction(self, device, dtype):
        scale = torch.randn((B, 8), device=device)

        def score_mod_scale(qk, b, h, q, kv):
            return qk + scale[b].sum(dim=-1)

        self.run_test(score_mod_scale, dtype, device=device)

    @supported_platform
    def test_multiple_score_mod_calls(self, device):
        query = torch.randn((1, 8, 1024, 64), dtype=torch.float32, device=device)
        keys = [
            torch.randn((1, 8, 1024, 64), dtype=torch.float32, device=device)
            for _ in range(2)
        ]
        values = [
            torch.randn((1, 8, 1024, 64), dtype=torch.float32, device=device)
            for _ in range(2)
        ]

        def scoremod_1(qk, b, h, q, kv):
            return qk + (q - kv)

        def scoremod_2(qk, b, h, q, kv):
            return torch.where(q >= kv, qk, -float("inf"))

        def f(q, k1, k2, v1, v2):
            q2 = flex_attention(q, k1, v1, score_mod=scoremod_1)
            return flex_attention(q2, k2, v2, score_mod=scoremod_2)

        out = f(query, *keys, *values)
        out2 = torch.compile(f)(query, *keys, *values)
        tolerance = Tolerances(atol=2e-1, rtol=2e-1)
        torch.testing.assert_close(out, out2, atol=tolerance.atol, rtol=tolerance.rtol)

    @supported_platform
    @skip_on_cpu
    def test_multiple_mask_calls(self, device):
        make_tensor = functools.partial(
            torch.randn,
            (1, 4, 512, 64),
            dtype=torch.float32,
            device=device,
            requires_grad=True,
        )
        query, key, value = make_tensor(), make_tensor(), make_tensor()

        window_size = 32

        def causal_mask(b, h, q_idx, kv_idx):
            return q_idx >= kv_idx

        def causal_mask_slidewindow_mod(b, h, q_idx, kv_idx):
            return (q_idx >= kv_idx) & (q_idx <= kv_idx + window_size)

        mask1 = create_block_mask(causal_mask, 1, None, 512, 512, _compile=False)
        mask2 = create_block_mask(
            causal_mask_slidewindow_mod, 1, None, 512, 512, _compile=False
        )

        def f(q, k, v):
            out1 = flex_attention(q, k, v, block_mask=mask1)
            out2 = flex_attention(q, k, v, block_mask=mask2)
            return out1 + out2

        f_compiled = torch.compile(f, fullgraph=True)

        out = f(query, key, value)
        out_compiled = f_compiled(query, key, value)

        grads = torch.autograd.grad((out,), (query, key, value), torch.ones_like(out))
        grads_compile = torch.autograd.grad(
            (out_compiled,), (query, key, value), torch.ones_like(out_compiled)
        )

        for grad, grad_compiled in zip(grads, grads_compile):
            torch.testing.assert_close(grad, grad_compiled, atol=3e-2, rtol=3e-2)

    @supported_platform
    def test_multiple_score_mod_calls2(self, device):
        query = torch.randn((1, 8, 1024, 64), dtype=torch.float32, device=device)
        keys = [
            torch.randn((1, 8, 1024, 64), dtype=torch.float32, device=device)
            for _ in range(3)
        ]
        values = [
            torch.randn((1, 8, 1024, 64), dtype=torch.float32, device=device)
            for _ in range(3)
        ]

        def scoremod_1(qk, b, h, q, kv):
            return qk + (q - kv)

        def scoremod_2(qk, b, h, q, kv):
            return torch.where(q >= kv, qk, -float("inf"))

        attention1 = functools.partial(flex_attention, score_mod=scoremod_1)

        def f(q, k1, k2, k3, v1, v2, v3):
            q2 = attention1(q, k1, v1)
            q3 = flex_attention(q2, k2, v2, score_mod=scoremod_2)
            return flex_attention(q3, k3, v3, score_mod=scoremod_1)

        out = f(query, *keys, *values)
        out2 = torch.compile(f, fullgraph=True)(query, *keys, *values)
        self.assertTrue((out - out2).abs().mean() < 1e-2)

    @supported_platform
    def test_multiple_score_mod_calls_paged_attention(self, device):
        query = torch.randn((1, 8, 1024, 64), dtype=torch.float32, device=device)
        keys = [
            torch.randn((1, 8, 1024, 64), dtype=torch.float32, device=device)
            for _ in range(2)
        ]
        values = [
            torch.randn((1, 8, 1024, 64), dtype=torch.float32, device=device)
            for _ in range(2)
        ]

        def scoremod_1(qk, b, h, q, kv):
            return qk + (q - kv)

        def scoremod_2(qk, b, h, q, kv):
            return torch.where(q >= kv, qk, -float("inf"))

        def f(q, k1, k2, v1, v2):
            q2 = flex_attention(q, k1, v1, score_mod=scoremod_1)
            return flex_attention(q2, k2, v2, score_mod=scoremod_2)

        eager_out = f(query, *keys, *values)

        block_mask = create_block_mask(noop_mask, 1, 1, 1024, 1024, device=device)

        (
            k_cache1,
            v_cache1,
            converted_block_mask1,
            converted_score_mod1,
        ) = self.preprocess_paged_attention(
            scoremod_1,
            query,
            keys[0],
            values[0],
            block_mask,
            torch.float32,
            device=device,
        )
        (
            k_cache2,
            v_cache2,
            converted_block_mask2,
            converted_score_mod2,
        ) = self.preprocess_paged_attention(
            scoremod_2,
            query,
            keys[1],
            values[1],
            block_mask,
            torch.float32,
            device=device,
        )

        def paged_f(q, k1, k2, v1, v2):
            q2 = flex_attention(
                q,
                k1,
                v1,
                score_mod=converted_score_mod1,
                block_mask=converted_block_mask1,
            )
            return flex_attention(
                q2,
                k2,
                v2,
                score_mod=converted_score_mod2,
                block_mask=converted_block_mask2,
            )

        compiled_out = torch.compile(paged_f, fullgraph=True)(
            query, k_cache1, k_cache2, v_cache1, v_cache2
        )
        tolerance = Tolerances(atol=2e-1, rtol=2e-1)
        torch.testing.assert_close(
            eager_out, compiled_out, atol=tolerance.atol, rtol=tolerance.rtol
        )

    @supported_platform
    def test_multiple_score_mod_calls2_paged_attention(self, device):
        query = torch.randn((1, 8, 1024, 64), dtype=torch.float32, device=device)
        keys = [
            torch.randn((1, 8, 1024, 64), dtype=torch.float32, device=device)
            for _ in range(3)
        ]
        values = [
            torch.randn((1, 8, 1024, 64), dtype=torch.float32, device=device)
            for _ in range(3)
        ]

        def scoremod_1(qk, b, h, q, kv):
            return qk + (q - kv)

        def scoremod_2(qk, b, h, q, kv):
            return torch.where(q >= kv, qk, -float("inf"))

        attention1 = functools.partial(flex_attention, score_mod=scoremod_1)

        def f(q, k1, k2, k3, v1, v2, v3):
            q2 = attention1(q, k1, v1)
            q3 = flex_attention(q2, k2, v2, score_mod=scoremod_2)
            return flex_attention(q3, k3, v3, score_mod=scoremod_1)

        eager_out = f(query, *keys, *values)

        block_mask = create_block_mask(noop_mask, 1, 1, 1024, 1024, device=device)
        (
            k_cache1,
            v_cache1,
            converted_block_mask1,
            converted_score_mod1,
        ) = self.preprocess_paged_attention(
            scoremod_1,
            query,
            keys[0],
            values[0],
            block_mask,
            torch.float32,
            device=device,
        )
        (
            k_cache2,
            v_cache2,
            converted_block_mask2,
            converted_score_mod2,
        ) = self.preprocess_paged_attention(
            scoremod_2,
            query,
            keys[1],
            values[1],
            block_mask,
            torch.float32,
            device=device,
        )
        (
            k_cache3,
            v_cache3,
            converted_block_mask3,
            converted_score_mod3,
        ) = self.preprocess_paged_attention(
            scoremod_1,
            query,
            keys[2],
            values[2],
            block_mask,
            torch.float32,
            device=device,
        )

        paged_attention1 = functools.partial(
            flex_attention,
            score_mod=converted_score_mod1,
            block_mask=converted_block_mask1,
        )

        def paged_f(q, k1, k2, k3, v1, v2, v3):
            q2 = paged_attention1(q, k1, v1)
            q3 = flex_attention(
                q2,
                k2,
                v2,
                score_mod=converted_score_mod2,
                block_mask=converted_block_mask2,
            )
            return flex_attention(
                q3,
                k3,
                v3,
                score_mod=converted_score_mod3,
                block_mask=converted_block_mask3,
            )

        compiled_out = torch.compile(paged_f, fullgraph=True)(
            query, k_cache1, k_cache2, k_cache3, v_cache1, v_cache2, v_cache3
        )
        tolerance = Tolerances(atol=2e-1, rtol=2e-1)
        torch.testing.assert_close(
            eager_out, compiled_out, atol=tolerance.atol, rtol=tolerance.rtol
        )

    @supported_platform
    @skip_on_cpu
    def test_inputs_are_realized(self, device):
        def f(q, k, v):
            x = torch.randn(1024, device=device)
            x = x * 2

            def func(qk, b, h, q, kv):
                return qk + x[q]

            return flex_attention(q.sin(), k, v, score_mod=func).cos()

        q, k, v = (
            torch.randn(1, 8, 1024, 64, device=device, requires_grad=True)
            for _ in range(3)
        )
        ref = f(q, k, v)
        out = torch.compile(f)(q, k, v)
        self.assertTrue((ref - out).abs().mean() < 1e-2)
        gradOut = torch.randn_like(q)

        ref_grads = torch.autograd.grad(ref, (q, k, v), gradOut)
        out_grads = torch.autograd.grad(out, (q, k, v), gradOut)
        for ref, out in zip(ref_grads, out_grads):
            self.assertTrue((ref - out).abs().mean() < 1e-2)

    @supported_platform
    @skip_on_cpu
    def test_make_block_mask(self, device):
        def causal_mask(b, h, q_idx, kv_idx):
            return q_idx >= kv_idx

        block_mask_a = torch.compile(create_block_mask, fullgraph=True)(
            causal_mask, 1, 1, 512, 512, device=device
        )
        block_mask_b = create_block_mask(causal_mask, 1, 1, 512, 512, device=device)
        self.assertEqual(block_mask_a.kv_num_blocks, block_mask_b.kv_num_blocks)
        self.assertEqual(block_mask_a.kv_indices, block_mask_b.kv_indices)
        self.assertEqual(block_mask_a.q_num_blocks, block_mask_b.q_num_blocks)

    @supported_platform
    def test_mask_mod_combiners(self, device):
        def causal_mask(b, h, q, kv):
            return q >= kv

        def neg_causal_mask(b, h, q, kv):
            return q < kv

        def sliding_window(b, h, q, kv):
            return (q - kv) <= 512

        local_s = 2048
        block_mask = create_block_mask(
            and_masks(causal_mask, sliding_window),
            1,
            1,
            local_s,
            local_s,
            device=device,
        )
        self.assertExpectedInline(block_mask.kv_num_blocks.sum().item(), """28""")
        attention = functools.partial(flex_attention, block_mask=block_mask)
        self.run_test_with_call(
            attention, Q_S=local_s, KV_S=local_s, dtype=torch.float16, device=device
        )

        block_mask = create_block_mask(
            and_masks(causal_mask, neg_causal_mask),
            1,
            1,
            local_s,
            local_s,
            device=device,
        )
        self.assertEqual(block_mask.kv_num_blocks.sum(), 0)

        block_mask1 = create_block_mask(
            or_masks(causal_mask, neg_causal_mask),
            1,
            1,
            local_s,
            local_s,
            device=device,
        )
        block_mask2 = create_block_mask(
            noop_mask, 1, 1, local_s, local_s, device=device
        )
        self.assertEqual(block_mask1.sparsity(), block_mask2.sparsity())

    @supported_platform
    @skip_on_cpu
    def test_epilogue_fused(self, device):
        @torch.compile
        def f(q, k, v):
            out = flex_attention(q, k, v)
            return out.cos()

        q, k, v = (torch.randn(1, 8, 1024, 64, device=device) for _ in range(3))
        metrics.reset()
        _, code = run_and_get_code(f, q, k, v)
        fc = FileCheck()
        fc.check("triton_tem_fused")  # template call
        fc.check_not("poi_fused_cos")  # No cos pointwise operation
        fc.run(code[0])
        accessed_bytes = 1 * 8 * 1024 * 64 * torch.float32.itemsize
        num_accesses = 4  # q, k, v reads, one output.
        # TODO: Get rid of this fudge factor
        # We need this fudge factor for now as we write the extraneous logsumexp
        num_accesses += 1
        self.assertLess(metrics.num_bytes_accessed, accessed_bytes * num_accesses)

    @supported_platform
    @dtypes(*device_configs["cpu"].dtypes)
    @dtypesIfCUDA(*device_configs["cuda"].dtypes)
    def test_njt_causal(self, device, dtype):
        offsets = torch.tensor(
            [0, 1024, 1024 + 512, S], device=device, dtype=torch.int32
        )
        seq_idx = torch.zeros(S, device=device, dtype=torch.int32)
        for idx in range(len(offsets) - 1):
            seq_idx[offsets[idx] : offsets[idx + 1]] = idx

        def create_njt_wrapper(orig_score_mod, offsets, seq_idx):
            def njt_score_mod(qk, b, h, q, kv):
                q_nested = q - offsets[seq_idx[q]]
                kv_nested = kv - offsets[seq_idx[kv]]
                return orig_score_mod(qk, b, h, q_nested, kv_nested)

            return njt_score_mod

        causal_njt = create_njt_wrapper(_causal, offsets, seq_idx)

        self.run_test(causal_njt, dtype, device=device)
        self.run_test_with_paged_attention(causal_njt, dtype, device=device)

    @supported_platform
    def test_mixed_dtypes_fails(self, device):
        query = torch.randn((1, 1, 1024, 64), dtype=torch.float32, device=device)
        key = torch.randn((1, 1, 1024, 64), dtype=torch.float16, device=device)
        value = torch.randn((1, 1, 1024, 64), dtype=torch.float16, device=device)
        with self.assertRaisesRegex(
            ValueError, "Expected query, key, and value to have the same dtype"
        ):
            flex_attention(query, key, value, _identity)

    @supported_platform
    @patch.object(torch._inductor.config, "max_autotune", True)
    def test_max_autotune(self, device):
        def score_mod(score, b, h, m, n):
            return score * 2

        self.run_test(score_mod, dtype=torch.float16, device=device)
        self.run_test_with_paged_attention(
            score_mod, dtype=torch.float16, device=device
        )

    @supported_platform
    @skip("TODO: Figure out why this is erroring")
    @patch.object(torch._inductor.config, "max_autotune", True)
    def test_max_autotune_with_captured(self, device):
        head_scale = torch.randn(H, device=device)
        batch_scale = torch.randn(B, device=device)
        tok_scale = torch.randn(S, device=device)

        def bias_mod(score, batch, head, token_q, token_kv):
            score = score + tok_scale[token_q]
            score = score + batch_scale[batch]
            score = score + head_scale[head]
            return score

        self.run_test(bias_mod, dtype=torch.float32, device=device)

    @supported_platform
    @common_utils.parametrize("score_mod", test_score_mods)
    @dtypes(*device_configs["cpu"].dtypes)
    @dtypesIfCUDA(*device_configs["cuda"].dtypes)
    @common_utils.parametrize("head_dims", [(D, D // 2), (D // 2, D)])
    def test_non_equal_head_dims(self, device, dtype, score_mod, head_dims):
        qk_d, v_d = head_dims
        self.run_test(score_mod, dtype, device, B, H, S, qk_d, B, H, S, V_D=v_d)
        self.run_test_with_paged_attention(
            score_mod, dtype, device, B, H, S, qk_d, B, H, S, V_D=v_d
        )

    @supported_platform
    @skip_on_cpu
    def test_autograd_function_in_score_mod(self, device):
        class ApplyMask(torch.autograd.Function):
            generate_vmap_rule = True

            @staticmethod
            def forward(a, mask):
                return torch.where(mask, a, -float("inf"))

            @staticmethod
            def setup_context(ctx, inputs, output):
                _, mask = inputs
                ctx.mark_non_differentiable(mask)

            @staticmethod
            def backward(ctx, i):
                return i, None

        def score_mod(score, b, h, q, kv):
            return ApplyMask.apply(score, q <= kv)

        func = torch.compile(flex_attention, fullgraph=True)

        q, k, v = (
            torch.randn(1, 8, 1024, 64, device=device, requires_grad=True)
            for _ in range(3)
        )

        # Just checking that it runs
        func(q, k, v)

        # expectedFailure
        # This doesn't work due to vmap + autograd.Function + torch.compile not composing
        # self.run_test(score_mod)

    @supported_platform
    def test_causal_block(self, device):
        def mask_mod(b, h, q, kv):
            return q >= kv

        block_mask = create_block_mask(mask_mod, 1, 1, S, S, device=device)
        attention = functools.partial(flex_attention, block_mask=block_mask)

        self.run_test_with_call(attention, dtype=torch.float16, device=device)

    @supported_platform
    def test_causal_block_paged_attention(self, device):
        def mask_mod(b, h, q, kv):
            return q >= kv

        block_mask = create_block_mask(mask_mod, B, 1, S, S, device=device)
        self.run_test_with_paged_attention(
            score_mod=_identity,
            dtype=torch.float16,
            device=device,
            block_mask=block_mask,
        )

    @supported_platform
    def test_new_empty_mask_mod(self, device):
        S = 128
        q, k, v = (torch.randn(4, 1, S, 64, device=device) for _ in range(3))

        attn_mask = torch.ones(4, 1, S, S, dtype=torch.bool, device=device).tril()

        def score_mod(score, b, h, q_idx, kv_idx):
            h_ = h.new_zeros(h.shape)
            return score + attn_mask[b, h_, q_idx, kv_idx]

        def causal(b, h, q_idx, kv_idx):
            h_ = h.new_zeros(h.shape)
            return attn_mask[b, h_, q_idx, kv_idx]

        block_mask = create_block_mask(
            causal, B=4, H=None, Q_LEN=S, KV_LEN=S, device=device
        )
        torch.compile(flex_attention, fullgraph=True)(
            q, k, v, score_mod, block_mask=block_mask
        )

    @supported_platform
    @common_utils.parametrize("head_dim", [17, 24, 94, 121])
    @dtypes(*device_configs["cpu"].dtypes_fast)
    @dtypesIfCUDA(*device_configs["cuda"].dtypes_fast)
    def test_non_pow_2_headdim(self, device, dtype, head_dim):
        self.run_test(_rel_bias, dtype, device, B, H, S, head_dim, B, H, S, head_dim)

    @supported_platform
    def test_GQA_causal_mask(self, device):
        def mask_mod(b, h, q, kv):
            return q >= kv

        block_mask = create_block_mask(mask_mod, B, 1, S // 8, S // 8, device=device)
        attention = functools.partial(
            flex_attention, block_mask=block_mask, enable_gqa=True
        )

        self.run_test_with_call(
            attention,
            torch.float16,
            device,
            B,
            H * 4,  # Hq = 4*Hkv.
            S // 8,
            D,
            B,
            H,
            S // 8,
            D,
        )

        self.run_test_with_paged_attention(
            _identity,
            dtype=torch.float16,
            device=device,
            Q_H=H * 4,
            Q_S=S // 8,
            KV_H=H,
            KV_S=S // 8,
            block_mask=block_mask,
        )

    @supported_platform
    def test_custom_block_mask_generator(self, device):
        def mask_mod(b, h, q, kv):
            return q >= kv

        auto_mask = create_block_mask(mask_mod, 1, 1, S, S, device=device)
        BLOCK_SIZE = 128

        def causal_constructor(S):
            num_blocks = torch.arange(S // BLOCK_SIZE, device=device) + 1
            indices = torch.arange(S // BLOCK_SIZE, device=device).expand(
                S // BLOCK_SIZE, S // BLOCK_SIZE
            )
            num_blocks = num_blocks[None, None, :]
            indices = indices[None, None, :]
            return BlockMask.from_kv_blocks(
                num_blocks, indices, BLOCK_SIZE=BLOCK_SIZE, mask_mod=mask_mod
            )

        manual_mask = causal_constructor(S)
        self.assertEqual(auto_mask.to_dense(), manual_mask.to_dense())

    @supported_platform
    @skip_on_cpu
    @dtypes(*device_configs["cpu"].dtypes)
    @dtypesIfCUDA(*device_configs["cuda"].dtypes)
    @common_utils.parametrize("score_mod", [_identity, _causal])
    def test_logsumexp_correctness(self, device, dtype, score_mod):
        make_tensor = functools.partial(
            torch.randn,
            (B, H, S, D),
            dtype=dtype,
            device=device,
            requires_grad=True,
        )
        q, k, v = make_tensor(), make_tensor(), make_tensor()

        @torch.compile
        def sdpa_hop(q, k, v, score_mod):
            return flex_attention(q, k, v, score_mod, return_lse=True)

        @torch.compile(backend="aot_eager")
        def eager_sdpa_hop(q, k, v, score_mod):
            return flex_attention(q, k, v, score_mod, return_lse=True)

        ref_out, ref_lse = eager_sdpa_hop(
            q.to(torch.float64),
            k.to(torch.float64),
            v.to(torch.float64),
            score_mod,
        )
        compiled_out, compiled_lse = sdpa_hop(q, k, v, score_mod)

        self.assertTrue(ref_lse.dtype == torch.float64)
        self.assertTrue(compiled_lse.dtype == torch.float32)

        tolerance = Tolerances(atol=2e-2, rtol=2e-2)
        torch.testing.assert_close(
            ref_out.to(dtype=torch.float32),
            compiled_out.to(dtype=torch.float32),
            atol=tolerance.atol,
            rtol=tolerance.rtol,
        )
        torch.testing.assert_close(
            ref_lse.to(dtype=torch.float32),
            compiled_lse.to(dtype=torch.float32),
            atol=tolerance.atol,
            rtol=tolerance.rtol,
        )

    @supported_platform
    @skip_on_cpu
    def test_logsumexp_only_return(self, device):
        make_tensor = functools.partial(
            torch.randn,
            (B, H, S, D),
            dtype=torch.float32,
            device=device,
            requires_grad=True,
        )
        q, k, v = make_tensor(), make_tensor(), make_tensor()

        @torch.compile
        def func(q, k, v, score_mod):
            _, lse = flex_attention(q, k, v, score_mod, return_lse=True)
            lse_2 = lse * 2
            return lse_2

        _, code = run_and_get_code(func, q, k, v, _identity)
        # Ensure that we're still generating the flexattention kernel
        FileCheck().check_count(".run(primals_1, primals_2, primals_3", 1, True).run(
            code[0]
        )

    @supported_platform
    @skip_on_cpu
    @common_utils.parametrize(
        "score_mod", [_identity, _causal, _times_two, _squared, _trig, _trig2]
    )
    def test_aot_eager_gradcheck(self, device, score_mod):
        make_tensor = functools.partial(
            torch.randn,
            (2, 2, 11, 4),
            device=device,
            dtype=torch.float64,
            requires_grad=True,
        )
        query, key, value = make_tensor(), make_tensor(), make_tensor()

        func = torch.compile(flex_attention, backend="aot_eager", fullgraph=True)

        self.assertTrue(
            torch.autograd.gradcheck(
                func, (query, key, value, score_mod), raise_exception=True
            )
        )

    @supported_platform
    @skip_on_cpu
    def test_eager_backward_strides(self):
        class Repro(torch.nn.Module):
            def __init__(self):
                super().__init__()
                self.qkv_proj = torch.nn.Linear(256, 256 * 3)
                self.n_head = 256 // 64
                self.d_attn = 256

            def forward(self, x):
                n_batch, n_ctx, _ = x.shape
                q, k, v = self.qkv_proj(x).split(
                    [self.d_attn, self.d_attn, self.d_attn], dim=2
                )
                q = q.reshape(n_batch, n_ctx, self.n_head, -1)
                k = k.reshape(n_batch, n_ctx, self.n_head, -1)
                v = v.reshape(n_batch, n_ctx, self.n_head, -1)
                q = q.transpose(1, 2)
                k = k.transpose(1, 2)
                v = v.transpose(1, 2)
                x = torch.nn.attention.flex_attention.flex_attention(q, k, v)
                return x

        model = Repro().cuda()
        x = torch.randn((1, 512, 256), device="cuda", requires_grad=True)
        out = torch.compile(model, backend="aot_eager", fullgraph=True)(x)
        out.backward(torch.ones_like(out))

    @supported_platform
    @skip_on_cpu
    def test_differentiable_logsumexp_gradcheck(self, device):
        make_tensor = functools.partial(
            torch.randn,
            (2, 2, 11, 4),
            device=device,
            dtype=torch.float64,
            requires_grad=True,
        )
        query, key, value = make_tensor(), make_tensor(), make_tensor()

        def flex_attention_lse_only(q, k, v):
            return flex_attention(q, k, v, return_lse=True)[1]

        func = torch.compile(
            flex_attention_lse_only, backend="aot_eager", fullgraph=True
        )

        self.assertTrue(
            torch.autograd.gradcheck(func, (query, key, value), raise_exception=True)
        )

    @supported_platform
    @skip_on_cpu
    def test_differentiable_logsumexp_compiled(self, device):
        make_tensor = functools.partial(
            torch.randn,
            (2, 2, 128, 64),
            device=device,
            dtype=torch.float32,
            requires_grad=True,
        )
        q, k, v = make_tensor(), make_tensor(), make_tensor()
        lse_mask = torch.randn(2, 2, 128, device=device)

        out, lse = flex_attention(q, k, v, return_lse=True)
        (out.mean() + (lse * lse_mask).sum()).backward()
        q_grad, k_grad, v_grad = q.grad, k.grad, v.grad
        q.grad = None
        k.grad = None
        v.grad = None

        out2, lse2 = torch.compile(flex_attention, fullgraph=True)(
            q, k, v, return_lse=True
        )
        (out2.mean() + (lse2 * lse_mask).sum()).backward()
        q_grad2, k_grad2, v_grad2 = q.grad, k.grad, v.grad
        tolerance = Tolerances(atol=1e-1, rtol=1e-1)

        torch.testing.assert_close(out, out2, atol=tolerance.atol, rtol=tolerance.rtol)
        torch.testing.assert_close(lse, lse2, atol=tolerance.atol, rtol=tolerance.rtol)
        torch.testing.assert_close(
            q_grad, q_grad2, atol=tolerance.atol, rtol=tolerance.rtol
        )
        torch.testing.assert_close(
            k_grad, k_grad2, atol=tolerance.atol, rtol=tolerance.rtol
        )
        torch.testing.assert_close(
            v_grad, v_grad2, atol=tolerance.atol, rtol=tolerance.rtol
        )

    # Use weird mask to test reusing block_mask does work well.
    @supported_platform
    @skip_on_cpu
    def _test_block_mask_reuse_with_weird_mask(self, device):
        def mask(b, h, q, kv):
            return (kv < 256) | (kv >= 2048)

        make_tensor = functools.partial(
            torch.randn,
            (4, 4, 4096, 64),
            device=device,
            dtype=torch.float32,
            requires_grad=True,
        )

        block_mask = create_block_mask(mask, None, None, 4096, 4096)
        # Compile 1st version with q/k/v(seqlen=4096) and block_mask(seqlen=4096)
        torch.compile(flex_attention, dynamic=True, fullgraph=True)(
            make_tensor(), make_tensor(), make_tensor(), block_mask=block_mask
        )

        make_tensor2 = functools.partial(
            torch.randn,
            (4, 4, 2048, 64),
            device="cuda",
            dtype=torch.float32,
            requires_grad=True,
        )
        q, k, v = make_tensor2(), make_tensor2(), make_tensor2()

        # Compile 2st version with q/k/v(seqlen=2048) and block_mask(seqlen=4096),
        # The graph includes the BlockMask._adjust part.
        out = torch.compile(flex_attention, dynamic=True, fullgraph=True)(
            q, k, v, block_mask=block_mask
        )
        out.sum().backward()
        q_grad, k_grad, v_grad = q.grad, k.grad, v.grad
        q.grad = None
        k.grad = None
        v.grad = None

        block_mask2 = create_block_mask(mask, None, None, 2048, 2048)
        # Reuse the 1st version with q/k/v(seqlen=2048) and block_mask(seqlen=2048)
        out2 = torch.compile(flex_attention, dynamic=True, fullgraph=True)(
            q, k, v, block_mask=block_mask2
        )
        out2.sum().backward()
        q_grad2, k_grad2, v_grad2 = q.grad, k.grad, v.grad
        tolerance = Tolerances(atol=1e-3, rtol=1e-3)

        torch.testing.assert_close(out, out2, atol=tolerance.atol, rtol=tolerance.rtol)
        torch.testing.assert_close(
            q_grad, q_grad2, atol=tolerance.atol, rtol=tolerance.rtol
        )
        torch.testing.assert_close(
            k_grad, k_grad2, atol=tolerance.atol, rtol=tolerance.rtol
        )
        torch.testing.assert_close(
            v_grad, v_grad2, atol=tolerance.atol, rtol=tolerance.rtol
        )

    @supported_platform
    @skip_on_cpu
    def test_float32_matmul_precision(self, device):
        make_tensor = functools.partial(
            torch.zeros,
            (2, 2, 128, 32),
            device=device,
            dtype=torch.float32,
            requires_grad=False,
        )
        query, key, value = make_tensor(), make_tensor(), make_tensor()
        query.fill_(0.2)
        key.fill_(0.3)
        value.fill_(0.4)

        query.requires_grad = True
        key.requires_grad = True
        value.requires_grad = True

        def score_mod(score, b, h, q, kv):
            return score * 2

        with temp_float32_matmul_precision("highest"):
            out_eager = flex_attention(query, key, value, score_mod)
            flex_compiled = torch.compile(flex_attention, fullgraph=True)
            out_compiled = flex_compiled(query, key, value, score_mod)

            grads_eager = torch.autograd.grad(out_eager.sum(), (query, key, value))
            grads_compile = torch.autograd.grad(out_compiled.sum(), (query, key, value))

        torch.testing.assert_close(grads_eager, grads_compile)

    @supported_platform
    @skip_on_cpu
    @common_utils.parametrize("score_mod_name", ["_head_offset"])
    @common_utils.parametrize("mode", ["eager", "aot_eager"])
    def test_captured_score_mod_aot_eager_gradcheck(
        self, device, score_mod_name: str, mode: str
    ):
        make_tensor = functools.partial(
            torch.randn,
            (2, 2, 11, 4),
            device=device,
            dtype=torch.float64,
            requires_grad=True,
        )
        query, key, value = make_tensor(), make_tensor(), make_tensor()

        func = torch.compile(flex_attention, backend=mode, fullgraph=True)
        score_mod = captured_buffers_map[score_mod_name](torch.float64, device)

        self.assertTrue(
            torch.autograd.gradcheck(
                func, (query, key, value, score_mod), raise_exception=True
            )
        )

    @supported_platform
    @skip_on_cpu
    @common_utils.parametrize("mode", ["eager", "aot_eager"])
    def test_document_masking_edge_case(self, device, mode):
        requires_grad = device in DEVICE_SUPPORTS_BACKWARDS
        document_masks = torch.full((2, 128), 0, dtype=torch.int32, device=device)
        document_masks[:, 64:] = 1

        def mask_mod(b, h, q, kv):
            same_doc = document_masks[b, q] == document_masks[b, kv]
            return same_doc

        make_tensor = functools.partial(
            torch.randn,
            (2, 1, 128, 4),
            device=device,
            dtype=torch.float64,
            requires_grad=requires_grad,
        )
        query, key, value = make_tensor(), make_tensor(), make_tensor()
        func = torch.compile(flex_attention, backend=mode, fullgraph=True)

        block_mask = create_block_mask(mask_mod, 2, 1, 128, 128, device=device)
        out = func(query, key, value, block_mask=block_mask)
        if requires_grad:
            out.sum().backward()

    @supported_platform
    @skip_on_cpu
    def test_strided_backwards(self):
        shape = (1, 2, 4096, 64)
        Q = torch.randn(shape, requires_grad=True, device="cuda")
        K = torch.randn(shape, requires_grad=True, device="cuda")
        V = torch.randn(shape, requires_grad=True, device="cuda")
        func = torch.compile(flex_attention, dynamic=True, fullgraph=True)

        K_sliced = K[:, :, :-128]
        V_sliced = V[:, :, :-128]

        out_eager = flex_attention(Q, K_sliced, V_sliced)
        out_compiled = func(Q, K_sliced, V_sliced)

        grad = torch.rand_like(out_eager)

        eager_grads = torch.autograd.grad(out_eager, (Q, K, V), grad)
        compiled_grads = torch.autograd.grad(out_compiled, (Q, K, V), grad)

        for eager, compiled in zip(eager_grads, compiled_grads):
            torch.testing.assert_close(eager, compiled, atol=9e-3, rtol=0)

    @supported_platform
    @common_utils.parametrize("mode", ["eager", "inductor", "paged_attention"])
    @common_utils.parametrize(
        "permute_order",
        [
            (0, 1, 2, 3),  # Default order
            (1, 0, 2, 3),  # Reverse order
            (0, 2, 1, 3),  # Mixed order
            (2, 0, 1, 3),  # Another mixed order
            (0, 1, 3, 2),  # Non contiguous last dim
        ],
    )
    @common_utils.parametrize("shape", [(2, 1, 128, 16), (4, 2, 64, 16)])
    def test_flex_attention_stride_ordering(self, device, mode, permute_order, shape):
        from torch._inductor.ir import get_stride_order

        dtype = torch.float32
        # Setup
        requires_grad = device in DEVICE_SUPPORTS_BACKWARDS
        make_tensor = functools.partial(
            torch.randn,
            shape,
            device=device,
            dtype=dtype,
            requires_grad=False if mode == "paged_attention" else requires_grad,
        )

        # Create and permute tensors
        query, key, value = make_tensor(), make_tensor(), make_tensor()
        query = query.permute(permute_order)
        key = key.permute(permute_order)
        value = value.permute(permute_order)

        if mode == "inductor":
            func = torch.compile(flex_attention, backend=mode, fullgraph=True)
            out = func(query, key, value)
        elif mode == "paged_attention":
            out, _ = self.run_paged_attention(
                _identity, query, key, value, dtype, device=device
            )
        else:
            func = flex_attention
            out = func(query, key, value)

        out_stride_order = get_stride_order(out.stride())
        query_stride_order = get_stride_order(query.stride())

        self.assertEqual(
            out_stride_order,
            query_stride_order,
            f"Stride order mismatch: out {out_stride_order}, query {query_stride_order}",
        )

    @supported_platform
    @skip_on_cpu
    @common_utils.parametrize("mode", ["eager", "inductor"])
    @common_utils.parametrize(
        "permute_order",
        [(0, 1, 2, 3), (1, 0, 2, 3), (0, 2, 1, 3), (2, 0, 1, 3), (0, 1, 3, 2)],
    )
    @common_utils.parametrize("shape", [(2, 5, 128, 16), (4, 2, 64, 16)])
    def test_flex_attention_backward_stride_ordering(
        self, device, mode, permute_order, shape
    ):
        from torch._inductor.ir import get_stride_order

        dtype = torch.float32
        make_tensor = functools.partial(
            torch.randn, shape, device=device, dtype=dtype, requires_grad=False
        )

        query, key, value = make_tensor(), make_tensor(), make_tensor()
        query = query.permute(permute_order)
        key = key.permute(permute_order)
        value = value.permute(permute_order)

        query.requires_grad_()
        key.requires_grad_()
        value.requires_grad_()

        func = (
            torch.compile(flex_attention, backend=mode, fullgraph=True)
            if mode == "inductor"
            else flex_attention
        )
        out = func(query, key, value)
        grad_output = torch.randn_like(out)
        out.backward(grad_output)

        for leaf, grad, name in [
            (query, query.grad, "query"),
            (key, key.grad, "key"),
            (value, value.grad, "value"),
        ]:
            input_stride_order = get_stride_order(grad.stride())
            orig_stride_order = get_stride_order(leaf.stride())
            self.assertEqual(
                input_stride_order,
                orig_stride_order,
                f"Mode: {mode}, Stride order mismatch for {name}: grad {input_stride_order}, input {orig_stride_order}.",
            )

    @supported_platform
    def test_non_contiguous_last_dim(self, device):
        """Test flex_attention with tensors having non contiguous last dimension."""
        B, H, S, D = 4, 8, 128, 64
        dtype = torch.float16 if device == "cuda" else torch.float32

        def column_major_tensor():
            tensor = torch.randn(
                (B, H, S, D),
                dtype=dtype,
                device=device,
            )
            # Column major in last 2 dims
            return tensor.transpose(-1, -2).contiguous().transpose(-1, -2)

        q = column_major_tensor()
        k = column_major_tensor()
        v = column_major_tensor()

        requires_grad = device in DEVICE_SUPPORTS_BACKWARDS
        if requires_grad:
            q.requires_grad_(True)
            k.requires_grad_(True)
            v.requires_grad_(True)

        self.assertNotEqual(q.stride()[-1], 1)
        self.assertNotEqual(k.stride()[-1], 1)
        self.assertNotEqual(v.stride()[-1], 1)

        q_ref, k_ref, v_ref = query_key_value_clones(q, k, v)
        q_gold, k_gold, v_gold = query_key_value_clones(q, k, v, torch.float64)

        golden_out = flex_attention(q_gold, k_gold, v_gold)
        ref_out = flex_attention(q_ref, k_ref, v_ref)

        flex_compiled = torch.compile(flex_attention, fullgraph=True)
        compiled_out = flex_compiled(q, k, v)

        self._check_out(golden_out, ref_out, compiled_out)

        if requires_grad:
            backward_grad = torch.randn_like(ref_out)

            golden_out.backward(backward_grad.to(torch.float64))
            ref_out.backward(backward_grad)
            compiled_out.backward(backward_grad)

            self._check_out_and_grad(
                golden_out,
                ref_out,
                compiled_out,
                q_gold,
                q_ref,
                q,
                k_gold,
                k_ref,
                k,
                v_gold,
                v_ref,
                v,
            )

    @supported_platform
    @common_utils.parametrize("compile", [True, False])
    def test_fully_masked_out_rows_0_check(self, device, compile: bool):
        # Ensure fully masked out rows won't cause NaNs.
        requires_grad = device in DEVICE_SUPPORTS_BACKWARDS
        query = torch.randn(
            (B, H, S, D),
            dtype=torch.float32,
            device=device,
            requires_grad=requires_grad,
        )
        key = torch.randn(
            (B, H, S, D),
            dtype=torch.float32,
            device=device,
            requires_grad=requires_grad,
        )
        value = torch.randn(
            (B, H, S, D),
            dtype=torch.float32,
            device=device,
            requires_grad=requires_grad,
        )

        M = S // 2

        def mask_mod(b, h, q, kv):
            return q < M

        block_mask = create_block_mask(mask_mod, B, 1, S, S, device=device)

        flex = (
            torch.compile(flex_attention, dynamic=False) if compile else flex_attention
        )
        if requires_grad:
            out, lse = flex(query, key, value, block_mask=block_mask, return_lse=True)
            self.assertEqual(out[:, :, M:, :].sum(), 0)
            self.assertTrue((lse[:, :, M:] == -float("inf")).all())

            loss = out.sum() + lse.sum()
            loss.backward()
            self.assertEqual(query.grad[:, :, M:, :].sum(), 0)
        else:
            out = flex(query, key, value, block_mask=block_mask, return_lse=False)

        self.assertEqual(out[:, :, M:, :].sum(), 0)

    @supported_platform
    def test_fully_masked_out_rows(self, device):
        M = S // 2

        def mask_mod(b, h, q, kv):
            return q < M

        block_mask = create_block_mask(mask_mod, B, 1, S, S, device=device)

        def noop_mod(score, b, h, q_idx, kv_idx):
            return score

        self.run_test(
            noop_mod, torch.float32, device, B, H, S, D, B, H, S, D, block_mask
        )

    @supported_platform
    @skip_on_cpu
    def test_kernel_options_argument_is_respected(self, device):
        make_tensor = functools.partial(
            torch.randn,
            (2, 2, 128, 64),
            device="cuda",
            dtype=torch.float32,
            requires_grad=True,
        )
        q, k, v = make_tensor(), make_tensor(), make_tensor()

        # Ensure we respect user's input kernel options.
        _, code = run_and_get_code(
            torch.compile(flex_attention, fullgraph=True),
            q,
            k,
            v,
            kernel_options={"BLOCK_M": 16},
        )
        FileCheck().check("BLOCK_M : tl.constexpr = 16").run(code[0])

    @supported_platform
    def test_block_mask_non_divisible(self, device):
        seq = torch.arange(1023, device=device) // 128

        def mod(b, h, q, kv):
            return seq[q] == seq[kv]

        block_mask = create_block_mask(mod, None, None, 1023, 1023, device=device)
        torch.compile(create_block_mask)(mod, None, None, 1023, 1023, device=device)
        self.run_test_with_call(
            lambda q, k, v: flex_attention(q, k, v, block_mask=block_mask),
            torch.float16,
            device,
            Q_S=1023,
            KV_S=1023,
        )

    @supported_platform
    def test_causal_block_non_divisible(self, device):
        def mask_mod(b, h, q, kv):
            return q >= kv

        block_mask = create_block_mask(mask_mod, B, 1, S - 1, S - 1, device=device)
        attention = functools.partial(flex_attention, block_mask=block_mask)

        self.run_test_with_call(attention, torch.float16, device, Q_S=S - 1, KV_S=S - 1)

    @supported_platform
    @skip_on_cpu
    def test_modular_indexing(self, device):
        B, H, N, D = 100, 12, 128, 64
        dtype = torch.bfloat16
        device = torch.device(device)

        class Attention(torch.nn.Module):
            def __init__(self):
                super().__init__()
                self.bias = torch.randn(B, N, N, H, device=device, dtype=dtype)

            def forward(
                self, q: torch.Tensor, k: torch.Tensor, v: torch.Tensor
            ) -> torch.Tensor:
                score_mod = generate_score_mod(self.bias)
                o = flex_attention(q, k, v, score_mod=score_mod)
                return o

        def generate_score_mod(bias):
            bias = (2 * bias).view(B, H, N, N).contiguous()

            def score_mod(score, batch, head, q_idx, k_idx):
                attn_bias = bias[batch, head, q_idx, k_idx]
                return score + attn_bias

            return score_mod

        m = Attention().cuda().eval().to(dtype)
        m = torch.compile(m, mode="default", fullgraph=False)

        q = torch.randn(B, H, N, D, device=device, dtype=dtype)
        k = torch.randn(B, H, N, D, device=device, dtype=dtype)
        v = torch.randn(B, H, N, D, device=device, dtype=dtype)

        m(q, k, v)

    @supported_platform
    @skip_on_cpu
    def test_force_write_lse(self, device):
        dtype = torch.float32
        make_tensor = functools.partial(
            torch.randn,
            (2, 2, 128, 16),
            device=device,
            dtype=dtype,
            requires_grad=False,
        )
        query, key, value = make_tensor(), make_tensor(), make_tensor()
        out_eager, lse_eager = flex_attention(query, key, value, return_lse=True)

        flex_compile = torch.compile(flex_attention, fullgraph=True)
        out_compiled, lse_compiled = flex_compile(query, key, value, return_lse=True)

        out_paged, lse_paged = self.run_paged_attention(
            score_mod=_identity, q=query, k=key, v=value, dtype=dtype, device=device
        )

        torch.testing.assert_close(lse_eager, lse_compiled, atol=3e-3, rtol=0)
        torch.testing.assert_close(lse_eager, lse_paged, atol=3e-3, rtol=0)

    @supported_platform
    @skip_on_cpu
    @common_utils.parametrize("backend", ["flex_attention", "flex_decode", "eager"])
    def test_lse_masked_output(self, device, backend):
        if backend == "flex_decode":
            kernel_options = {"FORCE_USE_FLEX_ATTENTION": False}
            flex_call = torch.compile(flex_attention, fullgraph=True)
            N_CTX = 96
        elif backend == "flex_attention":
            kernel_options = {"FORCE_USE_FLEX_ATTENTION": True}
            flex_call = torch.compile(flex_attention, fullgraph=True)
            N_CTX = 196
        else:
            kernel_options = {}
            flex_call = flex_attention
            N_CTX = 196

        SLIDING_WINDOW = 64
        make_tensor = functools.partial(
            torch.randn,
            (2, 2, N_CTX, 64),
            device=device,
            dtype=torch.float32,
            requires_grad=True,
        )

        def sliding_window_causal(b, h, q_idx, kv_idx):
            causal_mask = q_idx >= kv_idx
            window_mask = q_idx - kv_idx <= SLIDING_WINDOW
            return causal_mask & window_mask

        def global_causal(b, h, q_idx, kv_idx):
            causal_mask = q_idx >= kv_idx
            window_mask = q_idx - kv_idx > SLIDING_WINDOW
            return causal_mask & window_mask

        sliding_window_causal = torch.nn.attention.flex_attention.create_block_mask(
            sliding_window_causal, B=None, H=None, Q_LEN=N_CTX, KV_LEN=N_CTX
        )
        global_causal = torch.nn.attention.flex_attention.create_block_mask(
            global_causal, B=None, H=None, Q_LEN=N_CTX, KV_LEN=N_CTX
        )

        local_attn = functools.partial(
            flex_call,
            block_mask=sliding_window_causal,
            return_lse=True,
            kernel_options=kernel_options,
        )
        global_attn = functools.partial(
            flex_call,
            block_mask=global_causal,
            return_lse=True,
            kernel_options=kernel_options,
        )
        q, k, v = make_tensor(), make_tensor(), make_tensor()
        gradOut = make_tensor(requires_grad=False)

        x_local, lse_local = local_attn(q, k, v)
        x_global, lse_global = global_attn(q, k, v)

        max_lse = torch.maximum(lse_local, lse_global)
        lse_global = lse_global - max_lse
        lse_local = lse_local - max_lse
        lse_global = torch.exp(lse_global)
        lse_local = torch.exp(lse_local)
        x = ((x_local * lse_local[..., None]) + (x_global * lse_global[..., None])) / (
            lse_global[..., None] + lse_local[..., None]
        )
        x.backward(gradOut)
        flex_q_grad, flex_k_grad, flex_v_grad = q.grad, k.grad, v.grad
        q.grad = None
        k.grad = None
        v.grad = None

        out = torch.nn.functional.scaled_dot_product_attention(q, k, v, is_causal=True)
        out.backward(gradOut)

        torch.testing.assert_close(x, out, atol=3e-3, rtol=2e-3)
        torch.testing.assert_close(flex_q_grad, q.grad, atol=3e-3, rtol=2e-3)
        torch.testing.assert_close(flex_k_grad, k.grad, atol=3e-3, rtol=2e-3)
        torch.testing.assert_close(flex_v_grad, v.grad, atol=3e-3, rtol=2e-3)

    @supported_platform
    @skip_on_cpu
    def test_mixed_device_error_message(self, device):
        # Create tensors on different devices
        cpu_tensor = torch.randn(2, 2, 128, 16, device="cpu")
        cuda_tensor = torch.randn(2, 2, 128, 16, device=device)

        # Use different devices for query, key, and value
        query, key, value = cpu_tensor, cuda_tensor, cpu_tensor

        expected_error_message = (
            "Expected query, key, and value to have the same device type, "
            f"but got query.device: {query.device}, key.device: {key.device}, "
            f"and value.device: {value.device} instead."
        )

        with self.assertRaisesRegex(ValueError, expected_error_message):
            flex_attention(query, key, value)

    @supported_platform
    @skip_on_cpu
    def test_captured_wrong_device_error_message(self, device):
        means = torch.randn(64, 3).cuda()
        length_scales = torch.logspace(0.001, 0.1, 8)

        def euclidean_dist_pos_embed(score, b, h, q_idx, k_idx):
            q_pos = means[q_idx]
            k_pos = means[k_idx]
            dist = (q_pos - k_pos).pow(2).sum(-1).sqrt()
            scale = length_scales[h]
            inv_dist = torch.exp(-dist / scale)
            return inv_dist * score

        expected_error_message = "Buffers cannot be created"

        q, k, v = (torch.randn(1, 8, 64, 64, device=device) for _ in range(3))
        with self.assertRaisesRegex(RuntimeError, expected_error_message):
            torch.compile(flex_attention)(q, k, v, score_mod=euclidean_dist_pos_embed)

    @supported_platform
    @skip_on_cpu
    def test_cant_lower_error_message(self, device):
        # We can't lower a 256-element reduction inside a pointwise reduction
        means = torch.randn(64, 256).cuda()
        length_scales = torch.logspace(0.001, 0.1, 8).cuda()

        def euclidean_dist_pos_embed(score, b, h, q_idx, k_idx):
            q_pos = means[q_idx]
            k_pos = means[k_idx]
            dist = (q_pos - k_pos).pow(2).sum(-1).sqrt()
            scale = length_scales[h]
            inv_dist = torch.exp(-dist / scale)
            return inv_dist * score

        expected_error_message = "Buffers cannot be created"

        q, k, v = (torch.randn(1, 8, 64, 64, device=device) for _ in range(3))
        with self.assertRaisesRegex(RuntimeError, expected_error_message):
            torch.compile(flex_attention)(q, k, v, score_mod=euclidean_dist_pos_embed)

    @supported_platform
    @skip_on_cpu
    def test_reduction_unrolled(self, device):
        # We can't lower a 256-element reduction inside a pointwise reduction
        means = torch.randn(S, 3).to(device)
        length_scales = torch.logspace(0.001, 0.1, H).to(device)

        def euclidean_dist_pos_embed(score, b, h, q_idx, k_idx):
            q_pos = means[q_idx]
            k_pos = means[k_idx]
            dist = (q_pos - k_pos).pow(2).sum(-1).sqrt()
            scale = length_scales[h]
            inv_dist = torch.exp(-dist / scale)
            return inv_dist * score

        self.run_test(euclidean_dist_pos_embed, torch.bfloat16, device)

    @supported_platform
    @skip_on_cpu
    def test_invalid_block_size(self, device):
        # Create tensors on different devices
        q, k, v = (torch.randn(1, 8, 128, 64, device=device) for _ in range(3))

        expected_error_message = (
            "ValueError: Q and KV block size must be divisible by BLOCK_M and BLOCK_N."
        )
        block_mask = create_block_mask(noop_mask, 1, 8, 128, 128, BLOCK_SIZE=96)

        with self.assertRaisesRegex(RuntimeError, expected_error_message):
            torch.compile(flex_attention)(q, k, v, block_mask=block_mask)

    @supported_platform
    @skip_on_cpu
    def test_small_q_kv_len(self, device):
        make_tensor = functools.partial(
            torch.ones,
            (1, 1, 1, 16),
            device=device,
            dtype=torch.float32,
            requires_grad=True,
        )
        query, key, value = make_tensor(), make_tensor(), make_tensor()
        kernel_options = {"FORCE_USE_FLEX_ATTENTION": True}
        out_eager, lse_eager = flex_attention(
            query, key, value, return_lse=True, kernel_options=kernel_options
        )

        flex_compile = torch.compile(flex_attention, fullgraph=True)
        out_compiled, lse_compiled = flex_compile(
            query, key, value, return_lse=True, kernel_options=kernel_options
        )

        assert torch.equal(out_eager, out_compiled)
        assert torch.equal(lse_eager, lse_compiled)

        grads_eager = torch.autograd.grad(out_eager.sum(), (query, key, value))
        grads_compile = torch.autograd.grad(out_compiled.sum(), (query, key, value))

        torch.testing.assert_close(grads_eager, grads_compile)

    @supported_platform
    @skip_on_cpu
    def test_dynamic_shapes_bug_dynamic_batch(self, device):
        def _flex_attention_mask(b, h, q_idx, kv_idx, input_lengths):
            padding_condition = (q_idx < input_lengths[b]) & (kv_idx < input_lengths[b])
            return padding_condition

        counter = CompileCounterWithBackend("inductor")

        class Model(torch.nn.Module):
            def __init__(self, dim=1024):
                super().__init__()
                self.subsampler = torch.nn.Conv1d(256, 256, 5)
                self.projector = torch.nn.Linear(256, dim)
                self.num_heads = 4

            def forward(self, x, input_lengths):
                x = self.subsampler(x.transpose(-1, -2)).transpose(-1, -2)
                x = self.projector(x).transpose(0, 1)
                head_dim = x.size(-1) // self.num_heads
                x = x.view(-1, x.size(1), self.num_heads, head_dim)
                x = x.permute(1, 2, 0, 3)

                max_time = x.size(-2)
                mask = torch.compile(create_block_mask, dynamic=True, fullgraph=False)(
                    functools.partial(
                        _flex_attention_mask,
                        input_lengths=input_lengths,
                    ),
                    B=input_lengths.size(0),
                    H=None,
                    Q_LEN=max_time,
                    KV_LEN=max_time,
                )

                x = torch.compile(
                    flex_attention, dynamic=True, fullgraph=True, backend=counter
                )(
                    query=x,
                    key=x,
                    value=x,
                    block_mask=mask,
                )
                return x

        model = Model(128).cuda()
        B, F, T = 16, 256, 12
        for _ in range(5):
            x = torch.randn(B, T, F, device=device)
            l = torch.randint(0, T, (B,), device=device)
            model(x, l)

        assert (
            counter.frame_count == 1
        ), f"Expected 1 graph, but got {counter.frame_count} graphs"

    @supported_platform
    @skip_on_cpu
    def test_dynamic_shapes_with_custom_kernel_options(self, device):
        make_tensor = functools.partial(
            torch.ones,
            (8, 8, 1024, 64),
            device=device,
            dtype=torch.bfloat16,
        )
        query, key, value = make_tensor(), make_tensor(), make_tensor()
        kernel_options = {"BLOCK_M": 64, "BLOCK_N": 64}
        out_eager = flex_attention(query, key, value, kernel_options=kernel_options)

        flex_compile = torch.compile(flex_attention, fullgraph=True, dynamic=True)
        out_compiled = flex_compile(query, key, value, kernel_options=kernel_options)

        torch.testing.assert_close(out_eager, out_compiled, atol=3e-3, rtol=2e-3)

    @supported_platform
    def test_dynamic_shapes_with_max_autotune(self, device):
        make_tensor = functools.partial(
            torch.ones,
            (8, 8, 1024, 64),
            device=device,
            dtype=torch.float if device == "cpu" else torch.bfloat16,
        )
        query, key, value = make_tensor(), make_tensor(), make_tensor()
        block_mask = create_block_mask(
            _causal_mask, None, None, 1024, 1024, device=device
        )

        out_eager = flex_attention(query, key, value, block_mask=block_mask)

        flex_compile = torch.compile(
            flex_attention, fullgraph=True, dynamic=True, mode="max-autotune"
        )
        out_compiled = flex_compile(query, key, value, block_mask=block_mask)

        torch.testing.assert_close(out_eager, out_compiled, atol=3e-3, rtol=2e-3)

    @supported_platform
    @skip_on_cpu
    def test_zero_length_sequence_error(self, device):
        make_tensor = functools.partial(
            torch.ones,
            (8, 8, 0, 64),  # Zero in sequence dimension
            device=device,
            dtype=torch.bfloat16,
        )
        query, key, value = make_tensor(), make_tensor(), make_tensor()

        # Test compiled mode - should also raise assertion error
        flex_compile = torch.compile(flex_attention, fullgraph=True)
        with self.assertRaisesRegex(
            torch._inductor.exc.InductorError, "Query length must be greater than 0"
        ):
            flex_compile(query, key, value)

    @supported_platform
    def test_causal_block_non_divisible_with_captured_buffer(
        self,
        device,
    ):
        Q_S = S - 3
        KV_S = S - 3
        offset_q = torch.randn(Q_S, device=device, dtype=torch.bfloat16)
        offset_kv = torch.randn(KV_S, device=device, dtype=torch.bfloat16)

        def score_mod(score, b, h, q, kv):
            return score + offset_q[q] + offset_kv[kv]

        def mask_mod(b, h, q, kv):
            return q >= kv

        block_mask = create_block_mask(mask_mod, B, 1, Q_S, KV_S, device=device)

        attention = functools.partial(flex_attention, block_mask=block_mask)

        self.run_test_with_call(
            attention, Q_S=Q_S, KV_S=KV_S, dtype=torch.bfloat16, device=device
        )

    @supported_platform
    def test_non_divisible_with_captured_buffer(self, device):
        Q_S = S + 3
        KV_S = S + 3

        multiplier = torch.randn(Q_S, device=device, dtype=torch.bfloat16)

        def apply_multiplicative_bias(score, b, h, q_idx, kv_idx):
            return score * multiplier[q_idx]

        attention = functools.partial(
            flex_attention, score_mod=apply_multiplicative_bias
        )

        self.run_test_with_call(
            attention, Q_S=Q_S, KV_S=KV_S, dtype=torch.bfloat16, device=device
        )

    @supported_platform
    def test_num_warps_8_error(self, device):
        attention = functools.partial(flex_attention, score_mod=_identity)
        self.run_test_with_call(
            attention,
            dtype=torch.float16,
            device=device,
            Q_S=128,
            KV_S=128,
            Q_D=128,
            V_D=128,
        )

    @supported_platform
    @unittest.skipIf(not TEST_MULTIGPU, "detected only one GPU")
    def test_qkv_and_block_mask_on_the_same_device(self, device):
        make_tensor = functools.partial(
            torch.ones,
            (2, 2, 256, 32),
            device="cuda:0",
            dtype=torch.float32,
            requires_grad=True,
        )
        query, key, value = make_tensor(), make_tensor(), make_tensor()

        def mask_mod(b, h, q, kv):
            return q >= kv

        block_mask = create_block_mask(mask_mod, 1, 1, 256, 256, device="cuda:1")
        with self.assertRaisesRegex(
            RuntimeError, "Expect q/k/v and block_mask to be on the same device"
        ):
            torch.compile(flex_attention)(query, key, value, block_mask=block_mask)

    @supported_platform
    @skip_on_cpu
    def test_free_symbol_dynamic(self, device):
        def batch_flip_causal(b, h, q_idx, kv_idx):
            return (q_idx >= kv_idx) & (b % 2 == 0)

        class SimpleAttention(torch.nn.Module):
            def __init__(self, dim=512, n_head=8):
                super().__init__()
                self.qkv = torch.nn.Linear(dim, 3 * dim)
                self.n_head = n_head
                self.head_dim = dim // n_head

            def forward(self, x, block_mask=None):
                B, T, C = x.size()
                qkv = self.qkv(x).view(B, T, 3, self.n_head, self.head_dim)
                qkv = qkv.permute(2, 0, 3, 1, 4)
                q, k, v = qkv
                y = flex_attention(
                    q,
                    k,
                    v,
                    block_mask=block_mask,
                )
                return y.transpose(1, 2).contiguous().view(B, T, C)

        model = SimpleAttention().cuda()
        model.compile(mode="default", dynamic=True)
        sequence_len = 256

        # Test different batch shapes with dense masks
        torch._dynamo.reset()
        for batch_shape in [4, 16, 32]:
            # Create dense mask
            rand_mask = torch.randint(0, 2, (batch_shape, sequence_len)).cuda().bool()
            block_mask = torch.compile(create_block_mask, dynamic=True)(
                B=batch_shape,
                BLOCK_SIZE=128,
                mask_mod=lambda b, h, q_idx, kv_idx: ~rand_mask[b, q_idx],
                H=None,
                Q_LEN=sequence_len,
                KV_LEN=sequence_len,
                device=device,
            )

            # Run forward pass
            x = torch.randn(batch_shape, sequence_len, 512).cuda()
            model(x, block_mask=block_mask)

        self.assertEqual(torch._dynamo.utils.counters["aot_autograd"]["ok"], 2)

    @supported_platform
    @skip_on_cpu
    def test_symbol_closure_in_score_mod(self, device):
        class SimpleAttention(torch.nn.Module):
            def __init__(self, dim=512, n_head=8):
                super().__init__()
                self.qkv = torch.nn.Linear(dim, 3 * dim)
                self.n_head = n_head
                self.head_dim = dim // n_head

            def forward(self, x, block_mask=None):
                B, T, C = x.size()
                qkv = self.qkv(x).view(B, T, 3, self.n_head, self.head_dim)
                qkv = qkv.permute(2, 0, 3, 1, 4)
                q, k, v = qkv
                return flex_attention(
                    q,
                    k,
                    v,
                    score_mod=lambda s, b, h, q, k: s + B,
                    block_mask=block_mask,
                )

        model = SimpleAttention().cuda()
        from torch._dynamo.testing import EagerAndRecordGraphs

        backend = EagerAndRecordGraphs()
        model.compile(mode="default", dynamic=True, backend=backend)
        sequence_len = 256

        torch._dynamo.reset()
        for batch_shape in [4, 16, 32]:
            x = torch.randn(batch_shape, sequence_len, 512).cuda()
            model(x)
        self.assertEqual(len(backend.graphs), 1)
        self.assertExpectedInline(
            backend.graphs[0].score_mod_0.code.strip(),
            """\
def forward(self, child : torch.Tensor, child_1 : torch.Tensor, child_2 : torch.Tensor, child_3 : torch.Tensor, child_4 : torch.Tensor, getitem : torch.SymInt):
    add = child + getitem;  child = getitem = None
    return add""",
        )

    @supported_platform
    @skip_on_cpu
    def test_fw_bw_graph_correctness(self, device):
        cnt = CompileCounterWithBackend("aot_eager")
        make_tensor = functools.partial(
            torch.randn,
            (2, 2, 128, 4),
            device=device,
            dtype=torch.float64,
            requires_grad=True,
        )
        query, key, value = make_tensor(), make_tensor(), make_tensor()

        def causal_mask(b, h, q_idx, kv_idx):
            return q_idx >= kv_idx

        block_mask = create_block_mask(causal_mask, 1, 1, 128, 128)

        func = torch.compile(flex_attention, backend=cnt, fullgraph=True)
        out = func(query, key, value, _squared, block_mask=block_mask)
        out.sum().backward()
        self.assertEqual(cnt.frame_count, 1)
        self.assertEqual(len(cnt.graphs), 1)
        graph = cnt.graphs[0]
        norm_graph = normalize_gm(graph.print_readable(print_output=False))

        self.assertExpectedInline(
            norm_graph,
            """\
class GraphModule(torch.nn.Module):
    def forward(self, L_query_: "f64[2, 2, 128, 4]", L_key_: "f64[2, 2, 128, 4]", L_value_: "f64[2, 2, 128, 4]", L_block_mask_kv_indices: "i32[1, 1, 1, 1]", L_block_mask_kv_num_blocks: "i32[1, 1, 1]", L_block_mask_full_kv_num_blocks: "i32[1, 1, 1]", L_block_mask_full_kv_indices: "i32[1, 1, 1, 1]", L_block_mask_q_num_blocks: "i32[1, 1, 1]", L_block_mask_q_indices: "i32[1, 1, 1, 1]", L_block_mask_full_q_num_blocks: "i32[1, 1, 1]", L_block_mask_full_q_indices: "i32[1, 1, 1, 1]"):
        l_query_ = L_query_
        l_key_ = L_key_
        l_value_ = L_value_
        l_block_mask_kv_indices = L_block_mask_kv_indices
        l_block_mask_kv_num_blocks = L_block_mask_kv_num_blocks
        l_block_mask_full_kv_num_blocks = L_block_mask_full_kv_num_blocks
        l_block_mask_full_kv_indices = L_block_mask_full_kv_indices
        l_block_mask_q_num_blocks = L_block_mask_q_num_blocks
        l_block_mask_q_indices = L_block_mask_q_indices
        l_block_mask_full_q_num_blocks = L_block_mask_full_q_num_blocks
        l_block_mask_full_q_indices = L_block_mask_full_q_indices

        score_mod_0 = self.score_mod_0
        mask_fn_0 = self.mask_fn_0
        flex_attention = torch.ops.higher_order.flex_attention(l_query_, l_key_, l_value_, score_mod_0, (128, 128, l_block_mask_kv_num_blocks, l_block_mask_kv_indices, l_block_mask_full_kv_num_blocks, l_block_mask_full_kv_indices, l_block_mask_q_num_blocks, l_block_mask_q_indices, l_block_mask_full_q_num_blocks, l_block_mask_full_q_indices, 128, 128, mask_fn_0), 0.5, {'PRESCALE_QK': False, 'ROWS_GUARANTEED_SAFE': False, 'BLOCKS_ARE_CONTIGUOUS': False, 'WRITE_DQ': True, 'OUTPUT_LOGSUMEXP': True}, (), ());  l_query_ = l_key_ = l_value_ = score_mod_0 = l_block_mask_kv_num_blocks = l_block_mask_kv_indices = l_block_mask_full_kv_num_blocks = l_block_mask_full_kv_indices = l_block_mask_q_num_blocks = l_block_mask_q_indices = l_block_mask_full_q_num_blocks = l_block_mask_full_q_indices = mask_fn_0 = None
        out: "f64[2, 2, 128, 4]" = flex_attention[0];  flex_attention = None
        return (out,)

    class score_mod_0(torch.nn.Module):
        def forward(self, child: "f64[]", child_1: "i32[]", child_2: "i32[]", child_3: "i32[]", child_4: "i32[]"):
            mul: "f64[]" = child * child;  child = None
            return mul

    class mask_fn_0(torch.nn.Module):
        def forward(self, child: "i32[]", child_1: "i32[]", child_2: "i32[]", child_3: "i32[]"):
            ge: "b8[]" = child_2 >= child_3;  child_2 = child_3 = None
            return ge
""",  # noqa: B950
        )
        # Save the AOT graphs
        aot_graphs = []
        from torch._inductor import compile_fx

        def debug_compile_fx_inner(graph, example_inputs, *args, **kwargs):
            aot_graphs.append(graph)
            return graph

        backend = functools.partial(
            compile_fx.compile_fx, inner_compile=debug_compile_fx_inner
        )
        func = torch.compile(func, backend=backend, fullgraph=True)
        out = func(query, key, value, _squared)
        out.sum().backward()

        joint_graph = normalize_gm(aot_graphs[1].print_readable(print_output=False))

        self.assertExpectedInline(
            joint_graph,
            """\
class GraphModule(torch.nn.Module):
    def forward(self, primals_1: "f64[2, 2, 128, 4]", primals_2: "f64[2, 2, 128, 4]", primals_3: "f64[2, 2, 128, 4]", full: "i32[1, 1, 1]", full_default: "i32[1, 1, 1, 1]", convert_element_type: "i32[1, 1, 1]", convert_element_type_1: "i32[1, 1, 1, 1]", getitem_2: "f64[2, 2, 128, 4]", getitem_3: "f32[2, 2, 128]", tangents_1: "f64[2, 2, 128, 4]"):
        full_default_4: "f32[2, 2, 128]" = torch.ops.aten.full.default([2, 2, 128], 0, dtype = torch.float32, layout = torch.strided, device = device(type='cuda', index=0), pin_memory = False)
        fw_graph0 = self.fw_graph0
        joint_graph0 = self.joint_graph0
        mask_graph0 = self.mask_graph0
        flex_attention_backward = torch.ops.higher_order.flex_attention_backward(primals_1, primals_2, primals_3, getitem_2, getitem_3, tangents_1, full_default_4, fw_graph0, joint_graph0, (1, 1, full, full_default, None, None, convert_element_type, convert_element_type_1, None, None, 1073741824, 1073741824, mask_graph0), 0.5, {'PRESCALE_QK': False, 'ROWS_GUARANTEED_SAFE': False, 'BLOCKS_ARE_CONTIGUOUS': False, 'WRITE_DQ': True, 'OUTPUT_LOGSUMEXP': True}, (), ());  primals_1 = primals_2 = primals_3 = getitem_2 = getitem_3 = tangents_1 = full_default_4 = fw_graph0 = joint_graph0 = full = full_default = convert_element_type = convert_element_type_1 = mask_graph0 = None
        getitem_4: "f64[2, 2, 128, 4]" = flex_attention_backward[0]
        getitem_5: "f64[2, 2, 128, 4]" = flex_attention_backward[1]
        getitem_6: "f64[2, 2, 128, 4]" = flex_attention_backward[2];  flex_attention_backward = None
        return (getitem_4, getitem_5, getitem_6)

    class fw_graph0(torch.nn.Module):
        def forward(self, arg0_1: "f64[]", arg1_1: "i32[]", arg2_1: "i32[]", arg3_1: "i32[]", arg4_1: "i32[]"):
            mul: "f64[]" = torch.ops.aten.mul.Tensor(arg0_1, arg0_1);  arg0_1 = None
            return mul

    class joint_graph0(torch.nn.Module):
        def forward(self, arg0_1: "f64[]", arg1_1: "i32[]", arg2_1: "i32[]", arg3_1: "i32[]", arg4_1: "i32[]", arg5_1: "f64[]"):
            mul: "f64[]" = torch.ops.aten.mul.Tensor(arg0_1, arg0_1);  mul = None
            mul_1: "f64[]" = torch.ops.aten.mul.Tensor(arg5_1, arg0_1)
            mul_2: "f64[]" = torch.ops.aten.mul.Tensor(arg5_1, arg0_1);  arg5_1 = arg0_1 = None
            add: "f64[]" = torch.ops.aten.add.Tensor(mul_2, mul_1);  mul_2 = mul_1 = None
            return [add, None, None, None, None]

    class mask_graph0(torch.nn.Module):
        def forward(self, arg0_1: "i32[]", arg1_1: "i32[]", arg2_1: "i32[]", arg3_1: "i32[]"):
            full: "b8[]" = torch.ops.aten.full.default([], True, dtype = torch.bool, layout = torch.strided, device = device(type='cuda', index=0), pin_memory = False)
            return full
""",  # noqa: B950
        )

    @supported_platform
    @skip_on_cuda
    def test_cpu_error_message_return_lse(self, device):
        make_tensor = functools.partial(
            torch.randn,
            (2, 2, 128, 16),
            device="cpu",
            dtype=torch.float32,
            requires_grad=False,
        )
        query, key, value = make_tensor(), make_tensor(), make_tensor()
        attention = torch.compile(flex_attention)
        with self.assertRaisesRegex(
            torch._inductor.exc.InductorError,
            r"NotImplementedError: torch.compile on CPU only supports inference and `return_lse` is not supported yet.",
        ):
            attention(query, key, value, return_lse=True)

    @unittest.skipIf(not TEST_MULTIGPU, "detected only one GPU")
    def test_device_cuda_1(self, device):
        class TestModule(torch.nn.Module):
            def forward(self, q, k, v, block_mask):
                return flex_attention(q, k, v, block_mask=block_mask)

        q = torch.randn(1, 1, 256, 32, device="cuda:1", dtype=torch.bfloat16)
        k = torch.randn(1, 1, 256, 32, device="cuda:1", dtype=torch.bfloat16)
        v = torch.randn(1, 1, 256, 32, device="cuda:1", dtype=torch.bfloat16)
        mask = create_block_mask(
            lambda b, h, q_idx, kv_idx: q_idx >= kv_idx,
            B=None,
            H=None,
            Q_LEN=256,
            KV_LEN=256,
            device="cuda:1",
        )
        mod = torch.compile(TestModule())
        attn_output = mod(q, k, v, mask)
        self.assertEqual(attn_output.device, torch.device("cuda:1"))

    @supported_platform
    @skip_on_cpu
    def test_validate_small_embedding_size_error_message(self, device):
        # eager support for small embedding size
        q, k, v = [torch.randn(2, 2, 128, 8, device=device) for _ in range(3)]
        flex_attention(q, k, v)

        # compiled cpu support for small embedding size
        q, k, v = [torch.randn(2, 2, 128, 8, device="cpu") for _ in range(3)]
        flex_attention(q, k, v)

        # compiled gpu kernel does not support small embedding size
        q, k, v = [torch.randn(2, 2, 128, 8, device=device) for _ in range(3)]
        compiled_fa = torch.compile(flex_attention)

        with self.assertRaisesRegex(
            torch._inductor.exc.InductorError,
            "NYI: embedding dimension of the query, key, and value must be "
            "at least 16 but got E=8 and Ev=8",
        ):
            compiled_fa(q, k, v)

        # compiled gpu kernel supports large embedding size
        q, k, v = [torch.randn(2, 2, 128, 16, device=device) for _ in range(3)]
        compiled_fa = torch.compile(flex_attention)

    @unittest.skipIf(
        not has_triton() or not HAS_WARP_SPEC,
        reason="FBCODE Triton is required for this test",
    )
    def test_triton_template_warp_specialization(self, device):
        def make_tensor():
            return torch.rand(4, 16, 4096, 64, device=device, dtype=torch.bfloat16)

        q, k, v = make_tensor(), make_tensor(), make_tensor()
        flex_compiled = torch.compile(flex_attention, fullgraph=True)

        positional_args = (q, k, v)
        keyword_args = {
            "kernel_options": {
                "num_warps": 4,
                "num_consumer_groups": 2,
                "num_buffers_warp_spec": 3,
            }
        }

        # Check if kernel code contains warp specialization parameters
        _, kernel_code = run_and_get_code(
            flex_compiled,
            *positional_args,
            **keyword_args,
        )
        assert kernel_code is not None, "Failed to retrieve compiled kernel code"
        assert (
            "num_consumer_groups" in kernel_code[0]
        ), "num_consumer_groups missing in kernel definition"
        assert (
            "num_buffers_warp_spec" in kernel_code[0]
        ), "num_buffers_warp_spec missing in kernel definition"

        # Validate correctness
        C1 = flex_compiled(q, k, v)
        C2 = flex_attention(q, k, v)

        assert torch.allclose(
            C1, C2, atol=1e-2, rtol=1e-2
        ), "Warp specialized kernel result differs from reference"


class TestBlockMask(InductorTestCase):
    def setUp(self):
        super().setUp()

    @supported_platform
    def test_block_mask_attributes(self, device):
        offset = torch.zeros(8, device=device)

        def causal_mask(b, h, q, kv):
            return (q + (offset[b] * 128)) >= kv

        block_mask = create_block_mask(causal_mask, 4, 2, 2048, 2048)
        self.assertEqual(block_mask.shape, (4, 2, 2048, 2048))
        self.assertEqual(block_mask[0].shape, (2, 2048, 2048))
        self.assertEqual(block_mask[0, 0].shape, (2048, 2048))
        self.assertEqual(block_mask.numel(), 4 * 2 * 2048 * 2048)
        self.assertEqual(block_mask.sparsity(), 46.875)
        self.assertEqual(block_mask[0].sparsity(), 46.875)
        self.assertEqual(block_mask[1, 0].sparsity(), 46.875)
        self.assertEqual(block_mask.sparsity(), block_mask[1].sparsity())

        offset = torch.arange(8, device=device)
        block_mask = create_block_mask(causal_mask, 8, 1, 2048, 2048)
        self.assertEqual(block_mask.sparsity(), 29.1015625)
        self.assertTrue(block_mask.sparsity() < block_mask[0].sparsity())
        self.assertTrue(block_mask[0].sparsity() > block_mask[1].sparsity())

    @supported_platform
    @common_utils.parametrize("BLOCK_SIZE", [32, 64, 128, 256, (32, 64), (64, 32)])
    def test_block_size_changes(self, device, BLOCK_SIZE: Union[int, tuple[int, int]]):
        B, H, Q_LEN, KV_LEN = 4, 2, 2048, 2048

        if isinstance(BLOCK_SIZE, int):
            Q_BLOCK_SIZE = BLOCK_SIZE
            KV_BLOCK_SIZE = BLOCK_SIZE
        else:
            Q_BLOCK_SIZE, KV_BLOCK_SIZE = BLOCK_SIZE

        block_mask = create_block_mask(
            noop_mask, B, H, Q_LEN, KV_LEN, BLOCK_SIZE=BLOCK_SIZE
        )

        self.assertEqual(block_mask.BLOCK_SIZE, (Q_BLOCK_SIZE, KV_BLOCK_SIZE))
        self.assertEqual(block_mask.shape, (B, H, Q_LEN, KV_LEN))

    @supported_platform
    def test_getitem(self, device):
        offset = torch.zeros(8, device=device)

        def causal_mask(b, h, q, kv):
            return (q + (offset[b] * 128)) >= kv

        block_mask = create_block_mask(causal_mask, 4, 2, 512, 512)
        assert block_mask.kv_num_blocks.shape == (4, 2, 4)
        assert block_mask.kv_indices.shape == (4, 2, 4, 4)

        # Index on batch dimension
        new_block_mask = block_mask[0]
        assert new_block_mask.kv_num_blocks.shape == (2, 4)
        assert new_block_mask.kv_indices.shape == (2, 4, 4)

        # Index on batch and head dimension
        new_block_mask = block_mask[0, 1]
        assert new_block_mask.kv_num_blocks.shape == (4,)
        assert new_block_mask.kv_indices.shape == (4, 4)

        # slicing on batch and head dimension
        new_block_mask = block_mask[0:2, 1:2]
        assert new_block_mask.kv_num_blocks.shape == (2, 1, 4)
        assert new_block_mask.kv_indices.shape == (2, 1, 4, 4)

        # slicing on batch, head, and query dimension
        new_block_mask = block_mask[0:2, 1:2, torch.tensor([1], dtype=torch.int32)]
        assert new_block_mask.kv_num_blocks.shape == (2, 1, 1)
        assert new_block_mask.kv_indices.shape == (2, 1, 1, 4)

        # slicing on batch, head, and query dimension
        q_index = torch.tensor([0], dtype=torch.int32)
        new_block_mask = block_mask[:, :, q_index]

        self.assertEqual(new_block_mask.kv_num_blocks.ndim, 3)
        self.assertEqual(new_block_mask.kv_indices.ndim, 4)
        torch.testing.assert_close(
            new_block_mask.kv_num_blocks,
            block_mask.kv_num_blocks[:, :, q_index],
        )
        torch.testing.assert_close(
            new_block_mask.kv_indices, block_mask.kv_indices[:, :, q_index, :]
        )

        if block_mask.full_kv_num_blocks is not None:
            assert new_block_mask.full_kv_num_blocks is not None
            assert new_block_mask.full_kv_indices is not None
            torch.testing.assert_close(
                new_block_mask.full_kv_num_blocks,
                block_mask.full_kv_num_blocks[:, :, q_index],
            )
            torch.testing.assert_close(
                new_block_mask.full_kv_indices,
                block_mask.full_kv_indices[:, :, q_index, :],
            )

    @supported_platform
    def test_block_mask_device_change(self, device):
        offset = torch.zeros(8, device=device)

        def causal_mask(b, h, q, kv):
            return (q + (offset[b] * 128)) >= kv

        block_mask = create_block_mask(causal_mask, 1, 1, 512, 512)
        assert block_mask.kv_indices.is_cuda
        assert block_mask.kv_num_blocks.is_cuda
        assert block_mask.q_indices.is_cuda
        assert block_mask.q_num_blocks.is_cuda

        block_mask = block_mask.to("cpu")
        assert block_mask.kv_indices.is_cpu
        assert block_mask.kv_num_blocks.is_cpu
        assert block_mask.q_indices.is_cpu
        assert block_mask.q_num_blocks.is_cpu

        block_mask = block_mask.to("cuda")
        assert block_mask.kv_indices.is_cuda
        assert block_mask.kv_num_blocks.is_cuda
        assert block_mask.q_indices.is_cuda
        assert block_mask.q_num_blocks.is_cuda

    @supported_platform
    def test_compiling_create_block_mask(self, device):
        seq = torch.arange(512, device=device) // 127

        def mask_mod(b, h, q, kv):
            return (q >= kv) & (seq[q] == seq[kv])

        block_mask = torch.compile(create_block_mask, fullgraph=True)(
            mask_mod, 1, 1, 512, 512
        )
        self.assertIsInstance(block_mask, BlockMask)
        self.assertEqual(block_mask.kv_num_blocks.shape, torch.Size((1, 1, 4)))
        self.assertEqual(block_mask.kv_indices.shape, torch.Size((1, 1, 4, 4)))

    @supported_platform
    def test_compiling_create_block_mask_no_recompile(self, device):
        def mask_mod(b, h, q, kv):
            return q >= kv

        torch._dynamo.reset()
        block_mask = torch.compile(create_block_mask)(mask_mod, 2, 4, 1024, 1024)
        self.assertIsInstance(block_mask, BlockMask)
        self.assertEqual(block_mask.kv_num_blocks.shape, torch.Size((2, 4, 8)))
        self.assertEqual(block_mask.kv_indices.shape, torch.Size((2, 4, 8, 8)))
        self.assertEqual(torch._dynamo.utils.counters["aot_autograd"]["ok"], 1)

        # automatic dynamic shapes triggered and recompilation.
        block_mask = torch.compile(create_block_mask)(mask_mod, 4, 8, 2048, 2048)
        self.assertIsInstance(block_mask, BlockMask)
        self.assertEqual(block_mask.kv_num_blocks.shape, torch.Size((4, 8, 16)))
        self.assertEqual(block_mask.kv_indices.shape, torch.Size((4, 8, 16, 16)))
        self.assertEqual(torch._dynamo.utils.counters["aot_autograd"]["ok"], 2)

        # no recompilation.
        block_mask = torch.compile(create_block_mask)(mask_mod, 6, 16, 3072, 3072)
        self.assertIsInstance(block_mask, BlockMask)
        self.assertEqual(block_mask.kv_num_blocks.shape, torch.Size((6, 16, 24)))
        self.assertEqual(block_mask.kv_indices.shape, torch.Size((6, 16, 24, 24)))
        self.assertEqual(torch._dynamo.utils.counters["aot_autograd"]["ok"], 2)

    @supported_platform
    def test_block_mask_viz(self, device):
        def causal_mask(b, h, q, kv):
            return q >= kv

        block_mask = create_block_mask(causal_mask, 1, 1, 2048, 2048)

        def replace_non_printable(s):
            def replace(c):
                if c not in string.printable:
                    return "@"
                elif c == " ":
                    return "s"
                return c

            return "".join(replace(c) for c in s)

        self.assertExpectedInline(
            replace_non_printable(str(block_mask)),
            """\
BlockMask(shape=(1,s1,s2048,s2048),ssparsity=46.88%,s
(0,s0)
@@ssssssssssssssssssssssssssssss
@@@@ssssssssssssssssssssssssssss
@@@@@@ssssssssssssssssssssssssss
@@@@@@@@ssssssssssssssssssssssss
@@@@@@@@@@ssssssssssssssssssssss
@@@@@@@@@@@@ssssssssssssssssssss
@@@@@@@@@@@@@@ssssssssssssssssss
@@@@@@@@@@@@@@@@ssssssssssssssss
@@@@@@@@@@@@@@@@@@ssssssssssssss
@@@@@@@@@@@@@@@@@@@@ssssssssssss
@@@@@@@@@@@@@@@@@@@@@@ssssssssss
@@@@@@@@@@@@@@@@@@@@@@@@ssssssss
@@@@@@@@@@@@@@@@@@@@@@@@@@ssssss
@@@@@@@@@@@@@@@@@@@@@@@@@@@@ssss
@@@@@@@@@@@@@@@@@@@@@@@@@@@@@@ss
@@@@@@@@@@@@@@@@@@@@@@@@@@@@@@@@
)""",
        )

        offset = torch.arange(8, device=device)

        def causal_offset_mask(b, h, q, kv):
            return (q + offset[b] * 128) >= kv

        block_mask = create_block_mask(causal_offset_mask, 8, 1, 2048, 2048)
        str_block_mask = str(block_mask)
        self.assertTrue("sparsity=29.10" in str_block_mask)

    def generate_test_inputs(self, full_seq_len: bool, device):
        if full_seq_len:
            kv_num_blocks = torch.tensor([1], dtype=torch.int32, device=device).view(
                1, 1, 1
            )
            kv_indices = torch.tensor([1, -1], dtype=torch.int32, device=device).view(
                1, 1, 1, 2
            )
            full_kv_num_blocks = torch.tensor(
                [1], dtype=torch.int32, device=device
            ).view(1, 1, 1)
            full_kv_indices = torch.tensor(
                [0, -1], dtype=torch.int32, device=device
            ).view(1, 1, 1, 2)
        else:
            kv_num_blocks = torch.tensor([2], dtype=torch.int32, device=device).view(
                1, 1, 1
            )
            kv_indices = torch.tensor([0, 1], dtype=torch.int32, device=device).view(
                1, 1, 1, 2
            )
            full_kv_indices = None
            full_kv_num_blocks = None
        return kv_num_blocks, kv_indices, full_kv_num_blocks, full_kv_indices

    @supported_platform
    @common_utils.parametrize("full_indices", [False, True])
    def test_from_kv_blocks(self, device, full_indices: bool):
        (
            kv_num_blocks,
            kv_indices,
            full_kv_num_blocks,
            full_kv_indices,
        ) = self.generate_test_inputs(full_indices, device=device)

        block_mask = BlockMask.from_kv_blocks(
            kv_num_blocks, kv_indices, full_kv_num_blocks, full_kv_indices
        )

        self.assertIsInstance(block_mask, BlockMask)
        torch.testing.assert_close(block_mask.kv_num_blocks, kv_num_blocks)
        torch.testing.assert_close(block_mask.kv_indices, kv_indices)

        if full_indices:
            torch.testing.assert_close(
                block_mask.full_kv_num_blocks, full_kv_num_blocks
            )
            torch.testing.assert_close(block_mask.full_kv_indices, full_kv_indices)
            torch.testing.assert_close(
                block_mask.q_num_blocks,
                torch.tensor([0, 1], dtype=torch.int32, device=device).view(1, 1, 2),
            )
            torch.testing.assert_close(
                block_mask.q_indices,
                torch.tensor([0, 0], dtype=torch.int32, device=device).view(1, 1, 2, 1),
            )
            torch.testing.assert_close(
                block_mask.full_q_num_blocks,
                torch.tensor([1, 0], dtype=torch.int32, device=device).view(1, 1, 2),
            )
            torch.testing.assert_close(
                block_mask.full_q_indices,
                torch.tensor([0, 0], dtype=torch.int32, device=device).view(1, 1, 2, 1),
            )

        else:
            torch.testing.assert_close(
                block_mask.q_num_blocks,
                torch.tensor([1, 1], dtype=torch.int32, device=device).view(1, 1, 2),
            )
            torch.testing.assert_close(
                block_mask.q_indices,
                torch.tensor([0, 0], dtype=torch.int32, device=device).view(1, 1, 2, 1),
            )
            self.assertIsNone(block_mask.full_kv_num_blocks)
            self.assertIsNone(block_mask.full_kv_indices)
            self.assertIsNone(block_mask.full_q_num_blocks)
            self.assertIsNone(block_mask.full_q_indices)

    @supported_platform
    def test_block_size(self, device):
        kv_num_blocks, kv_indices, _, _ = self.generate_test_inputs(False, device)
        block_mask = BlockMask.from_kv_blocks(kv_num_blocks, kv_indices)
        self.assertEqual(
            block_mask.BLOCK_SIZE,
            (_DEFAULT_SPARSE_BLOCK_SIZE, _DEFAULT_SPARSE_BLOCK_SIZE),
        )

        custom_block_size = (64, 64)
        block_mask_custom = BlockMask.from_kv_blocks(
            kv_num_blocks, kv_indices, BLOCK_SIZE=custom_block_size
        )
        self.assertEqual(block_mask_custom.BLOCK_SIZE, custom_block_size)

    @supported_platform
    def test_upcast_appropriately(self, device):
        q = torch.randn((1, 1, 128, 16), dtype=torch.float16, device=device)
        k = torch.randn((1, 1, 128, 16), dtype=torch.float16, device=device)
        v = torch.randn((1, 1, 128, 16), dtype=torch.float16, device=device)
        mass = torch.ones((1), dtype=torch.float16, device=device)

        def score_mod(score, b, h, q_idx, kv_idx):
            return score + torch.log(mass[0])

        torch.compile(flex_attention)(q, k, v, score_mod=score_mod)

    @supported_platform
    def test_init_mismatched_full_kv(self, device):
        kv_num_blocks, kv_indices, full_kv_num_blocks, _ = self.generate_test_inputs(
            True, device
        )

        with self.assertRaises(AssertionError):
            BlockMask(
                kv_num_blocks=kv_num_blocks,
                kv_indices=kv_indices,
                full_kv_num_blocks=full_kv_num_blocks,
                full_kv_indices=None,  # Mismatched, should raise error
                q_num_blocks=kv_num_blocks,
                q_indices=kv_indices,
                full_q_num_blocks=None,
                full_q_indices=None,
                BLOCK_SIZE=(64, 64),
                mask_mod=noop_mask,
                seq_lengths=(1, 1),
            )

    @supported_platform
    def test_init_mismatched_full_q(self, device):
        kv_num_blocks, kv_indices, _, _ = self.generate_test_inputs(False, device)

        with self.assertRaises(AssertionError):
            BlockMask(
                kv_num_blocks=kv_num_blocks,
                kv_indices=kv_indices,
                full_kv_num_blocks=None,
                full_kv_indices=None,
                q_num_blocks=kv_num_blocks,
                q_indices=kv_indices,
                full_q_num_blocks=kv_num_blocks,
                full_q_indices=None,  # Mismatched, should raise error
                BLOCK_SIZE=(64, 64),
                mask_mod=noop_mask,
                seq_lengths=(1, 1),
            )

    @supported_platform
    @common_utils.parametrize("compile", [False, True])
    def test_no_q_info(self, device, compile: bool):
        def causal_mask(b, h, q_idx, kv_idx):
            return q_idx >= kv_idx

        block_mask = create_block_mask(causal_mask, 1, 1, 2048, 2048)
        # manually set q_num_blocks and q_indices to None
        block_mask.q_num_blocks = None
        block_mask.q_indices = None
        block_mask.full_q_num_blocks = None
        block_mask.full_q_indices = None

        mask_mod_sparse_flex = functools.partial(flex_attention, block_mask=block_mask)
        if compile:
            mask_mod_sparse_flex = torch.compile(
                mask_mod_sparse_flex, backend="inductor"
            )
        inputs = [
            torch.randn(
                2,
                2,
                2048,
                64,
                device=device,
                dtype=torch.float16,
                requires_grad=True,
            )
            for _ in range(3)
        ]

        causal_mask_out = mask_mod_sparse_flex(*inputs)
        sdpa_mask_out = torch.nn.functional.scaled_dot_product_attention(
            *inputs, is_causal=True
        )

        torch.testing.assert_close(causal_mask_out, sdpa_mask_out, atol=5e-3, rtol=0.0)

    @supported_platform
    def test_doc_mask_clamped_repro(self, device):
        def _offsets_to_doc_ids_tensor(offsets):
            device = offsets.device
            counts = offsets[1:] - offsets[:-1]
            return torch.repeat_interleave(
                torch.arange(len(counts), device=device, dtype=torch.int32), counts
            )

        def length_to_offsets(
            lengths: list[int], device: Union[str, torch.device]
        ) -> Tensor:
            offsets = [0]
            offsets.extend(lengths)
            offsets = torch.tensor(offsets, device=device, dtype=torch.int32)
            offsets = torch.cumsum(offsets, dim=-1)
            return offsets

        def generate_doc_mask_mod(offsets: Tensor) -> _mask_mod_signature:
            document_id = _offsets_to_doc_ids_tensor(offsets)

            def doc_mask_mod(b, h, q_idx, kv_idx):
                same_doc = document_id[q_idx] == document_id[kv_idx]
                return same_doc

            return doc_mask_mod

        random.seed(0)

        def generate_random_lengths(total_length, num_documents):
            lengths = [1] * num_documents
            remaining_length = total_length - num_documents
            for _ in range(remaining_length):
                index = random.randint(0, num_documents - 1)
                lengths[index] += 1
            return lengths

        device = "cuda"
        max_seq_len, doc_count = 128, 4
        SEQ_LEN = max_seq_len

        lengths = generate_random_lengths(max_seq_len, doc_count)
        offsets = length_to_offsets(lengths, device)

        document_causal_mask = generate_doc_mask_mod(offsets)
        block_mask_compiled = torch.compile(create_block_mask)(
            document_causal_mask,
            1,
            1,
            SEQ_LEN,
            SEQ_LEN,
            device=device,
        )
        block_mask = torch.compile(create_block_mask)(
            document_causal_mask,
            1,
            1,
            SEQ_LEN,
            SEQ_LEN,
            device=device,
        )
        self.assertEqual(block_mask_compiled.kv_indices, block_mask.kv_indices)
        self.assertEqual(
            block_mask_compiled.full_kv_indices, block_mask.full_kv_indices
        )
        for i in range(5):
            lengths = generate_random_lengths(1024 + i, 5)
            offsets = length_to_offsets(lengths, "cuda")
            doc_ids = _offsets_to_doc_ids_tensor(offsets)

            def doc_mask_mod(b, h, q_idx, kv_idx):
                return (
                    doc_ids[q_idx.clamp(0, doc_ids.shape[0] - 1)]
                    == doc_ids[kv_idx.clamp(0, doc_ids.shape[0] - 1)]
                )

            q, k, v = (
                torch.randn(1, 12, 1024 + i, 64, device=device) for _ in range(3)
            )
            block_mask = create_block_mask(doc_mask_mod, None, None, 1024 + i, 1024 + i)
            torch.compile(flex_attention)(q, k, v, block_mask=block_mask)

    @supported_platform
    def test_eager_tracing_correctness(self, device):
        qk_dims = 64
        v_dims = 128
        q_heads = 4
        kv_heads = 2
        seq_len = 256
        batch_size = 1

        make_tensor = functools.partial(torch.randn, device=device, dtype=torch.float16)
        q = make_tensor(*(batch_size, q_heads, seq_len, qk_dims))
        k = make_tensor(*(batch_size, kv_heads, seq_len, qk_dims))
        v = make_tensor(*(batch_size, kv_heads, seq_len, v_dims))

        def flex_attention_fn():
            out = flex_attention(q, k, v, enable_gqa=True)
            return out.view(batch_size, q_heads, seq_len, 2, 64)

        # Run with compilation
        compiled_fn = torch.compile(flex_attention_fn, fullgraph=True)
        result = compiled_fn()

        # Assert expected output shape
        expected_shape = (batch_size, q_heads, seq_len, 2, 64)
        self.assertEqual(
            result.shape,
            expected_shape,
            f"Expected output shape {expected_shape}, but got {result.shape}",
        )

    @supported_platform
    def test_create_is_cuda_graphable(self, device):
        def mask_mod(b, h, q, kv):
            return q >= kv

        g = torch.cuda.CUDAGraph()

        with torch.cuda.graph(g):
            create_block_mask(mask_mod, None, None, 256, 256)

        g.replay()

    @common_utils.parametrize("compile", [False, True])
    @supported_platform
    def test_block_mask_vs_sequence_lengths(self, device, compile):
        if compile:
            flex_attention_call = torch.compile(flex_attention)
        else:
            flex_attention_call = flex_attention

        def mask_mod(b, h, q_idx, kv_idx):
            return q_idx >= kv_idx

        def create_inputs(S):
            q, k, v = (
                torch.randn(
                    1, 8, S, 64, dtype=torch.float16, requires_grad=True, device=device
                )
                for _ in range(3)
            )
            return q, k, v

        block_mask = create_block_mask(mask_mod, None, None, 1024, 1024)
        flex_attention_call(*create_inputs(1024), block_mask=block_mask)
        with self.assertRaisesRegex(ValueError, "block_mask was created for"):
            flex_attention_call(*create_inputs(2048), block_mask=block_mask)

        block_mask = create_block_mask(mask_mod, None, None, 1023, 1023)
        with self.assertRaisesRegex(ValueError, "block_mask was created for"):
            flex_attention_call(*create_inputs(1024), block_mask=block_mask)


@large_tensor_test_class("2GB", device="cuda")
class TestPagedAttention(InductorTestCase):
    def setUp(self):
        super().setUp()
        skipCPUIf(
            LONG_COMPILATION_ON_CPU,
            "skip UT for CPU due to long compilation time found in CI",
        )

    def _check_equal(
        self,
        golden_out: torch.Tensor,
        ref_out: torch.Tensor,
        compiled_out: torch.Tensor,
        fudge_factor: float,
        tensor_name: Optional[str] = None,
    ):
        compiled_error = (golden_out - compiled_out).abs().mean()
        ref_error = (golden_out - ref_out).abs().mean()
        if torch.isnan(compiled_error).any() or torch.isnan(ref_error).any():
            self.assertTrue(False, "Output/Grad with NaN")
        if compiled_error > ref_error * fudge_factor:
            name = tensor_name if tensor_name is not None else ""
            msg = f"{name} Compiled error {compiled_error} is greater than ref error {ref_error} by more than {fudge_factor}X."
            self.assertTrue(False, msg)

    def allocate_page_cache(self, n_pages: int, page_size: int, device: str):
        max_batch_size = 3
        paged_cache = PagedAttention(n_pages, page_size, max_batch_size, device=device)
        return paged_cache

    def cdiv(self, x, y):
        return (x + y - 1) // y

    def roundup(self, x, y):
        return (x + y - 1) // y * y

    @supported_platform
    def test_page_allocation(self, device):
        n_pages, page_size = 12, 4
        paged_cache = self.allocate_page_cache(n_pages, page_size, device=device)

        batch_reserve(paged_cache, torch.tensor([8, 24, 16]))

        with self.assertRaisesRegex(
            AssertionError, "requested 2 pages but there are only 0 empty pages"
        ):
            paged_cache.reserve(
                torch.tensor([0], device=device),
                torch.tensor([16], device=device),
            )

        paged_cache.erase(torch.tensor([1], device=device))
        paged_cache.reserve(
            torch.tensor([0], device=device),
            torch.tensor([16], device=device),
        )

    @supported_platform
    def test_allocate(self, device):
        n_pages, page_size = 12, 4
        paged_cache = self.allocate_page_cache(n_pages, page_size, device=device)

        target_seq_len = torch.tensor([3, 11, 8])
        batch_reserve(paged_cache, target_seq_len)

        expected_allocated_pages = self.cdiv(target_seq_len, page_size).sum()
        self.assertEqual(paged_cache.capacity, self.roundup(target_seq_len, page_size))
        self.assertEqual(
            len(paged_cache.empty_pages), n_pages - expected_allocated_pages
        )

        # deallocate batch 1
        paged_cache.erase(torch.tensor([1], device=device))
        target_seq_len = torch.tensor([3, 0, 8])
        expected_allocated_pages = self.cdiv(target_seq_len, page_size).sum()
        self.assertEqual(paged_cache.capacity, self.roundup(target_seq_len, page_size))
        self.assertEqual(
            len(paged_cache.empty_pages), n_pages - expected_allocated_pages
        )

        # re-allocate
        target_seq_len = torch.tensor([7, 2, 10])
        batch_reserve(paged_cache, target_seq_len)
        expected_allocated_pages = self.cdiv(target_seq_len, page_size).sum()
        self.assertEqual(paged_cache.capacity, self.roundup(target_seq_len, page_size))
        self.assertEqual(
            len(paged_cache.empty_pages), n_pages - expected_allocated_pages
        )

        # deallocate all batches
        paged_cache.erase(torch.tensor([0, 1, 2]))
        self.assertEqual(paged_cache.capacity, torch.tensor([0, 0, 0]))
        self.assertEqual(len(paged_cache.empty_pages), n_pages)

    @supported_platform
    def test_convert_logical_block_mask(self, device):
        n_pages, page_size, max_batch_size, max_seq_len = 8, 128, 2, 512
        paged_cache = PagedAttention(n_pages, page_size, max_batch_size, device=device)

        batch_reserve(paged_cache, torch.tensor([100, 200], device=device))
        batch_reserve(paged_cache, torch.tensor([150, 300], device=device))
        batch_reserve(paged_cache, torch.tensor([300, 512], device=device))
        batch_reserve(paged_cache, torch.tensor([512, 512], device=device))

        expected_page_table = torch.tensor(
            [[0, 3, 5, 7, -1, -1, -1, -1], [2, 1, 4, 6, -1, -1, -1, -1]],
            device=device,
        )
        self.assertEqual(
            paged_cache.capacity,
            torch.tensor([512, 512], device=device),
        )
        self.assertEqual(paged_cache.page_table, expected_page_table)

        # Get a block mask
        def causal_mask(b, h, q, kv):
            return q >= kv

        block_mask = create_block_mask(
            causal_mask, max_batch_size, 1, max_seq_len, max_seq_len, device=device
        )
        new_block_mask = paged_cache.convert_logical_block_mask(block_mask)

        zeros = [0, 0, 0, 0]
        # Check that the new block mask is correct
        expected_kv_num_blocks = torch.tensor(
            [[[1, 1, 1, 1]], [[1, 1, 1, 1]]], device=device, dtype=torch.int32
        )
        expected_kv_indices = torch.tensor(
            [
                [
                    [
                        [0, 3, 5, 7, *zeros],
                        [3, 0, 5, 7, *zeros],
                        [5, 0, 3, 7, *zeros],
                        [7, 0, 3, 5, *zeros],
                    ]
                ],
                [
                    [
                        [2, 1, 4, 6, *zeros],
                        [1, 2, 4, 6, *zeros],
                        [4, 2, 1, 6, *zeros],
                        [6, 2, 1, 4, *zeros],
                    ]
                ],
            ],
            device=device,
            dtype=torch.int32,
        )
        expected_full_kv_num_blocks = torch.tensor(
            [[[0, 1, 2, 3]], [[0, 1, 2, 3]]], device=device, dtype=torch.int32
        )
        expected_full_kv_indices = torch.tensor(
            [
                [
                    [
                        [0, 3, 5, 7, *zeros],
                        [0, 3, 5, 7, *zeros],
                        [0, 3, 5, 7, *zeros],
                        [0, 3, 5, 7, *zeros],
                    ]
                ],
                [
                    [
                        [2, 1, 4, 6, *zeros],
                        [2, 1, 4, 6, *zeros],
                        [2, 1, 4, 6, *zeros],
                        [2, 1, 4, 6, *zeros],
                    ]
                ],
            ],
            device=device,
            dtype=torch.int32,
        )
        self.assertEqual(new_block_mask.kv_num_blocks, expected_kv_num_blocks)
        self.assertEqual(new_block_mask.kv_indices, expected_kv_indices)
        self.assertEqual(new_block_mask.full_kv_num_blocks, expected_full_kv_num_blocks)
        self.assertEqual(new_block_mask.full_kv_indices, expected_full_kv_indices)

    @supported_platform
    def test_convert_mask_mod(self, device):
        n_pages, page_size, max_batch_size = 8, 128, 2
        paged_cache = PagedAttention(n_pages, page_size, max_batch_size, device=device)

        batch_reserve(paged_cache, torch.tensor([100, 200], device=device))
        batch_reserve(paged_cache, torch.tensor([150, 300], device=device))
        batch_reserve(paged_cache, torch.tensor([300, 512], device=device))
        batch_reserve(paged_cache, torch.tensor([512, 512], device=device))

        expected_page_table = torch.tensor(
            [[0, 3, 5, 7, -1, -1, -1, -1], [2, 1, 4, 6, -1, -1, -1, -1]],
            device=device,
        )
        self.assertEqual(
            paged_cache.capacity,
            torch.tensor([512, 512], device=device),
        )
        self.assertEqual(paged_cache.page_table, expected_page_table)

        expected_physical_to_logical = torch.tensor(
            [[0, -1, -1, 1, -1, 2, -1, 3], [-1, 1, 0, -1, 2, -1, 3, -1]],
            device=device,
        )
        self.assertEqual(paged_cache.physical_to_logical, expected_physical_to_logical)

        # Get a block mask
        def causal_mask(b, h, q, kv):
            return q >= kv

        converted_causal_mask = paged_cache.get_mask_mod(causal_mask)

        # Equivalent to: causal_mask(0, 0, 256, 128)
        self.assertEqual(converted_causal_mask(0, 0, 256, 384), True)
        # Equivalent to: causal_mask(0, 1, 256, 128)
        self.assertEqual(converted_causal_mask(0, 1, 256, 384), True)
        # Not found corresponding logical block
        self.assertEqual(converted_causal_mask(1, 0, 256, 384), False)
        # Equivalent to: causal_mask(1, 0, 64, 14)
        self.assertEqual(converted_causal_mask(1, 0, 64, 270), True)

    @supported_platform
    def test_update(self, device):
        dtype = torch.float32

        n_pages, page_size, max_batch_size, max_seq_len = 6, 2, 2, 6
        paged_cache = PagedAttention(n_pages, page_size, max_batch_size, device=device)

        n_heads, head_dim = 2, 3
        cache_shape = (1, n_heads, n_pages * page_size, head_dim)
        k_cache = torch.zeros(cache_shape, dtype=dtype, device=device)

        batch_reserve(paged_cache, torch.tensor([1, 3], device=device))
        batch_reserve(paged_cache, torch.tensor([4, 5], device=device))
        batch_reserve(paged_cache, torch.tensor([6, 6], device=device))

        expected_page_table = torch.tensor(
            [[0, 3, 5, -1, -1, -1], [2, 1, 4, -1, -1, -1]],
            device=device,
        )
        self.assertEqual(paged_cache.page_table, expected_page_table)

        batch_idx = torch.arange(max_batch_size, device=device, dtype=torch.int32)
        input_pos = (
            torch.arange(max_seq_len, device=device, dtype=torch.int32)
            .unsqueeze(0)
            .expand(max_batch_size, max_seq_len)
        )
        k = torch.arange(
            max_batch_size * n_heads * max_seq_len * head_dim,
            device=device,
            dtype=dtype,
        ).view(max_batch_size, n_heads, max_seq_len, head_dim)

        v = k.detach().clone()
        v_cache = k_cache.detach().clone()

        paged_cache.assign(batch_idx, input_pos, k, v, k_cache, v_cache)

        expected_cache = torch.tensor(
            [
                [
                    # h = 0
                    [
                        # page = 0
                        [0.0, 1.0, 2.0],
                        [3.0, 4.0, 5.0],
                        # page = 1
                        [42.0, 43.0, 44.0],
                        [45.0, 46.0, 47.0],
                        # page = 2
                        [36.0, 37.0, 38.0],
                        [39.0, 40.0, 41.0],
                        # page = 3
                        [6.0, 7.0, 8.0],
                        [9.0, 10.0, 11.0],
                        # page = 4
                        [48.0, 49.0, 50.0],
                        [51.0, 52.0, 53.0],
                        # page = 5
                        [12.0, 13.0, 14.0],
                        [15.0, 16.0, 17.0],
                    ],
                    # h = 1
                    [
                        # page = 0
                        [18.0, 19.0, 20.0],
                        [21.0, 22.0, 23.0],
                        # page = 1
                        [60.0, 61.0, 62.0],
                        [63.0, 64.0, 65.0],
                        # page = 2
                        [54.0, 55.0, 56.0],
                        [57.0, 58.0, 59.0],
                        # page = 3
                        [24.0, 25.0, 26.0],
                        [27.0, 28.0, 29.0],
                        # page = 4
                        [66.0, 67.0, 68.0],
                        [69.0, 70.0, 71.0],
                        # page = 5
                        [30.0, 31.0, 32.0],
                        [33.0, 34.0, 35.0],
                    ],
                ]
            ],
            device=device,
            dtype=dtype,
        )
        self.assertEqual(k_cache, expected_cache)

    @supported_platform
    @dtypes(*device_configs["cpu"].dtypes)
    @dtypesIfCUDA(*device_configs["cuda"].dtypes)
    @common_utils.parametrize("score_mod", test_score_mods)
    def test_paged_builtin_score_mods(
        self, device, dtype: torch.dtype, score_mod: Callable
    ):
        n_pages, page_size, max_batch_size, max_seq_len = 32, 128, 4, 512
        n_heads, head_dim = 4, 16

        def causal_mask(b, h, q, kv):
            return q >= kv

        block_mask = create_block_mask(
            causal_mask, max_batch_size, 1, max_seq_len, max_seq_len, device=device
        )
        q = torch.randn(
            max_batch_size,
            n_heads,
            max_seq_len,
            head_dim,
            device=device,
            dtype=dtype,
            requires_grad=False,
        )
        k = torch.randn(
            max_batch_size,
            n_heads,
            max_seq_len,
            head_dim,
            device=device,
            dtype=dtype,
            requires_grad=False,
        )
        v = torch.randn(
            max_batch_size,
            n_heads,
            max_seq_len,
            head_dim,
            device=device,
            dtype=dtype,
            requires_grad=False,
        )

        q_ref, k_ref, v_ref = query_key_value_clones(q, k, v)
        q_gold, k_gold, v_gold = query_key_value_clones(q, k, v, torch.float64)

        sdpa_partial = create_attention(score_mod, block_mask, enable_gqa=False)

        golden_out = sdpa_partial(q_gold, k_gold, v_gold)
        ref_out = sdpa_partial(q_ref, k_ref, v_ref)

        MAX_CACHED_SEQ_LEN = n_pages * page_size
        k_cache = torch.zeros(
            1,
            n_heads,
            MAX_CACHED_SEQ_LEN,
            head_dim,
            device=device,
            dtype=dtype,
        )
        v_cache = torch.zeros(
            1,
            n_heads,
            MAX_CACHED_SEQ_LEN,
            head_dim,
            device=device,
            dtype=dtype,
        )

        paged_cache = PagedAttention(n_pages, page_size, max_batch_size, device=device)
        batch_reserve(paged_cache, torch.tensor([100, 200, 50, 300], device=device))
        batch_reserve(paged_cache, torch.tensor([100, 512, 300, 300], device=device))
        batch_reserve(paged_cache, torch.tensor([512, 512, 300, 300], device=device))
        batch_reserve(paged_cache, torch.tensor([512, 512, 512, 300], device=device))
        batch_reserve(paged_cache, torch.tensor([512, 512, 512, 512], device=device))

        batch_idx = torch.arange(max_batch_size, device=device, dtype=torch.int32)
        input_pos = (
            torch.arange(max_seq_len, device=device, dtype=torch.int32)
            .unsqueeze(0)
            .expand(max_batch_size, max_seq_len)
        )
        paged_cache.assign(batch_idx, input_pos, k, v, k_cache, v_cache)

        new_block_mask = paged_cache.convert_logical_block_mask(block_mask)

        compiled_sdpa = torch.compile(
            create_attention(
                paged_cache.get_score_mod(score_mod), block_mask, enable_gqa=False
            )
        )
        paged_out = compiled_sdpa(q, k_cache, v_cache, block_mask=new_block_mask)

        with torch.no_grad():
            dtype = ref_out.dtype
            if dtype == torch.float32:
                fudge_factor = 10.0
            else:
                fudge_factor = 1.1

            # Checkout output
            self._check_equal(golden_out, ref_out, paged_out, fudge_factor, "Out")


@dataclass
class Params:
    batch_size: int
    num_heads: int
    seq_length: int
    head_dim: int
    dtype: torch.dtype
    config_str: Optional[str] = None

    def __str__(self):
        return f"batch:{self.batch_size}_head:{self.num_heads}_seq_len:{self.seq_length}_headdim:{self.head_dim}_dtype:{str(self.dtype).split('.')[-1]}"


def get_params(dtypes: list[torch.dtype]) -> list[Params]:
    params = []
    seq_lengths = [37, 256, 277]
    for seq_len, dtype in product(seq_lengths, dtypes):
        params.append(
            Params(
                batch_size=2, num_heads=4, seq_length=seq_len, head_dim=16, dtype=dtype
            )
        )
    return params


supports_learnable_bias = unittest.skipUnless(
    (torch.cuda.is_available() and has_triton())
    and (torch.cuda.get_device_capability() >= (8, 0) or torch.version.hip),
    "Requires Triton + A100 or Triton + ROCm",
)


@supports_learnable_bias
@large_tensor_test_class("2GB", device="cuda")
class TestLearnableBiases(InductorTestCase):
    def setUp(self):
        super().setUp()
        self.device = "cuda"
        self.dtype = torch.float32
        self.atol = 3e-2
        self.rtol = 3e-2

    def _init_tensors(self, params: Params):
        make_tensor = functools.partial(
            torch.randn,
            (params.batch_size, params.num_heads, params.seq_length, params.head_dim),
            device=self.device,
            dtype=params.dtype,
            requires_grad=True,
        )
        return (make_tensor(), make_tensor(), make_tensor())

    @torch.no_grad()
    def _gold_check(self, eager, compiled, gold, tensor_name, fudge_factor=1.35):
        ref_error = rmse(eager, gold)
        comp_error = rmse(compiled, gold)
        # Note: This has been carefully tested that FlexAttention is within
        # 20% of the average error of SDPA! Do not bump this tolerance
        # unless you are absolutely sure you are not worsening the accuracy
        # of FlexAttention!
        if eager.dtype == torch.float32:
            fudge_factor = 10.0 * fudge_factor

        comp_error = comp_error.item()
        ref_error = ref_error.item() * fudge_factor

        if (
            tensor_name == "out"
            and eager.dtype == torch.float32
            and comp_error > ref_error
        ):
            self.skipTest("Compiled FlexAttention is less accurate than eager in fp32")

        self.assertLessEqual(
            comp_error,
            (ref_error * fudge_factor),
            f"\nTensor: {tensor_name}\nCompiled error ({comp_error:.8f}) exceeds "
            f"reference error ({ref_error:.8f}) * fudge_factor ({fudge_factor})",
        )

    def _check_outputs_and_grads(
        self, out_eager, out_compiled, out_gold, tensors, names=None
    ):
        backwards_grad = torch.randn_like(out_eager)
        grads_eager = torch.autograd.grad((out_eager,), tensors, backwards_grad)
        grads_compiled = torch.autograd.grad((out_compiled,), tensors, backwards_grad)
        grads_gold = torch.autograd.grad((out_gold,), tensors, backwards_grad)

        tensor_names = (
            ["out", "grad_query", "grad_key", "grad_value", "grad_bias"]
            if names is None
            else names
        )

        eager_tensors = (out_eager, *grads_eager)
        compiled_tensors = (out_compiled, *grads_compiled)
        gold_tensors = (out_gold, *grads_gold)

        for eager, compiled, gold, name in zip(
            eager_tensors, compiled_tensors, gold_tensors, tensor_names, strict=True
        ):
            self._gold_check(eager, compiled, gold, name)

    @common_utils.parametrize(
        "params", get_params(device_configs["cuda"].dtypes), name_fn=lambda x: f"{x}"
    )
    @common_utils.parametrize("mode", ["default", "max-autotune-no-cudagraphs"])
    def test_relative_1d_bias(self, params, mode: str):
        query, key, value = self._init_tensors(params)
        bias = torch.randn(
            2 * params.seq_length,
            device=self.device,
            dtype=params.dtype,
            requires_grad=True,
        )

        def bias_func(score, b, h, q_idx, kv_idx):
            return score + bias[torch.abs(q_idx - kv_idx)]

        flex_compiled = torch.compile(flex_attention, mode=mode)
        out_eager = flex_attention(query, key, value, score_mod=bias_func)
        out_compiled = flex_compiled(query, key, value, score_mod=bias_func)
        out_gold = flex_attention(
            query.to(torch.float64),
            key.to(torch.float64),
            value.to(torch.float64),
            score_mod=bias_func,
        )

        self._check_outputs_and_grads(
            out_eager,
            out_compiled,
            out_gold,
            (query, key, value, bias),
        )

    @common_utils.parametrize(
        "params", get_params(device_configs["cuda"].dtypes), name_fn=lambda x: f"{x}"
    )
    def test_absolute_2d_bias(self, params):
        query, key, value = self._init_tensors(params)
        bias = torch.randn(
            params.seq_length,
            params.seq_length,
            device=self.device,
            dtype=params.dtype,
            requires_grad=True,
        )

        def bias_func(score, b, h, q_idx, kv_idx):
            return score + bias[q_idx, kv_idx]

        flex_compiled = torch.compile(flex_attention)
        out_eager = flex_attention(query, key, value, score_mod=bias_func)
        out_compiled = flex_compiled(query, key, value, score_mod=bias_func)
        out_gold = flex_attention(
            query.to(torch.float64),
            key.to(torch.float64),
            value.to(torch.float64),
            score_mod=bias_func,
        )

        self._check_outputs_and_grads(
            out_eager,
            out_compiled,
            out_gold,
            (query, key, value, bias),
        )

    @common_utils.parametrize(
        "params", get_params(device_configs["cuda"].dtypes), name_fn=lambda x: f"{x}"
    )
    def test_head_specific_bias(self, params):
        query, key, value = self._init_tensors(params)
        bias = torch.randn(
            params.num_heads,
            params.seq_length,
            params.seq_length,
            device=self.device,
            dtype=params.dtype,
            requires_grad=True,
        )

        def bias_func(score, b, h, q_idx, kv_idx):
            return score + bias[h, q_idx, kv_idx]

        flex_compiled = torch.compile(flex_attention)
        out_eager = flex_attention(query, key, value, score_mod=bias_func)
        out_compiled = flex_compiled(query, key, value, score_mod=bias_func)
        out_gold = flex_attention(
            query.to(torch.float64),
            key.to(torch.float64),
            value.to(torch.float64),
            score_mod=bias_func,
        )

        self._check_outputs_and_grads(
            out_eager,
            out_compiled,
            out_gold,
            (query, key, value, bias),
        )

    @common_utils.parametrize(
        "params", get_params(device_configs["cuda"].dtypes), name_fn=lambda x: f"{x}"
    )
    def test_batch_head_bias(self, params):
        query, key, value = self._init_tensors(params)
        bias = torch.randn(
            params.batch_size,
            params.num_heads,
            params.seq_length,
            params.seq_length,
            device=self.device,
            dtype=params.dtype,
            requires_grad=True,
        )

        def bias_func(score, b, h, q_idx, kv_idx):
            return score + bias[b, h, q_idx, kv_idx]

        flex_compiled = torch.compile(flex_attention)
        out_eager = flex_attention(query, key, value, score_mod=bias_func)
        out_compiled = flex_compiled(query, key, value, score_mod=bias_func)
        out_gold = flex_attention(
            query.to(torch.float64),
            key.to(torch.float64),
            value.to(torch.float64),
            score_mod=bias_func,
        )

        self._check_outputs_and_grads(
            out_eager,
            out_compiled,
            out_gold,
            (query, key, value, bias),
        )

    @common_utils.parametrize(
        "params", get_params(device_configs["cuda"].dtypes), name_fn=lambda x: f"{x}"
    )
    def test_multiplicative_bias(self, params):
        query, key, value = self._init_tensors(params)
        bias = torch.randn(
            params.seq_length,
            device=self.device,
            dtype=params.dtype,
            requires_grad=True,
        )

        def bias_func(score, b, h, q_idx, kv_idx):
            return score * bias[q_idx]

        flex_compiled = torch.compile(flex_attention)
        out_eager = flex_attention(query, key, value, score_mod=bias_func)
        out_compiled = flex_compiled(query, key, value, score_mod=bias_func)
        out_gold = flex_attention(
            query.to(torch.float64),
            key.to(torch.float64),
            value.to(torch.float64),
            score_mod=bias_func,
        )

        self._check_outputs_and_grads(
            out_eager,
            out_compiled,
            out_gold,
            (query, key, value, bias),
        )

    @common_utils.parametrize(
        "params", get_params(device_configs["cuda"].dtypes), name_fn=lambda x: f"{x}"
    )
    def test_local_window_bias(self, params):
        query, key, value = self._init_tensors(params)
        window_size = 8
        bias = torch.randn(
            2 * window_size + 1,
            device=self.device,
            dtype=params.dtype,
            requires_grad=True,
        )

        def bias_func(score, b, h, q_idx, kv_idx):
            window_idx = torch.clamp(q_idx - kv_idx + window_size, 0, 2 * window_size)
            return score + bias[window_idx]

        flex_compiled = torch.compile(flex_attention)
        out_eager = flex_attention(query, key, value, score_mod=bias_func)
        out_compiled = flex_compiled(query, key, value, score_mod=bias_func)
        out_gold = flex_attention(
            query.to(torch.float64),
            key.to(torch.float64),
            value.to(torch.float64),
            score_mod=bias_func,
        )

        self._check_outputs_and_grads(
            out_eager,
            out_compiled,
            out_gold,
            (query, key, value, bias),
        )

    @common_utils.parametrize(
        "params", get_params(device_configs["cuda"].dtypes), name_fn=lambda x: f"{x}"
    )
    def test_global_tokens_bias(self, params):
        query, key, value = self._init_tensors(params)
        bias = torch.randn(
            params.seq_length,
            device=self.device,
            dtype=params.dtype,
            requires_grad=True,
        )

        def bias_func(score, b, h, q_idx, kv_idx):
            return score + bias[kv_idx]

        flex_compiled = torch.compile(flex_attention)
        out_eager = flex_attention(query, key, value, score_mod=bias_func)
        out_compiled = flex_compiled(query, key, value, score_mod=bias_func)
        out_gold = flex_attention(
            query.to(torch.float64),
            key.to(torch.float64),
            value.to(torch.float64),
            score_mod=bias_func,
        )

        self._check_outputs_and_grads(
            out_eager,
            out_compiled,
            out_gold,
            (query, key, value, bias),
        )

    @common_utils.parametrize(
        "params", get_params(device_configs["cuda"].dtypes), name_fn=lambda x: f"{x}"
    )
    def test_weird_bias(self, params):
        query, key, value = self._init_tensors(params)
        bias = torch.randn(
            params.batch_size,
            params.num_heads,
            4,
            params.seq_length,
            device=self.device,
            dtype=params.dtype,
            requires_grad=True,
        )
        which_bias = torch.tensor(0, device=self.device)

        def bias_func(score, b, h, q_idx, kv_idx):
            return score + bias[b, h, which_bias, q_idx]

        flex_compiled = torch.compile(flex_attention)
        out_eager = flex_attention(query, key, value, score_mod=bias_func)
        out_compiled = flex_compiled(query, key, value, score_mod=bias_func)
        out_gold = flex_attention(
            query.to(torch.float64),
            key.to(torch.float64),
            value.to(torch.float64),
            score_mod=bias_func,
        )

        self._check_outputs_and_grads(
            out_eager,
            out_compiled,
            out_gold,
            (query, key, value, bias),
        )

    @common_utils.parametrize(
        "params", get_params(device_configs["cuda"].dtypes), name_fn=lambda x: f"{x}"
    )
    def test_indirect_bias(self, params):
        query, key, value = self._init_tensors(params)
        bias = torch.randn(
            params.seq_length,
            device=self.device,
            dtype=params.dtype,
            requires_grad=True,
        )

        offset = torch.randint(
            0,
            params.seq_length,
            (params.seq_length,),
            device=self.device,
        )

        def bias_func(score, b, h, q_idx, kv_idx):
            return score + bias[offset[q_idx]]

        flex_compiled = torch.compile(flex_attention)
        out_eager = flex_attention(query, key, value, score_mod=bias_func)
        out_compiled = flex_compiled(query, key, value, score_mod=bias_func)
        out_gold = flex_attention(
            query.to(torch.float64),
            key.to(torch.float64),
            value.to(torch.float64),
            score_mod=bias_func,
        )

        self._check_outputs_and_grads(
            out_eager,
            out_compiled,
            out_gold,
            (query, key, value, bias),
        )

    @common_utils.parametrize(
        "params", get_params(device_configs["cuda"].dtypes), name_fn=lambda x: f"{x}"
    )
    @common_utils.parametrize("mode", ["default", "max-autotune-no-cudagraphs"])
    def test_symmetric_bias(self, params, mode: str):
        query, key, value = self._init_tensors(params)
        bias = torch.randn(
            params.seq_length,
            device=self.device,
            dtype=params.dtype,
            requires_grad=True,
        )

        def bias_func(score, b, h, q_idx, kv_idx):
            return score + bias[q_idx] + bias[kv_idx]

        flex_compiled = torch.compile(flex_attention, mode=mode)
        out_eager = flex_attention(query, key, value, score_mod=bias_func)
        out_compiled = flex_compiled(query, key, value, score_mod=bias_func)
        out_gold = flex_attention(
            query.to(torch.float64),
            key.to(torch.float64),
            value.to(torch.float64),
            score_mod=bias_func,
        )
        # Error in backwards
        with self.assertRaisesRegex(
            torch._inductor.exc.LoweringException,
            "Using multiple indexing operations on the same tensor that requires gradients",
        ):
            self._check_outputs_and_grads(
                out_eager,
                out_compiled,
                out_gold,
                (query, key, value, bias),
            )

    @common_utils.parametrize(
        "params", get_params(device_configs["cuda"].dtypes), name_fn=lambda x: f"{x}"
    )
    def test_flipped_indexed_bias(self, params):
        query, key, value = self._init_tensors(params)
        bias = torch.randn(
            params.seq_length,
            params.seq_length,
            device=self.device,
            dtype=params.dtype,
            requires_grad=True,
        )

        def bias_func(score, b, h, q_idx, kv_idx):
            return score + bias[kv_idx, q_idx]

        flex_compiled = torch.compile(flex_attention)
        out_eager = flex_attention(query, key, value, score_mod=bias_func)
        out_compiled = flex_compiled(query, key, value, score_mod=bias_func)
        out_gold = flex_attention(
            query.to(torch.float64),
            key.to(torch.float64),
            value.to(torch.float64),
            score_mod=bias_func,
        )

        self._check_outputs_and_grads(
            out_eager,
            out_compiled,
            out_gold,
            (query, key, value, bias),
        )

    @common_utils.parametrize(
        "params", get_params(device_configs["cuda"].dtypes), name_fn=lambda x: f"{x}"
    )
    @common_utils.parametrize("mode", ["default", "max-autotune-no-cudagraphs"])
    def test_head_specific_gate(self, params, mode: str):
        query, key, value = self._init_tensors(params)
        gate_score = torch.randn(
            params.num_heads,
            device=self.device,
            dtype=params.dtype,
            requires_grad=True,
        )

        def bias_func(score, b, h, q_idx, kv_idx):
            return score * torch.sigmoid(gate_score[h].to(torch.float32))

        flex_compiled = torch.compile(flex_attention, mode=mode)
        out_eager = flex_attention(query, key, value, score_mod=bias_func)
        out_compiled = flex_compiled(query, key, value, score_mod=bias_func)
        out_gold = flex_attention(
            query.to(torch.float64),
            key.to(torch.float64),
            value.to(torch.float64),
            score_mod=bias_func,
        )

        self._check_outputs_and_grads(
            out_eager,
            out_compiled,
            out_gold,
            (query, key, value, gate_score),
        )

    @common_utils.parametrize(
        "params", get_params(device_configs["cuda"].dtypes), name_fn=lambda x: f"{x}"
    )
    def test_distinct_biases(self, params):
        query, key, value = self._init_tensors(params)
        # Create two separate bias tensors
        bias1 = torch.randn(
            params.seq_length,
            device=self.device,
            dtype=params.dtype,
            requires_grad=True,
        )
        bias2 = torch.randn(
            params.seq_length,
            device=self.device,
            dtype=params.dtype,
            requires_grad=True,
        )

        def bias_func(score, b, h, q_idx, kv_idx):
            return score + bias1[q_idx] + bias2[kv_idx]

        flex_compiled = torch.compile(flex_attention)
        out_eager = flex_attention(query, key, value, score_mod=bias_func)
        out_compiled = flex_compiled(query, key, value, score_mod=bias_func)
        out_gold = flex_attention(
            query.to(torch.float64),
            key.to(torch.float64),
            value.to(torch.float64),
            score_mod=bias_func,
        )

        # Include both bias tensors in the tuple for gradient checking
        self._check_outputs_and_grads(
            out_eager,
            out_compiled,
            out_gold,
            (query, key, value, bias1, bias2),
            names=[
                "out",
                "grad_query",
                "grad_key",
                "grad_value",
                "grad_bias1",
                "grad_bias2",
            ],
        )

    @common_utils.parametrize(
        "params", get_params(device_configs["cuda"].dtypes), name_fn=lambda x: f"{x}"
    )
    def test_relative_1d_bias_only_grad(self, params):
        query, key, value = self._init_tensors(params)
        query = query.detach().requires_grad_(False)
        key = key.detach().requires_grad_(False)
        value = value.detach().requires_grad_(False)

        # Only bias requires gradients
        bias = torch.randn(
            2 * params.seq_length,
            device=self.device,
            dtype=params.dtype,
            requires_grad=True,  # Only bias needs gradients
        )

        def bias_func(score, b, h, q_idx, kv_idx):
            return score + bias[torch.abs(q_idx - kv_idx)]

        flex_compiled = torch.compile(flex_attention)
        out_eager = flex_attention(query, key, value, score_mod=bias_func)
        out_compiled = flex_compiled(query, key, value, score_mod=bias_func)

        out_gold = flex_attention(
            query.to(torch.float64),
            key.to(torch.float64),
            value.to(torch.float64),
            score_mod=bias_func,
        )

        # For gradient checking, we only pass the bias tensor since it's the only one requiring gradients
        self._check_outputs_and_grads(
            out_eager, out_compiled, out_gold, (bias,), names=["out", "bias"]
        )

    def test_flex_attention_with_dynamic_max_autotune(self):
        query = torch.randn(2, 16, 512, 64, device=self.device)
        key = torch.randn(2, 16, 512, 64, device=self.device)
        value = torch.randn(2, 16, 512, 64, device=self.device)
        query.requires_grad = True
        key.requires_grad = True
        value.requires_grad = True

        shape = (2, 16, 512, 16, 512, 64)
        B, Hq, M, Hkv, N, D = shape

        score_mod = _generate_alibi_bias(8)

        def causal(b, h, m, n):
            return m >= n

        mask_shape = (1, 1, M, N)
        block_mask = torch.compile(create_block_mask)(causal, *mask_shape, "cuda")

        compiled_sdpa = torch.compile(
            flex_attention, dynamic=True, mode="max-autotune-no-cudagraphs"
        )

        out = compiled_sdpa(
            query=query,
            key=key,
            value=value,
            score_mod=score_mod,
            block_mask=block_mask,
            enable_gqa=True,
            kernel_options=None,
        )
        out.sum().backward()

        self.assertEqual(
            out.shape, query.shape, f"Expected shape {query.shape}, got {out.shape}"
        )

    def test_inspect_bug(self):
        # https://github.com/pytorch/pytorch/issues/139374
        def sliding_window(b, h, q_idx, kv_idx, val):
            return (q_idx - kv_idx).abs() < val

        sliding_window2 = functools.partial(
            sliding_window, val=torch.randn((), device=self.device)
        )
        opt_fn = torch.compile(create_block_mask, fullgraph=True)
        create_block_mask(sliding_window2, None, None, 1024, 1024)
        # checks that the compile is working
        opt_fn(sliding_window2, None, None, 1024, 1024)

    @supported_platform
    def test_head_bias_req_grad(self):
        device = self.device
        B, H, S, D = 1, 4, 256, 64
        bias = torch.randn(
            H, device=self.device, dtype=torch.float16, requires_grad=True
        )

        bias_flex = bias.detach().clone().requires_grad_(True)

        def head_bias(score, b, h, q_idx, kv_idx):
            return score + bias_flex[h]

        bias_sdpa_ref = bias.detach().clone().requires_grad_(True)
        implicit_bias_sdpa_ref = bias_sdpa_ref
        implicit_bias_sdpa_ref = implicit_bias_sdpa_ref.view(H, 1, 1).expand(H, S, S)
        bias_sdpa_gold = (
            bias.detach().clone().to(dtype=torch.float64).requires_grad_(True)
        )
        implicit_bias_sdpa_gold = bias_sdpa_gold
        implicit_bias_sdpa_gold = implicit_bias_sdpa_gold.view(H, 1, 1).expand(H, S, S)

        self._test_learnable_bias_inner(
            B,
            H,
            S,
            D,
            head_bias,
            bias_flex,
            implicit_bias_sdpa_ref,
            bias_sdpa_ref,
            implicit_bias_sdpa_gold,
            bias_sdpa_gold,
            device,
        )

    @supported_platform
    def test_comparison_vs_sdpa_with_learnable_bias(self):
        device = self.device
        # 1-dimensional bias:
        B, H, S, D = 1, 1, 256, 64
        bias = torch.randn(
            2 * S, device=device, dtype=torch.float16, requires_grad=True
        )

        bias_flex = bias.detach().clone().requires_grad_(True)

        def rel_pos_1d(score, b, h, q_idx, kv_idx):
            return score + bias_flex[q_idx + kv_idx]

        bias_indices = torch.arange(S)[:, None] + torch.arange(S)
        bias_sdpa_ref = bias.detach().clone().requires_grad_(True)
        implicit_bias_sdpa_ref = bias_sdpa_ref[bias_indices]
        bias_sdpa_gold = (
            bias.detach().clone().to(dtype=torch.float64).requires_grad_(True)
        )
        implicit_bias_sdpa_gold = bias_sdpa_gold[bias_indices]

        self._test_learnable_bias_inner(
            B,
            H,
            S,
            D,
            rel_pos_1d,
            bias_flex,
            implicit_bias_sdpa_ref,
            bias_sdpa_ref,
            implicit_bias_sdpa_gold,
            bias_sdpa_gold,
            device,
        )

        # 2-dimensional bias:
        B, H, S, D = 1, 1, 256, 64
        bias = torch.randn(S, S, device=device, dtype=torch.float16, requires_grad=True)

        bias_flex = bias.detach().clone().requires_grad_(True)

        def rel_pos_2d(score, b, h, q_idx, kv_idx):
            return score + bias_flex[q_idx, kv_idx]

        bias_sdpa_ref = bias.detach().clone().requires_grad_(True)
        implicit_bias_sdpa_ref = bias_sdpa_ref
        bias_sdpa_gold = (
            bias.detach().clone().to(dtype=torch.float64).requires_grad_(True)
        )
        implicit_bias_sdpa_gold = bias_sdpa_gold

        self._test_learnable_bias_inner(
            B,
            H,
            S,
            D,
            rel_pos_2d,
            bias_flex,
            implicit_bias_sdpa_ref,
            bias_sdpa_ref,
            implicit_bias_sdpa_gold,
            bias_sdpa_gold,
            device,
        )

        # 2-dimensional bias + index multiple
        B, H, S, D = 1, 1, 256, 64
        bias = torch.randn(S, S, device=device, dtype=torch.float16, requires_grad=True)

        bias_flex = bias.detach().clone().requires_grad_(True)

        def rel_pos_2d(score, b, h, q_idx, kv_idx):
            return score + bias_flex[q_idx][kv_idx]

        bias_sdpa_ref = bias.detach().clone().requires_grad_(True)
        implicit_bias_sdpa_ref = bias_sdpa_ref
        bias_sdpa_gold = (
            bias.detach().clone().to(dtype=torch.float64).requires_grad_(True)
        )
        implicit_bias_sdpa_gold = bias_sdpa_gold

        self._test_learnable_bias_inner(
            B,
            H,
            S,
            D,
            rel_pos_2d,
            bias_flex,
            implicit_bias_sdpa_ref,
            bias_sdpa_ref,
            implicit_bias_sdpa_gold,
            bias_sdpa_gold,
            device,
        )

        # 2-dimensional bias + transposed:
        B, H, S, D = 1, 1, 256, 64
        bias = torch.randn(S, S, device=device, dtype=torch.float16, requires_grad=True)

        bias_flex = bias.detach().clone().requires_grad_(True)

        def rel_pos_2d_transposed(score, b, h, q_idx, kv_idx):
            return score + bias_flex[kv_idx, q_idx]

        bias_sdpa_ref = bias.detach().clone().requires_grad_(True)
        implicit_bias_sdpa_ref = bias_sdpa_ref.transpose(-1, -2)
        bias_sdpa_gold = (
            bias.detach().clone().to(dtype=torch.float64).requires_grad_(True)
        )
        implicit_bias_sdpa_gold = bias_sdpa_gold.transpose(-1, -2)

        self._test_learnable_bias_inner(
            B,
            H,
            S,
            D,
            rel_pos_2d_transposed,
            bias_flex,
            implicit_bias_sdpa_ref,
            bias_sdpa_ref,
            implicit_bias_sdpa_gold,
            bias_sdpa_gold,
            device,
        )

        # 3-dimensional bias + transposed
        B, H, S, D = 4, 8, 256, 64
        bias = torch.randn(
            H, S, S, device=device, dtype=torch.float16, requires_grad=True
        )

        bias_flex = bias.detach().clone().requires_grad_(True)

        def rel_pos_3d_transposed(score, b, h, q_idx, kv_idx):
            return score + bias_flex[h, kv_idx, q_idx]

        bias_sdpa_ref = bias.detach().clone().requires_grad_(True)
        implicit_bias_sdpa_ref = bias_sdpa_ref.transpose(-1, -2)
        bias_sdpa_gold = (
            bias.detach().clone().to(dtype=torch.float64).requires_grad_(True)
        )
        implicit_bias_sdpa_gold = bias_sdpa_gold.transpose(-1, -2)

        self._test_learnable_bias_inner(
            B,
            H,
            S,
            D,
            rel_pos_3d_transposed,
            bias_flex,
            implicit_bias_sdpa_ref,
            bias_sdpa_ref,
            implicit_bias_sdpa_gold,
            bias_sdpa_gold,
            device,
        )

    def _test_learnable_bias_inner(
        self,
        B,
        H,
        S,
        D,
        score_mod,
        bias_flex,
        implicit_bias_sdpa_ref,
        bias_sdpa_ref,
        implicit_bias_sdpa_gold,
        bias_sdpa_gold,
        device,
    ):
        make_tensor = functools.partial(
            torch.ones,
            (B, H, S, D),
            device=device,
            dtype=torch.float16,
            requires_grad=True,
        )
        q_ref, k_ref, v_ref = make_tensor(), make_tensor(), make_tensor()
        q_gold, k_gold, v_gold = query_key_value_clones(
            q_ref, k_ref, v_ref, torch.float64
        )
        q_flex, k_flex, v_flex = query_key_value_clones(q_ref, k_ref, v_ref)

        out_ref = torch.nn.functional.scaled_dot_product_attention(
            q_ref, k_ref, v_ref, attn_mask=implicit_bias_sdpa_ref
        )
        out_ref.sum().backward()
        out_gold = torch.nn.functional.scaled_dot_product_attention(
            q_gold, k_gold, v_gold, attn_mask=implicit_bias_sdpa_gold
        )
        out_gold.sum().backward()
        out_flex = flex_attention(q_flex, k_flex, v_flex, score_mod=score_mod)
        out_flex.sum().backward()

        name = score_mod.__name__
        for ref, flex, gold in [
            (out_ref, out_flex, out_gold),
            (q_ref.grad, q_flex.grad, q_gold.grad),
            (k_ref.grad, k_flex.grad, k_gold.grad),
            (v_ref.grad, v_flex.grad, v_gold.grad),
            (bias_sdpa_ref.grad, bias_flex.grad, bias_sdpa_gold.grad),
        ]:
            ref_error = rmse(ref, gold)
            flex_error = rmse(flex, gold)
            self.assertTrue(
                ref_error * 1.2 >= flex_error,
                f"{name} -> Ref error: {ref_error}, Flex eager Error: {flex_error}",
            )


instantiate_device_type_tests(TestFlexAttention, globals(), only_for=test_device)
instantiate_device_type_tests(TestPagedAttention, globals(), only_for=test_device)
instantiate_device_type_tests(TestBlockMask, globals(), only_for=("cuda",))

common_utils.instantiate_parametrized_tests(TestLearnableBiases)

if __name__ == "__main__":
    from torch._inductor.test_case import run_tests

    run_tests()<|MERGE_RESOLUTION|>--- conflicted
+++ resolved
@@ -687,15 +687,8 @@
         # compute
         return_lse = True
         requires_grad = device in DEVICE_SUPPORTS_BACKWARDS
-<<<<<<< HEAD
-        if not requires_grad:
-            return_lse = False
-            compiled_lse = None
-            compiled_out = compiled_sdpa(
-=======
         if requires_grad:
             compiled_out, compiled_lse = compiled_sdpa(
->>>>>>> ca0d7228
                 q,
                 k_cache,
                 v_cache,
