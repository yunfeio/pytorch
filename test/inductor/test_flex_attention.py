--- conflicted
+++ resolved
@@ -535,11 +535,7 @@
         assert isinstance(ref_out, torch.Tensor)
         assert isinstance(compiled_out, torch.Tensor)
 
-<<<<<<< HEAD
-        if self.test_inference_only:
-=======
         if requires_grad:
->>>>>>> 6b6a5aa5
             self._check_out(
                 golden_out,
                 ref_out,
@@ -4406,15 +4402,10 @@
 class TestPagedAttention(InductorTestCase):
     def setUp(self):
         super().setUp()
-<<<<<<< HEAD
-        if LONG_COMPILATION_ON_CPU:
-            self.skipTest("skip UT for CPU due to long compilation time found in CI")
-=======
         skipCPUIf(
             LONG_COMPILATION_ON_CPU,
             "skip UT for CPU due to long compilation time found in CI",
         )
->>>>>>> 6b6a5aa5
 
     def _check_equal(
         self,
