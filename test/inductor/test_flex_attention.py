# Owner(s): ["module: inductor"]
# flake8: noqa: B950

import functools
import random
import string
import unittest
from collections import namedtuple
from contextlib import contextmanager
from dataclasses import dataclass
from itertools import product
from typing import Callable, Optional, TypeVar, Union
from unittest import expectedFailure, skip, skipUnless
from unittest.mock import patch

from sympy.logic import true

import torch
from torch._dynamo.testing import CompileCounterWithBackend, normalize_gm
from torch._inductor import metrics
from torch._inductor.runtime.triton_compat import HAS_WARP_SPEC
from torch._inductor.test_case import TestCase as InductorTestCase
from torch._inductor.utils import run_and_get_code
from torch.nn.attention.experimental._paged_attention import PagedAttention
from torch.nn.attention.flex_attention import (
    _create_empty_block_mask,
    _DEFAULT_SPARSE_BLOCK_SIZE,
    _identity,
    _mask_mod_signature,
    _score_mod_signature,
    and_masks,
    BlockMask,
    create_block_mask,
    flex_attention,
    noop_mask,
    or_masks,
)
from torch.testing import FileCheck
from torch.testing._internal.common_utils import reparametrize
from torch.testing._internal import common_utils
from torch.testing._internal.common_cuda import PLATFORM_SUPPORTS_BF16, TEST_MULTIGPU
from torch.testing._internal.common_device_type import (
    flex_attention_supported_platform as supported_platform,
    instantiate_device_type_tests,
    largeTensorTest,
    skipCPUIf,
<<<<<<< HEAD
=======
    skipCUDAIf,
    dtypesIfCUDA,
    dtypes
>>>>>>> c5b3dbbe
)
from torch.utils._triton import has_triton


# Use this decorator only when hitting Triton bugs on H100
running_on_a100_only = skipUnless(
    (torch.cuda.is_available() and has_triton())
    and (torch.cuda.get_device_capability() == (8, 0) or torch.version.hip),
    "Requires Triton + A100 or Triton + ROCm",
)

Tolerances = namedtuple("Tolerances", ["atol", "rtol"])
torch.set_float32_matmul_precision("high")

index = torch.ops.aten.index
Tensor = torch.Tensor


T = TypeVar("T")
M = TypeVar("M", bound=Callable)


def large_tensor_test_class(
    size: str, device: Optional[Union[torch.device, str]] = None
) -> Callable[[type[T]], type[T]]:
    def decorator(cls: type[T]) -> type[T]:
        for name, method in list(cls.__dict__.items()):
            if callable(method) and name.startswith("test_"):
                setattr(cls, name, largeTensorTest(size, device)(method))
        return cls

    return decorator


@contextmanager
def temp_float32_matmul_precision(precision: str):
    """
    Temporarily set the float32 matmul precision and restore it after the context is exited.

    Args:
    precision (str): The precision to set ('highest', 'high', or 'medium').
    """
    original_precision = torch.get_float32_matmul_precision()
    try:
        torch.set_float32_matmul_precision(precision)
        yield
    finally:
        torch.set_float32_matmul_precision(original_precision)


def skip_on_cpu(test_func):
    """Decorator to skip tests that are not supported on CPU."""
    decorated_func = skipCPUIf(True, "Not supported on CUDA")(test_func)
    return decorated_func


def skip_on_cuda(test_func):
    """Decorator to skip tests that are not supported on CUDA."""
    decorated_func = skipCUDAIf(True, "Not supported on CUDA")(test_func)
    return decorated_func


def rmse(ref, res):
    """
    Calculate root mean squared error
    """
    return torch.sqrt(torch.mean(torch.square(ref - res)))


def create_attention(score_mod, block_mask, enable_gqa=False):
    return functools.partial(
        flex_attention,
        score_mod=score_mod,
        block_mask=block_mask,
        enable_gqa=enable_gqa,
    )


def create_block_mask_test(score_mod, query, key):
    block_mask = create_block_mask(
        score_mod,
        1,
        1,
        query.shape[-2],
        key.shape[-2],
        query.device,
    )
    return block_mask


@dataclass
class DeviceConfig:
    dtypes: list[torch.dtype]
    dtypes_fast: list[torch.dtype]


TEST_ON_CUDA = (
    torch.cuda.is_available()
    and torch.utils._triton.has_triton()
    and torch.cuda.get_device_capability() >= (8, 0)
)

device_configs = {}
test_device = ("cpu", "cuda")
DEVICE_SUPPORTS_BACKWARDS = set("cuda")

device_configs["cuda"] = DeviceConfig(
    dtypes=(
        [torch.float32, torch.bfloat16, torch.float16]
        if PLATFORM_SUPPORTS_BF16
        else [torch.float16, torch.float32]
    ),
    dtypes_fast=[torch.float16],
)
device_configs["cpu"] = DeviceConfig(
    dtypes=(
        [torch.float32, torch.bfloat16, torch.float16]
        if torch.backends.mkldnn.is_available()
        and torch.ops.mkldnn._is_mkldnn_bf16_supported()
        else [torch.float32]
    ),
    dtypes_fast=[torch.float32],
)

torch_config_string = torch.__config__.show()
LONG_COMPILATION_ON_CPU = False

if "CLANG" in torch_config_string.upper():
    # if the compiler is clang, skip UT for CPU due to long compilation time found in CI
    # TODO: check reason of long compile time
    LONG_COMPILATION_ON_CPU = True


def device_dtype_pairs(fast: bool = False):
    """Generate (device, dtype) pairs for parameterization based on DeviceConfig"""
    pairs = []
    for device in test_device:
        config = device_configs[device]
        dtypes = config.dtypes_fast if fast else config.dtypes
        for dtype in dtypes:
            pairs.append((device, dtype))
    return pairs


# --------- Useful score mod functions for testing ---------
def _causal(
    score: Tensor,
    batch: Tensor,
    head: Tensor,
    token_q: Tensor,
    token_kv: Tensor,
) -> Tensor:
    return torch.where(token_q >= token_kv, score, float("-inf"))


def _rel_bias(
    score: Tensor,
    batch: Tensor,
    head: Tensor,
    token_q: Tensor,
    token_kv: Tensor,
) -> Tensor:
    return score + (token_q - token_kv)


def _rel_causal(
    score: Tensor,
    batch: Tensor,
    head: Tensor,
    token_q: Tensor,
    token_kv: Tensor,
) -> Tensor:
    return torch.where(token_q >= token_kv, score + (token_q - token_kv), float("-inf"))


def _generate_alibi_bias(num_heads: int):
    def _alibi_bias(
        score: Tensor,
        batch: Tensor,
        head: Tensor,
        token_q: Tensor,
        token_kv: Tensor,
    ) -> Tensor:
        scale = torch.exp2(-((head + 1) * 8.0 / num_heads))
        return score + (token_kv - token_q) * scale

    return _alibi_bias


def _inverse_causal(score, b, h, m, n):
    return torch.where(m <= n, score, float("-inf"))


def _times_two(score, b, h, m, n):
    """Joint graph needed for correctness"""
    return score * 2


def _squared(score, b, h, m, n):
    """Joint graph needed for correctness"""
    return score * score


def _head_offset(dtype: torch.dtype, device: str):
    """Captured Buffer"""
    head_offset = torch.rand(H, device=device, dtype=dtype)

    def score_mod(score, b, h, m, n):
        return score * head_offset[h]

    return score_mod


def _trig(score, b, h, m, n):
    """Joint graph needed for correctness"""
    return torch.sin(torch.cos(score)) + torch.tan(b)


def _trig2(score, b, h, m, n):
    """Branching joint graph"""
    cos_score = torch.cos(score)
    sin_score = torch.sin(score)
    z = cos_score * sin_score + torch.tan(b)
    return z


# --------- Useful mask mod functions for testing ---------
def _causal_mask(
    batch: Tensor,
    head: Tensor,
    token_q: Tensor,
    token_kv: Tensor,
) -> Tensor:
    return token_q >= token_kv


def _inverse_causal_mask(
    batch: Tensor,
    head: Tensor,
    token_q: Tensor,
    token_kv: Tensor,
) -> Tensor:
    return token_q <= token_kv


test_score_mods = [
    _identity,
    _times_two,
    _squared,
    _causal,
    _inverse_causal,
    _rel_bias,
    _rel_causal,
    _generate_alibi_bias(8),
]

test_score_mask_mod_map = {
    _identity: noop_mask,
    _times_two: noop_mask,
    _squared: noop_mask,
    _causal: _causal_mask,
    _inverse_causal: _inverse_causal_mask,
    _rel_bias: noop_mask,
    _rel_causal: _causal_mask,
    _generate_alibi_bias(8): noop_mask,
}

captured_buffers_map = {
    "_head_offset": _head_offset,
}

B = 2
H = 4
S = 256
D = 64

test_Hq_Hkv = [
    (4, 2),
    (4, 1),
]

test_Bq_Bkv = [
    (3, 1),
    (4, 1),
    (5, 1),
]

test_block_size = [
    128,
    256,
    (128, 256),
    (256, 128),
]

test_strides = [
    ((H * S * D, S * D, D, 1), 997),  # offset
    ((H * D, D, B * H * D, 1), 499),  # transposed dimensions
    ((H * S * D, D, H * D, 1), 0),  # heads/sequence transposed
    (
        (S * (D + 1), B * S * (D + 1), (D + 1), 1),
        293,
    ),  # additional buffer on one dim
    (
        (1, D, (B + 1) * (H + 1) * D, 1),
        97,
    ),  # additional buffer on multiple dim + shared dimension
]


def query_key_value_clones(
    query: torch.Tensor,
    key: torch.Tensor,
    value: torch.Tensor,
    dtype: Optional[torch.dtype] = None,
):
    """Clones the query, key, and value tensors and moves them to the specified dtype."""
    if dtype is None:
        dtype = query.dtype
    query_ref = query.detach().clone().to(dtype).requires_grad_(query.requires_grad)
    key_ref = key.detach().clone().to(dtype).requires_grad_(key.requires_grad)
    value_ref = value.detach().clone().to(dtype).requires_grad_(value.requires_grad)
    return query_ref, key_ref, value_ref


def batch_reserve(paged_attention: PagedAttention, target_seq_len: Tensor):
    (B,) = target_seq_len.shape
    for b in range(B):
        paged_attention.reserve(
            torch.tensor(b),
            target_seq_len[b],
        )


@large_tensor_test_class("2GB", device="cuda")
class TestFlexAttention(InductorTestCase):
    def setUp(self):
        super().setUp()
        skipCPUIf(
            LONG_COMPILATION_ON_CPU,
            "skip UT for CPU due to long compilation time found in CI",
        )

    def _check_equal(
        self,
        golden_out: torch.Tensor,
        ref_out: torch.Tensor,
        compiled_out: torch.Tensor,
        fudge_factor: float,
        tensor_name: Optional[str] = None,
    ):
        compiled_error = (golden_out - compiled_out).abs().mean()
        ref_error = (golden_out - ref_out).abs().mean()
        if torch.isnan(compiled_error).any() or torch.isnan(ref_error).any():
            self.assertTrue(False, "Output/Grad with NaN")
        if compiled_error > ref_error * fudge_factor:
            name = tensor_name if tensor_name is not None else ""
            msg = f"{name} Compiled error {compiled_error} is greater than ref error {ref_error} by more than {fudge_factor}X."
            self.assertTrue(False, msg)

    def _check_out(
        self,
        golden_out: torch.Tensor,
        ref_out: torch.Tensor,
        compiled_out: torch.Tensor,
        is_paged_attention: bool = False,
    ):
        dtype = ref_out.dtype
        with torch.no_grad():
            # Note, it seems like we really are less accurate than the float32
            # computation, likely due to the online softmax
            if dtype == torch.float32:
                fudge_factor = 10.0
                if is_paged_attention:
                    # paged attention is less accurate since it may reorder
                    # the blocks from block mask
                    fudge_factor = 20.0
            else:
                fudge_factor = 1.1

            # Checkout output
            self._check_equal(golden_out, ref_out, compiled_out, fudge_factor, "Out")

    def _check_out_and_grad(
        self,
        golden_out: torch.Tensor,
        ref_out: torch.Tensor,
        compiled_out: torch.Tensor,
        q_gold: torch.Tensor,
        q_ref: torch.Tensor,
        q: torch.Tensor,
        k_gold: torch.Tensor,
        k_ref: torch.Tensor,
        k: torch.Tensor,
        v_gold: torch.Tensor,
        v_ref: torch.Tensor,
        v: torch.Tensor,
    ):
        dtype = ref_out.dtype
        with torch.no_grad():
            # Note, it seems like we really are less accurate than the float32
            # computation, likely due to the online softmax
            if dtype == torch.float32:
                fudge_factor = 10.0
            else:
                fudge_factor = 1.1

            # Checkout output
            self._check_equal(golden_out, ref_out, compiled_out, fudge_factor, "Out")

            # Check gradients
            q_fudge_factor = 1.0 * fudge_factor
            self._check_equal(
                q_gold.grad, q_ref.grad, q.grad, q_fudge_factor, "Grad_Query"
            )
            k_fudge_factor = 1.0 * fudge_factor
            self._check_equal(
                k_gold.grad, k_ref.grad, k.grad, k_fudge_factor, "Grad_Key"
            )
            v_fudge_factor = 1.0 * fudge_factor
            self._check_equal(
                v_gold.grad, v_ref.grad, v.grad, v_fudge_factor, "Grad_Value"
            )

    def run_test(
        self,
        score_mod: _score_mod_signature,
        dtype: torch.dtype,
        device: str,
        Q_B: int = B,
        Q_H: int = H,
        Q_S: int = S,
        Q_D: int = D,
        KV_B: Optional[int] = None,
        KV_H: Optional[int] = None,
        KV_S: Optional[int] = None,
        V_D: Optional[int] = None,
        block_mask: Optional[BlockMask] = None,
    ):
        requires_grad = device in DEVICE_SUPPORTS_BACKWARDS
        if KV_B is None:
            KV_B = Q_B
        if KV_H is None:
            KV_H = Q_H
        if KV_S is None:
            KV_S = Q_S
        if V_D is None:
            V_D = Q_D

        if device == "cpu" and dtype is torch.float16:
            dtype = torch.float32

        requires_grad = device in DEVICE_SUPPORTS_BACKWARDS
        q = torch.randn(
            (Q_B, Q_H, Q_S, Q_D),
            dtype=dtype,
            device=device,
            requires_grad=requires_grad,
        )
        k = torch.randn(
            (KV_B, KV_H, KV_S, Q_D),
            dtype=dtype,
            device=device,
            requires_grad=requires_grad,
        )
        v = torch.randn(
            (KV_B, KV_H, KV_S, V_D),
            dtype=dtype,
            device=device,
            requires_grad=requires_grad,
        )
        if block_mask is None:
            block_mask = create_block_mask(
                noop_mask, Q_B, Q_H, Q_S, KV_S, device=device
            )
        q_ref, k_ref, v_ref = query_key_value_clones(q, k, v)
        q_gold, k_gold, v_gold = query_key_value_clones(q, k, v, torch.float64)
        sdpa_partial = create_attention(
            score_mod, block_mask, enable_gqa=(not Q_H == KV_H)
        )

        compiled_sdpa = torch.compile(sdpa_partial)
        golden_out = sdpa_partial(q_gold, k_gold, v_gold)
        ref_out = sdpa_partial(q_ref, k_ref, v_ref)
        compiled_out = compiled_sdpa(q, k, v)

        assert isinstance(golden_out, torch.Tensor)
        assert isinstance(ref_out, torch.Tensor)
        assert isinstance(compiled_out, torch.Tensor)

        if not requires_grad:
            self._check_out(
                golden_out,
                ref_out,
                compiled_out,
                is_paged_attention=False,
            )
        else:
            backward_grad = torch.randn(
                (Q_B, Q_H, Q_S, V_D), dtype=dtype, device=device
            )

            golden_out.backward(backward_grad.to(torch.float64))
            ref_out.backward(backward_grad)
            compiled_out.backward(backward_grad)

            self._check_out_and_grad(
                golden_out,
                ref_out,
                compiled_out,
                q_gold,
                q_ref,
                q,
                k_gold,
                k_ref,
                k,
                v_gold,
                v_ref,
                v,
            )

    def preprocess_paged_attention(
        self,
        score_mod: Optional[Callable],
        q: Tensor,
        k: Tensor,
        v: Tensor,
        block_mask,
        dtype: torch.dtype,
        device: str,
        page_size: int = 128,
    ) -> tuple[Tensor, Tensor, BlockMask, _score_mod_signature]:
        assert block_mask is not None, "Must provide block_mask"
        Q_B, Q_H, Q_S, _ = q.shape
        KV_B, KV_H, KV_S, QK_D = k.shape
        _, _, _, V_D = v.shape

        # test with different batch size
        max_batch_size = max(Q_B, KV_B) + 3

        n_pages = (KV_S + page_size - 1) // page_size * max_batch_size

        # allocate cache
        MAX_CACHED_SEQ_LEN = n_pages * page_size
        k_cache = torch.zeros(
            1,
            KV_H,
            MAX_CACHED_SEQ_LEN,
            QK_D,
            device=device,
            dtype=dtype,
        )
        v_cache = torch.zeros(
            1,
            KV_H,
            MAX_CACHED_SEQ_LEN,
            V_D,
            device=device,
            dtype=dtype,
        )

        # For testing purposes, we randomly initialize the page table, which maps
        # (batch_idx, logical_block_idx) to physical_block_idx. Specifically, PagedAttention
        # maintains a stack empty_pages of unused physical_block_idx. The `batch_reserve`
        # function grabs physical_block_idx from the top of empty_pages until there are enough
        # pages for each batch index (i.e., num pages for batch_idx >= target_seq_len[batch_idx]).
        # For example, at the first batch_reserve call, physical block indices (1,...,KV_S//4)
        # are allocated to batch index 0, and physical block indices
        # (KV_S//4+1, ..., KV_S//4 + KV_S//2) are allocated to batch index 1, etc.
        # Thus, kv tensors of batch index 1 will be scattered in the kv cache, simulating
        # a real use case of paged attention.
        paged_attention = PagedAttention(
            n_pages, page_size, max_batch_size, device=device
        )
        batch_reserve(
            paged_attention,
            torch.tensor([KV_S // 4, KV_S // 2, KV_S // 4, KV_S // 3], device=device),
        )
        batch_reserve(
            paged_attention,
            torch.tensor([KV_S // 4, KV_S // 2, KV_S // 2, KV_S // 2], device=device),
        )
        batch_reserve(
            paged_attention,
            torch.tensor([KV_S // 2, KV_S, KV_S // 2, KV_S], device=device),
        )
        batch_reserve(
            paged_attention, torch.tensor([KV_S, KV_S, KV_S, KV_S], device=device)
        )

        # update cache with k and v
        input_pos = (
            torch.arange(KV_S, device=device, dtype=torch.int32)
            .unsqueeze(0)
            .expand(KV_B, KV_S)
        )
        batch_idx = torch.arange(KV_B, device=device, dtype=torch.int32)
        paged_attention.assign(batch_idx, input_pos, k, v, k_cache, v_cache)

        # convert block mask and score mod
        converted_block_mask = paged_attention.convert_logical_block_mask(block_mask)
        converted_score_mod = paged_attention.get_score_mod(score_mod)
        return k_cache, v_cache, converted_block_mask, converted_score_mod

    def run_paged_attention(
        self,
        score_mod: Optional[Callable],
        q: Tensor,
        k: Tensor,
        v: Tensor,
        dtype: torch.dtype,
        device: str,
        block_mask: Optional[BlockMask] = None,
    ) -> tuple[Tensor, Tensor]:
        B, Q_H, Q_S, KV_H, KV_S = (
            q.shape[0],
            q.shape[1],
            q.shape[2],
            k.shape[1],
            k.shape[2],
        )

        if block_mask is None:
            block_mask = create_block_mask(noop_mask, B, 1, Q_S, KV_S, device=device)

        (
            k_cache,
            v_cache,
            converted_block_mask,
            converted_score_mod,
        ) = self.preprocess_paged_attention(
            score_mod, q, k, v, block_mask, dtype, device, block_mask.BLOCK_SIZE[1]
        )

        compiled_sdpa = torch.compile(flex_attention)

        # compute
        return_lse = True
        requires_grad = device in DEVICE_SUPPORTS_BACKWARDS
        if not requires_grad:
            return_lse = False
            compiled_lse = None
            compiled_out = compiled_sdpa(
                q,
                k_cache,
                v_cache,
                return_lse=return_lse,
                block_mask=converted_block_mask,
                score_mod=converted_score_mod,
                enable_gqa=(not Q_H == KV_H),
            )

        else:
            compiled_out, compiled_lse = compiled_sdpa(
                q,
                k_cache,
                v_cache,
                return_lse=return_lse,
                block_mask=converted_block_mask,
                score_mod=converted_score_mod,
                enable_gqa=(not Q_H == KV_H),
            )
        return compiled_out, compiled_lse

    def run_test_with_paged_attention(
        self,
        score_mod: Optional[Callable],
        dtype: torch.dtype,
        device,
        Q_B: int = B,
        Q_H: int = H,
        Q_S: int = S,
        QK_D: int = D,
        KV_B: int = B,
        KV_H: int = H,
        KV_S: int = S,
        V_D: int = D,
        block_mask: Optional[BlockMask] = None,
    ):
        assert Q_H % KV_H == 0
        if device == "cpu" and dtype is torch.float16:
            dtype = torch.float32

        q = torch.randn(
            (Q_B, Q_H, Q_S, QK_D), dtype=dtype, device=device, requires_grad=False
        )
        k = torch.randn(
            (KV_B, KV_H, KV_S, QK_D),
            dtype=dtype,
            device=device,
            requires_grad=False,
        )
        v = torch.randn(
            (KV_B, KV_H, KV_S, V_D),
            dtype=dtype,
            device=device,
            requires_grad=False,
        )
        q_ref, k_ref, v_ref = query_key_value_clones(q, k, v)
        q_gold, k_gold, v_gold = query_key_value_clones(q, k, v, torch.float64)

        if block_mask is None:
            block_mask = create_block_mask(noop_mask, Q_B, 1, Q_S, KV_S, device=device)

        sdpa_partial = create_attention(
            score_mod, block_mask, enable_gqa=(not Q_H == KV_H)
        )
        golden_out, golden_lse = sdpa_partial(q_gold, k_gold, v_gold, return_lse=True)
        ref_out, ref_lse = sdpa_partial(q_ref, k_ref, v_ref, return_lse=True)

        compiled_out, compiled_lse = self.run_paged_attention(
            score_mod, q, k, v, dtype, device, block_mask
        )
        self._check_out(
            golden_out,
            ref_out,
            compiled_out,
            is_paged_attention=True,
        )
        requires_grad = device in DEVICE_SUPPORTS_BACKWARDS
        if requires_grad:
            self._check_out(
                golden_lse,
                ref_lse,
                compiled_lse,
                is_paged_attention=True,
            )

    def run_test_with_call(
        self,
        sdpa_call: Callable,
        dtype: torch.dtype,
        device: str,
        Q_B: int = B,
        Q_H: int = H,
        Q_S: int = S,
        Q_D: int = D,
        KV_B: int = B,
        KV_H: int = H,
        KV_S: int = S,
        V_D: int = D,
    ):
        if device == "cpu" and dtype is torch.float16:
            dtype = torch.float32

        requires_grad = device in DEVICE_SUPPORTS_BACKWARDS

        q = torch.randn(
            (Q_B, Q_H, Q_S, Q_D),
            dtype=dtype,
            device=device,
            requires_grad=requires_grad,
        )
        k = torch.randn(
            (KV_B, KV_H, KV_S, Q_D),
            dtype=dtype,
            device=device,
            requires_grad=requires_grad,
        )
        v = torch.randn(
            (KV_B, KV_H, KV_S, V_D),
            dtype=dtype,
            device=device,
            requires_grad=requires_grad,
        )
        q_ref, k_ref, v_ref = query_key_value_clones(q, k, v)
        q_gold, k_gold, v_gold = query_key_value_clones(q, k, v, torch.float64)
        compiled_sdpa = torch.compile(sdpa_call)
        golden_out = sdpa_call(q_gold, k_gold, v_gold)
        ref_out = sdpa_call(q_ref, k_ref, v_ref)
        compiled_out = compiled_sdpa(q, k, v)
        if not requires_grad:
            self._check_out(
                golden_out,
                ref_out,
                compiled_out,
                is_paged_attention=False,
            )
        else:
            backward_grad = torch.randn(
                (Q_B, Q_H, Q_S, V_D), dtype=dtype, device=device
            )

            golden_out.backward(backward_grad.to(torch.float64))
            ref_out.backward(backward_grad)
            compiled_out.backward(backward_grad)

            self._check_out_and_grad(
                golden_out,
                ref_out,
                compiled_out,
                q_gold,
                q_ref,
                q,
                k_gold,
                k_ref,
                k,
                v_gold,
                v_ref,
                v,
            )

    def run_dynamic_test(
        self,
        score_mask_mod: tuple[Callable, Callable],
        dtype: torch.dtype,
        device,
        B: int = B,
        H: int = H,
        S: int = S,
        D: int = D,
    ):
        if device == "cpu" and dtype is torch.float16:
            dtype = torch.float32

        score_mod, mask_mod = score_mask_mod

        # First batch with original dimensions (B, H, S, D)
        block_mask1 = create_block_mask(mask_mod, 1, 1, S, S, device=device)
        sdpa_partial1 = create_attention(score_mod, block_mask=block_mask1)

        requires_grad = device in DEVICE_SUPPORTS_BACKWARDS

        q1 = torch.randn(
            (B, H, S, D),
            dtype=dtype,
            device=device,
            requires_grad=requires_grad,
        )
        k1 = torch.randn(
            (B, H, S, D),
            dtype=dtype,
            device=device,
            requires_grad=requires_grad,
        )
        v1 = torch.randn(
            (B, H, S, D),
            dtype=dtype,
            device=device,
            requires_grad=requires_grad,
        )
        q1_ref, k1_ref, v1_ref = query_key_value_clones(q1, k1, v1)
        q1_gold, k1_gold, v1_gold = query_key_value_clones(q1, k1, v1, torch.float64)
        ref_out1 = sdpa_partial1(q1_ref, k1_ref, v1_ref)
        golden_out1 = sdpa_partial1(q1_gold, k1_gold, v1_gold)

        if requires_grad:
            backward_grad1 = torch.randn((B, H, S, D), dtype=dtype, device=device)
            golden_out1.backward(backward_grad1.to(torch.float64))
            ref_out1.backward(backward_grad1)

        # Second batch with modified dimensions (B * 2, H, S / 2, D)
        B = int(B * 2)
        S = int(S / 2)
        block_mask2 = create_block_mask(mask_mod, 1, 1, S, S, device=device)
        sdpa_partial2 = create_attention(score_mod, block_mask=block_mask2)

        q2 = torch.randn(
            (B, H, S, D),
            dtype=dtype,
            device=device,
            requires_grad=requires_grad,
        )
        k2 = torch.randn(
            (B, H, S, D),
            dtype=dtype,
            device=device,
            requires_grad=requires_grad,
        )
        v2 = torch.randn(
            (B, H, S, D),
            dtype=dtype,
            device=device,
            requires_grad=requires_grad,
        )
        q2_ref, k2_ref, v2_ref = query_key_value_clones(q2, k2, v2)
        q2_gold, k2_gold, v2_gold = query_key_value_clones(q2, k2, v2, torch.float64)
        ref_out2 = sdpa_partial2(q2_ref, k2_ref, v2_ref)
        golden_out2 = sdpa_partial2(q2_gold, k2_gold, v2_gold)

        if requires_grad:
            backward_grad2 = torch.randn((B, H, S, D), dtype=dtype, device=device)
            golden_out2.backward(backward_grad2.to(torch.float64))
            ref_out2.backward(backward_grad2)

        # Third batch with modified dimensions (B * 2, H, S / 4, D)
        S = int(S / 2)
        block_mask3 = create_block_mask(mask_mod, 1, 1, S, S, device=device)
        sdpa_partial3 = create_attention(score_mod, block_mask=block_mask3)

        q3 = torch.randn(
            (B, H, S, D),
            dtype=dtype,
            device=device,
            requires_grad=requires_grad,
        )
        k3 = torch.randn(
            (B, H, S, D),
            dtype=dtype,
            device=device,
            requires_grad=requires_grad,
        )
        v3 = torch.randn(
            (B, H, S, D),
            dtype=dtype,
            device=device,
            requires_grad=requires_grad,
        )
        q3_ref, k3_ref, v3_ref = query_key_value_clones(q3, k3, v3)
        q3_gold, k3_gold, v3_gold = query_key_value_clones(q3, k3, v3, torch.float64)
        ref_out3 = sdpa_partial3(q3_ref, k3_ref, v3_ref)
        golden_out3 = sdpa_partial3(q3_gold, k3_gold, v3_gold)

        if requires_grad:
            backward_grad3 = torch.randn((B, H, S, D), dtype=dtype, device=device)
            golden_out3.backward(backward_grad3.to(torch.float64))
            ref_out3.backward(backward_grad3)

        # Clear dynamo counters
        torch._dynamo.reset()

        # First compilation with original dimensions
        backend = torch._dynamo.testing.CompileCounterWithBackend("inductor")
        compiled_sdpa1 = torch.compile(sdpa_partial1, backend=backend, dynamic=True)
        compiled_out1 = compiled_sdpa1(q1, k1, v1)

        if requires_grad:
            compiled_out1.backward(backward_grad1)

            self._check_out_and_grad(
                golden_out1,
                ref_out1,
                compiled_out1,
                q1_gold,
                q1_ref,
                q1,
                k1_gold,
                k1_ref,
                k1,
                v1_gold,
                v1_ref,
                v1,
            )
        else:
            self._check_out(golden_out1, ref_out1, compiled_out1)
        self.assertEqual(backend.frame_count, 1)

        # Second compilation with new dimensions
        compiled_sdpa2 = torch.compile(sdpa_partial2, backend=backend, dynamic=True)
        compiled_out2 = compiled_sdpa2(q2, k2, v2)

        if requires_grad:
            compiled_out2.backward(backward_grad2)

            self._check_out_and_grad(
                golden_out2,
                ref_out2,
                compiled_out2,
                q2_gold,
                q2_ref,
                q2,
                k2_gold,
                k2_ref,
                k2,
                v2_gold,
                v2_ref,
                v2,
            )
        else:
            self._check_out(golden_out2, ref_out2, compiled_out2)
        self.assertEqual(backend.frame_count, 1)

        # Third compilation with new dimensions
        compiled_sdpa3 = torch.compile(sdpa_partial3, backend=backend, dynamic=True)
        compiled_out3 = compiled_sdpa3(q3, k3, v3)

        if requires_grad:
            compiled_out3.backward(backward_grad3)

            self._check_out_and_grad(
                golden_out3,
                ref_out3,
                compiled_out3,
                q3_gold,
                q3_ref,
                q3,
                k3_gold,
                k3_ref,
                k3,
                v3_gold,
                v3_ref,
                v3,
            )
        else:
            self._check_out(golden_out3, ref_out3, compiled_out3)
        self.assertEqual(backend.frame_count, 1)

    def run_automatic_dynamic_test(
        self,
        score_mod: Callable,
        dtype: torch.dtype,
        device: str,
        B: int = B,
        H: int = H,
        S: int = S,
        D: int = D,
    ):
        if device == "cpu" and dtype is torch.float16:
            dtype = torch.float32

        block_mask1 = create_block_mask(noop_mask, 1, 1, S, S, device=device)
        sdpa_partial1 = create_attention(score_mod, block_mask=block_mask1)
        # The first eager batch, shape (B, H, S, D)
        requires_grad = device in DEVICE_SUPPORTS_BACKWARDS

        q1 = torch.randn(
            (B, H, S, D),
            dtype=dtype,
            device=device,
            requires_grad=requires_grad,
        )
        k1 = torch.randn(
            (B, H, S, D),
            dtype=dtype,
            device=device,
            requires_grad=requires_grad,
        )
        v1 = torch.randn(
            (B, H, S, D),
            dtype=dtype,
            device=device,
            requires_grad=requires_grad,
        )
        golden_out1 = sdpa_partial1(
            q1.to(torch.float64), k1.to(torch.float64), v1.to(torch.float64)
        )
        ref_out1 = sdpa_partial1(q1, k1, v1)

        # The second eager batch, shape (B * 2, H, S / 2, D)
        B = int(B * 2)
        S = int(S / 2)
        block_mask2 = create_block_mask(noop_mask, 1, 1, S, S, device=device)
        sdpa_partial2 = create_attention(score_mod, block_mask=block_mask2)
        q2 = torch.randn(
            (B, H, S, D),
            dtype=dtype,
            device=device,
            requires_grad=requires_grad,
        )
        k2 = torch.randn(
            (B, H, S, D),
            dtype=dtype,
            device=device,
            requires_grad=requires_grad,
        )
        v2 = torch.randn(
            (B, H, S, D),
            dtype=dtype,
            device=device,
            requires_grad=requires_grad,
        )
        golden_out2 = sdpa_partial2(
            q2.to(torch.float64), k2.to(torch.float64), v2.to(torch.float64)
        )
        ref_out2 = sdpa_partial2(q2, k2, v2)

        # The third eager batch, shape (B * 4, H, S / 4, D)
        B = int(B * 2)
        S = int(S / 2)
        block_mask3 = create_block_mask(noop_mask, 1, 1, S, S, device=device)
        sdpa_partial3 = create_attention(score_mod, block_mask=block_mask3)
        q3 = torch.randn(
            (B, H, S, D),
            dtype=dtype,
            device=device,
            requires_grad=requires_grad,
        )
        k3 = torch.randn(
            (B, H, S, D),
            dtype=dtype,
            device=device,
            requires_grad=requires_grad,
        )
        v3 = torch.randn(
            (B, H, S, D),
            dtype=dtype,
            device=device,
            requires_grad=requires_grad,
        )
        golden_out3 = sdpa_partial3(
            q3.to(torch.float64), k3.to(torch.float64), v3.to(torch.float64)
        )
        ref_out3 = sdpa_partial3(q3, k3, v3)

        # Need to clear dynamo counters, since flex attention eager mode also uses dynamo tracing.
        # We check dynamo counters["frames"]["ok"] to ensure:
        # 1, the first batch is compiled with static shape
        # 2, the second batch is compiled with dynamic shape
        # 3, no re-compilation in the third batch
        torch._dynamo.reset()

        # Note, it seems like we really are less accurate than the float32
        # computation, likely due to the online softmax
        if dtype == torch.float32:
            fudge_factor = 10.0
        else:
            fudge_factor = 1.1

        # The first batch.
        backend = torch._dynamo.testing.CompileCounterWithBackend("inductor")
        compiled_out1 = torch.compile(sdpa_partial1, backend=backend, fullgraph=True)(
            q1, k1, v1
        )
        self._check_equal(golden_out1, ref_out1, compiled_out1, fudge_factor)
        self.assertEqual(backend.frame_count, 1)

        # The second batch (automatic dynamic).
        compiled_out2 = torch.compile(sdpa_partial2, backend=backend, fullgraph=True)(
            q2, k2, v2
        )
        self._check_equal(golden_out2, ref_out2, compiled_out2, fudge_factor)
        self.assertEqual(backend.frame_count, 2)

        # The third batch (no re-compilation).
        compiled_out3 = torch.compile(sdpa_partial3, backend=backend, fullgraph=True)(
            q3, k3, v3
        )
        self._check_equal(golden_out3, ref_out3, compiled_out3, fudge_factor)
        self.assertEqual(backend.frame_count, 2)

    @supported_platform
    @dtypes(*device_configs["cpu"].dtypes)
    @dtypesIfCUDA(*device_configs["cuda"].dtypes)
    @common_utils.parametrize("score_mod", test_score_mods)
    def test_builtin_score_mods(self, device, dtype, score_mod: Callable):
        self.run_test(score_mod, dtype, device=device)
        self.run_test_with_paged_attention(score_mod, dtype, device=device)

    @running_on_a100_only
    @common_utils.parametrize("score_mod", test_score_mods)
    @dtypes(*device_configs["cpu"].dtypes_fast)
    @dtypesIfCUDA(*device_configs["cuda"].dtypes_fast)
    def test_builtin_score_mods_seqlen_lt_default_sparse_block_size(
        self, device, dtype, score_mod: Callable
    ):
        # _DEFAULT_SPARSE_BLOCK_SIZE is 128
        attention = functools.partial(
            flex_attention,
            score_mod=score_mod,
            kernel_options={"FORCE_USE_FLEX_ATTENTION": True},
        )
        self.run_test_with_call(attention, dtype, device, B, H, 64, D, B, H, 64, D)

    @running_on_a100_only
    @dtypes(*device_configs["cpu"].dtypes_fast)
    @dtypesIfCUDA(*device_configs["cuda"].dtypes_fast)
    @common_utils.parametrize("score_mod", test_score_mods)
    def test_builtin_score_mods_seqlen_lt_custom_sparse_block_size(
        self, device, dtype: torch.dtype, score_mod: Callable
    ):
        def causal_mask(b, h, q, kv):
            return q >= kv

        block_mask = create_block_mask(
            causal_mask, 1, 1, 64, 64, BLOCK_SIZE=256, device=device
        )
        attention = functools.partial(
            flex_attention,
            score_mod=score_mod,
            block_mask=block_mask,
            kernel_options={"FORCE_USE_FLEX_ATTENTION": True},
        )
        self.run_test_with_call(
            attention,
            dtype,
            device,
            B,
            H,
            64,
            D,
            B,
            H,
            64,
            D,
        )

    @supported_platform
    @dtypes(*device_configs["cpu"].dtypes_fast)
    @dtypesIfCUDA(*device_configs["cuda"].dtypes_fast)
    @common_utils.parametrize("score_mask_mod", test_score_mask_mod_map.items())
    def test_builtin_score_mods_dynamic(
        self, device, dtype: torch.dtype, score_mask_mod: tuple[Callable, Callable]
    ):
        self.run_dynamic_test(score_mask_mod, dtype, device=device)

    @supported_platform
    @dtypes(*device_configs["cpu"].dtypes_fast)
    @dtypesIfCUDA(*device_configs["cuda"].dtypes_fast)
    @common_utils.parametrize("score_mod", test_score_mods)
    def test_builtin_score_mods_automatic_dynamic(
        self, device, dtype: torch.dtype, score_mod: Callable
    ):
        self.run_automatic_dynamic_test(score_mod, dtype, S=1024, device=device)

    @supported_platform
    @dtypes(*device_configs["cpu"].dtypes_fast)
    @dtypesIfCUDA(*device_configs["cuda"].dtypes_fast)
    @common_utils.parametrize("score_mod", test_score_mods)
    def test_builtin_score_mods_different_seqlen(
        self, device, dtype: torch.dtype, score_mod: Callable
    ):
        inputs = (
            score_mod,
            dtype,
            device,
            B,
            H,
            S // 2,  # Seqlen of Q is different from seqlen of K/V
            D,
            B,
            H,
            S,
            D,
        )
        self.run_test(*inputs)
        self.run_test_with_paged_attention(*inputs)

    @supported_platform
    @dtypes(*device_configs["cpu"].dtypes)
    @dtypesIfCUDA(*device_configs["cuda"].dtypes)
    @common_utils.parametrize("score_mod", test_score_mods)
    @common_utils.parametrize("BLOCK_SIZE", test_block_size)
    def test_builtin_score_mods_different_block_size(
        self,
        device,
        dtype: torch.dtype,
        score_mod: Callable,
        BLOCK_SIZE: Union[int, tuple[int, int]],
    ):
        block_mask = create_block_mask(
            noop_mask, B, H, S, S, BLOCK_SIZE=BLOCK_SIZE, device=device
        )
        self.run_test(score_mod, dtype, block_mask=block_mask, device=device)
        self.run_test_with_paged_attention(
            score_mod, dtype, block_mask=block_mask, device=device
        )

    @supported_platform
    @dtypes(*device_configs["cpu"].dtypes_fast)
    @dtypesIfCUDA(*device_configs["cuda"].dtypes_fast)
    @common_utils.parametrize("batch_dims", test_Bq_Bkv)
    @common_utils.parametrize("head_dims", test_Hq_Hkv)
    @common_utils.parametrize("score_mod", test_score_mods)
    def test_kv_batch_broadcast(
        self,
        device,
        dtype: torch.dtype,
        batch_dims: tuple[int, int],
        head_dims: tuple[int, int],
        score_mod: Callable,
    ):
        Hq, Hkv = head_dims
        assert Hq % Hkv == 0

        Bq, Bkv = batch_dims
        assert Bq > 1 and Bkv == 1

        block_mask = create_block_mask(noop_mask, Bq, 1, S, S, device=device)

        self.run_test(
            score_mod, dtype, device, Bq, Hq, S, D, Bkv, Hkv, S, D, block_mask
        )

    @supported_platform
    @skip_on_cpu
    def test_small_block_mask(self, device):
        compiled_create_block_mask = torch.compile(create_block_mask)

        def create_block_mask_from_seqlens(
            q_batch: torch.Tensor,
            kv_batch: torch.Tensor,
        ) -> BlockMask:
            B, H = None, None
            Q_LEN = q_batch.size(0)
            KV_LEN = kv_batch.size(0)

            def batch_mask_mod(
                b: torch.Tensor,
                h: torch.Tensor,
                q_idx: torch.Tensor,
                kv_idx: torch.Tensor,
            ):
                q_idx_batch = q_batch[q_idx]
                kv_idx_batch = kv_batch[kv_idx]
                batch_mask = (
                    (q_idx_batch == kv_idx_batch)
                    & (q_idx_batch != -1)
                    & (kv_idx_batch != -1)
                )

                return batch_mask

            return compiled_create_block_mask(
                batch_mask_mod,
                B=B,
                H=H,
                Q_LEN=Q_LEN,
                KV_LEN=KV_LEN,
                device=device,
            )

        a = torch.tensor([2, 42, 18, 21, 4, 2, 7, 1, 1], device=device)
        b = torch.tensor([57, 21, 16, 8], device=device)

        for seqlen in [a, b]:
            create_block_mask_from_seqlens(seqlen, seqlen)

    @supported_platform
    @dtypes(*device_configs["cpu"].dtypes_fast)
    @dtypesIfCUDA(*device_configs["cuda"].dtypes_fast)
    @common_utils.parametrize("batch_dims", test_Bq_Bkv)
    @common_utils.parametrize("head_dims", test_Hq_Hkv)
    @common_utils.parametrize("score_mod", test_score_mods)
    def test_kv_batch_broadcast_causal_mask(
        self,
        device,
        dtype: torch.dtype,
        batch_dims: tuple[int, int],
        head_dims: tuple[int, int],
        score_mod: Callable,
    ):
        Hq, Hkv = head_dims
        assert Hq % Hkv == 0

        Bq, Bkv = batch_dims
        assert Bq > 1 and Bkv == 1

        def mask_mod(b, h, q, kv):
            return q >= kv

        block_mask = create_block_mask(mask_mod, Bq, 1, S, S, device=device)
        attention = functools.partial(
            flex_attention, block_mask=block_mask, enable_gqa=(not Hq == Hkv)
        )

        self.run_test_with_call(attention, dtype, device, Bq, Hq, S, D, Bkv, Hkv, S, D)

    @supported_platform
    @dtypes(*device_configs["cpu"].dtypes_fast)
    @dtypesIfCUDA(*device_configs["cuda"].dtypes_fast)
    @common_utils.parametrize("score_mod", test_score_mods)
    def test_GQA(self, device, dtype: torch.dtype, score_mod: Callable):
        inputs = (
            score_mod,
            dtype,
            device,
            B,
            H * 4,  # Hq = 4*Hkv.
            S // 8,
            D,
            B,
            H,
            S,
            D,
        )
        self.run_test(*inputs)
        self.run_test_with_paged_attention(*inputs)

    @supported_platform
    @dtypes(*device_configs["cpu"].dtypes_fast)
    @dtypesIfCUDA(*device_configs["cuda"].dtypes_fast)
    @common_utils.parametrize(
        "q_s", test_strides[:2]
    )  # TODO: fix layout for query braodcasting
    @common_utils.parametrize(
        "k_s,v_s",
        [
            (test_strides[0], test_strides[0]),
            (test_strides[0], test_strides[1]),
            (test_strides[2], test_strides[3]),
            (test_strides[3], test_strides[1]),
            # (test_strides[2], test_strides[4]), # TODO: Doesn't work for
            # broadcasting reasons i think
        ],
    )
    @common_utils.parametrize("do_s", test_strides[:3])
    def test_strided_inputs(self, device, dtype: torch.dtype, q_s, k_s, v_s, do_s):
        q1 = torch.randn((B * H * S * D * 2), dtype=dtype, device=device)
        k1 = torch.randn((B * H * S * D * 2), dtype=dtype, device=device)
        v1 = torch.randn((B * H * S * D * 2), dtype=dtype, device=device)
        do1 = torch.randn((B * H * S * D * 2), dtype=dtype, device=device)

        q_shape = (B, H, S // 2, D)
        k_shape = (B, H, S, D)
        v_shape = (B, H, S, D)
        do_shape = (B, H, S // 2, D)

        requires_grad = device in DEVICE_SUPPORTS_BACKWARDS

        def coerce_to_strides(val, shape, strides):
            strides, offset = strides
            val_max = [x * (y - 1) for x, y in zip(strides, shape)]
            assert sum(val_max) + offset < B * H * S * D * 2
            assert strides[-1] == 1
            return torch.as_strided(val, shape, strides, offset).requires_grad_(
                requires_grad
            )

        q = coerce_to_strides(q1, q_shape, q_s)
        k = coerce_to_strides(k1, k_shape, k_s)
        v = coerce_to_strides(v1, v_shape, v_s)
        do = coerce_to_strides(do1, do_shape, do_s)

        block_mask = _create_empty_block_mask(q, k)
        score_mod = _generate_alibi_bias(8)
        sdpa_partial = create_attention(score_mod=score_mod, block_mask=block_mask)
        compiled_sdpa = torch.compile(sdpa_partial, fullgraph=True)
        ref_out = sdpa_partial(q, k, v)
        compiled_out = compiled_sdpa(q, k, v)

        tolerance = Tolerances(atol=2e-1, rtol=2e-1)
        torch.testing.assert_close(
            ref_out, compiled_out, atol=tolerance.atol, rtol=tolerance.rtol
        )
        if requires_grad:
            ref_out.backward(do)
            ref_grads = [q.grad, k.grad, v.grad]
            q.grad = None
            k.grad = None
            v.grad = None

            compiled_out.backward(do)
            compiled_grads = [q.grad, k.grad, v.grad]
            q.grad = None
            k.grad = None
            v.grad = None
            torch.testing.assert_close(
                compiled_grads[0],
                ref_grads[0],
                atol=tolerance.atol,
                rtol=tolerance.rtol,
            )
            torch.testing.assert_close(
                compiled_grads[1],
                ref_grads[1],
                atol=tolerance.atol,
                rtol=tolerance.rtol,
            )
            torch.testing.assert_close(
                compiled_grads[2],
                ref_grads[2],
                atol=tolerance.atol,
                rtol=tolerance.rtol,
            )

        # test paged attention which does not support backward
        q.requires_grad, k.requires_grad, v.requires_grad = False, False, False
        paged_compiled_out, _ = self.run_paged_attention(
            score_mod, q, k, v, dtype, device=device
        )
        torch.testing.assert_close(
            ref_out, paged_compiled_out, atol=tolerance.atol, rtol=tolerance.rtol
        )

    @supported_platform
    def test_doc_mask_sparse(self, device):
        document_id = torch.zeros(S, dtype=torch.int, device=device)
        for i in range(0, S, 256):
            document_id[i : i + 256] = i // 256

        def document_masking_causal(score, b, h, q_idx, kv_idx):
            causal_mask = q_idx >= kv_idx
            document_mask = document_id[q_idx] == document_id[kv_idx]
            return torch.where(causal_mask & document_mask, score, -float("inf"))

        self.run_test(document_masking_causal, torch.float16, device=device)
        self.run_test_with_paged_attention(
            document_masking_causal, torch.float16, device=device
        )

    @supported_platform
    def test_index_multiple(self, device):
        bias = torch.randn(B, S, device=device)

        def index_multiple(score, b, h, q_idx, kv_idx):
            return score + bias[b][q_idx]

        self.run_test(index_multiple, torch.float16, device=device)
        self.run_test_with_paged_attention(index_multiple, torch.float16, device=device)

    @supported_platform
    def test_index_weird1(self, device):
        bias = torch.randn(4, B, H, S, device=device)

        def index_weird1(score, b, h, q_idx, kv_idx):
            return score + bias[0][b, h][q_idx]

        self.run_test(index_weird1, torch.float16, device=device)
        self.run_test_with_paged_attention(index_weird1, torch.float16, device=device)

    @supported_platform
    def test_index_weird2(self, device):
        bias = torch.randn(B, H, 4, S, device=device)
        which_bias = torch.tensor(0, device=device)

        def index_weird2(score, b, h, q_idx, kv_idx):
            return score + bias[b][h][which_bias, q_idx]

        self.run_test(index_weird2, torch.float16, device=device)
        self.run_test_with_paged_attention(index_weird2, torch.float16, device=device)

    @supported_platform
    @dtypes(*device_configs["cpu"].dtypes)
    @dtypesIfCUDA(*device_configs["cuda"].dtypes)
    def test_skip_odd_keys(self, device, dtype: torch.dtype):
        def score_mod(score, b, h, q, kv):
            return torch.where(kv % 2 == 0, score, float("-inf"))

        self.run_test(score_mod, dtype, device=device)
        self.run_test_with_paged_attention(score_mod, dtype, device=device)

    @supported_platform
    @dtypes(*device_configs["cpu"].dtypes)
    @dtypesIfCUDA(*device_configs["cuda"].dtypes)
    def test_function_composition(self, device, dtype: torch.dtype):
        def score_mod_1(score, b, h, m, n):
            return score + (m - n)

        def score_mod_2(score, b, h, m, n):
            return torch.where(m <= n, score, float("-inf"))

        def composed_score_mod(score, b, h, m, n):
            return score_mod_2(score_mod_1(score, b, h, m, n), b, h, m, n)

        self.run_test(composed_score_mod, dtype, device=device)
        self.run_test_with_paged_attention(composed_score_mod, dtype, device=device)

    @supported_platform
    @dtypes(*device_configs["cpu"].dtypes)
    @dtypesIfCUDA(*device_configs["cuda"].dtypes)
    def test_captured_buffers_all_dims(self, device, dtype: torch.dtype):
        head_scale = torch.randn(H, device=device)
        batch_scale = torch.randn(B, device=device)
        tok_scale = torch.randn(S, device=device)

        def all_bias(score, batch, head, token_q, token_kv):
            score = score + tok_scale[token_q]
            score = score + batch_scale[batch]
            score = score + head_scale[head]
            return score

        self.run_test(all_bias, dtype, device=device)
        self.run_test_with_paged_attention(all_bias, dtype, device=device)

    @supported_platform
    @dtypes(*device_configs["cpu"].dtypes_fast)
    @dtypesIfCUDA(*device_configs["cuda"].dtypes_fast)
    def test_seq_masking(self, device, dtype):
        seq_idx = torch.zeros(S, device=device, dtype=torch.bool)
        seq_idx[S // 2 :] = 1

        def seq_mask_mod(score, b, h, q, kv):
            return torch.where(seq_idx[q] == seq_idx[kv], score, float("-inf"))

        self.run_test(seq_mask_mod, dtype, device=device)
        self.run_test_with_paged_attention(seq_mask_mod, dtype, device=device)

    @supported_platform
    @dtypes(*device_configs["cpu"].dtypes_fast)
    @dtypesIfCUDA(*device_configs["cuda"].dtypes_fast)
    def test_load_from_bias_seq_only(self, device, dtype):
        bias = torch.randn(S, S, device=device, dtype=dtype)

        def bias_mod(score, b, h, q, kv):
            return score + bias[q, kv]

        self.run_test(bias_mod, dtype, device=device)
        self.run_test_with_paged_attention(bias_mod, dtype, device=device)

    @supported_platform
    @dtypes(*device_configs["cpu"].dtypes_fast)
    @dtypesIfCUDA(*device_configs["cuda"].dtypes_fast)
    def test_load_from_bias_seq_batch(self, device, dtype):
        bias = torch.randn(B, S, S, device=device, dtype=dtype)

        def bias_mod(score, b, h, q, kv):
            return score + bias[b, q, kv]

        self.run_test(bias_mod, dtype, device=device)
        self.run_test_with_paged_attention(bias_mod, dtype, device=device)

    @supported_platform
    @skip_on_cpu
    def test_load_from_view_buffer(self, device):
        dtype = torch.float16
        W = 8

        class SimpleAttention(torch.nn.Module):
            def __init__(self):
                super().__init__()
                self.rel_pos_h = torch.randn(2 * H - 1, D, device=device, dtype=dtype)

            def forward(self, q, k, v):
                q = q.view(B * H, H * W, -1)
                score_mod = self.generate_score_mod(q)
                q = q.view(B, H, H * W, -1)
                return flex_attention(q, k, v, score_mod=score_mod)

            def generate_score_mod(self, q):
                rel_h = self.add_decomposed_rel_pos(q)
                rel_h = rel_h.view(
                    B, H, rel_h.size(1), rel_h.size(2), rel_h.size(3)
                ).squeeze(-1)

                def score_mod(score, batch, head, q_idx, k_idx):
                    h_idx = k_idx // W
                    return score + rel_h[batch, head, q_idx, h_idx]

                return score_mod

            @torch.no_grad()
            def add_decomposed_rel_pos(self, q):
                q_coords = torch.arange(H, device=self.rel_pos_h.device)[:, None]
                k_coords = torch.arange(H, device=self.rel_pos_h.device)[None, :]
                relative_coords = (q_coords - k_coords) + (H - 1)
                Rh = self.rel_pos_h[relative_coords.long()]
                r_q = q.reshape(B * H, H, W, D)
                rel_h = torch.einsum("bhwc,hkc->bhwk", r_q, Rh)
                return rel_h.reshape(B * H, H * W, H, 1)

        m = SimpleAttention().to(device).eval()
        m = torch.compile(m, mode="max-autotune", fullgraph=True)
        q = torch.randn(B, H, H * W, D, device=device, dtype=dtype, requires_grad=True)
        k = torch.randn(B, H, H * W, D, device=device, dtype=dtype, requires_grad=True)
        v = torch.randn(B, H, H * W, D, device=device, dtype=dtype, requires_grad=True)
        out = m(q, k, v)
        out.sum().backward()

    @supported_platform
    @dtypes(*device_configs["cpu"].dtypes_fast)
    @dtypesIfCUDA(*device_configs["cuda"].dtypes_fast)
    def test_load_from_bias_head_seq_batch(self, device, dtype):
        bias = torch.randn(B, H, S, S, device=device, dtype=dtype)

        def bias_mod(score, b, h, q, kv):
            return score + bias[b, h, q, kv]

        self.run_test(bias_mod, dtype, device=device)
        self.run_test_with_paged_attention(bias_mod, dtype, device=device)

    @supported_platform
    @dtypes(*device_configs["cpu"].dtypes_fast)
    @dtypesIfCUDA(*device_configs["cuda"].dtypes_fast)
    def test_load_rel_bias(self, device, dtype):
        rel_bias = torch.randn(2 * S, device=device, dtype=dtype)

        def bias_mod(score, b, h, q, kv):
            return score + rel_bias[(q - kv) + S]

        self.run_test(bias_mod, dtype, device=device)
        self.run_test_with_paged_attention(bias_mod, dtype, device=device)

    @supported_platform
    @dtypes(*device_configs["cpu"].dtypes_fast)
    @dtypesIfCUDA(*device_configs["cuda"].dtypes_fast)
    def test_dependent_causal_bidirectional(self, device, dtype):
        num_bidirectional = torch.randint(0, S, (B,), device=device, dtype=torch.int32)

        def bias_mod(score, b, h, q, kv):
            causal_attention = q >= kv
            cur_num_bidirectional = num_bidirectional[b]
            bidirectional_attention_on_video = (q <= cur_num_bidirectional) & (
                kv <= cur_num_bidirectional
            )
            return torch.where(
                bidirectional_attention_on_video | causal_attention,
                score,
                -float("inf"),
            )

        self.run_test(bias_mod, dtype, device=device)
        self.run_test_with_paged_attention(bias_mod, dtype, device=device)

    @supported_platform
    @dtypes(*device_configs["cpu"].dtypes_fast)
    @dtypesIfCUDA(*device_configs["cuda"].dtypes_fast)
    def test_natten_2d(self, device, dtype):
        H = 32
        W = S // H
        WINDOW = 3
        assert W * H == S

        def get_x_y(idx):
            # This should be a floor divide, but we don't support that properly
            return idx / W, idx % W

        def natten_mask(score, b, h, q, kv):
            q_x, q_y = get_x_y(q)
            kv_x, kv_y = get_x_y(kv)
            return torch.where(
                ((q_x - kv_x).abs() <= WINDOW) | ((q_y - kv_y).abs() <= WINDOW),
                score,
                float("-inf"),
            )

        self.run_test(natten_mask, dtype, device=device)
        self.run_test_with_paged_attention(natten_mask, dtype, device=device)

    @supported_platform
    def test_subgraph_respect_decompostion(self, device):
        from torch._decomp import core_aten_decompositions
        from torch.fx.experimental.proxy_tensor import make_fx

        def score_mod_func(score, b, h, q, kv):
            return score - q // (1 + kv)

        make_tensor = functools.partial(
            torch.randn,
            (2, 2, 128, 4),
            device=device,
            dtype=torch.float64,
            requires_grad=True,
        )
        query, key, value = make_tensor(), make_tensor(), make_tensor()
        # floor_div is not decomposed in decompostion_table is empty
        attention = functools.partial(flex_attention, score_mod=score_mod_func)
        gm = make_fx(attention, decomposition_table={})(query, key, value)
        self.assertExpectedInline(
            gm.sdpa_score0.code.strip(),
            """\
def forward(self, arg0_1, arg1_1, arg2_1, arg3_1, arg4_1):
    add = torch.ops.aten.add.Tensor(arg4_1, 1);  arg4_1 = None
    floor_divide = torch.ops.aten.floor_divide.default(arg3_1, add);  arg3_1 = add = None
    sub = torch.ops.aten.sub.Tensor(arg0_1, floor_divide);  arg0_1 = floor_divide = None
    return sub""",
        )

        # floor_div is decomposed for core_aten_decompositions
        gm = make_fx(attention, decomposition_table=core_aten_decompositions())(
            query, key, value
        )
        self.assertExpectedInline(
            gm.sdpa_score0.code.strip(),
            """\
def forward(self, arg0_1, arg1_1, arg2_1, arg3_1, arg4_1):
    add = torch.ops.aten.add.Tensor(arg4_1, 1);  arg4_1 = None
    div = torch.ops.aten.div.Tensor_mode(arg3_1, add, rounding_mode = 'floor');  arg3_1 = add = None
    sub = torch.ops.aten.sub.Tensor(arg0_1, div);  arg0_1 = div = None
    return sub""",
        )

    @supported_platform
    @dtypes(*device_configs["cpu"].dtypes_fast)
    @dtypesIfCUDA(*device_configs["cuda"].dtypes_fast)
    def test_silu_on_score(self, device, dtype):
        def silu_score(score, b, h, q, kv):
            return torch.nn.functional.silu(score)

        self.run_test(silu_score, dtype, device=device)
        self.run_test_with_paged_attention(silu_score, dtype, device=device)

    @supported_platform
    @dtypes(*device_configs["cpu"].dtypes_fast)
    @dtypesIfCUDA(*device_configs["cuda"].dtypes_fast)
    def test_padded_dense_causal(self, device, dtype):
        seq_len = torch.arange(B, device=device, dtype=torch.int32) + 1

        def create_padded_dense_wrapper(orig_score_mod):
            def njt_score_mod(qk, b, h, q, kv):
                return torch.where(
                    qk <= seq_len[b], orig_score_mod(qk, b, h, q, kv), -float("inf")
                )

            return njt_score_mod

        causal_njt = create_padded_dense_wrapper(_causal)

        self.run_test(causal_njt, dtype, device=device)

    @supported_platform
    @dtypes(*device_configs["cpu"].dtypes_fast)
    @dtypesIfCUDA(*device_configs["cuda"].dtypes_fast)
    def test_captured_scale(self, device, dtype):
        scale = torch.ones((), device=device, dtype=torch.int32)

        def score_mod_scale(qk, b, h, q, kv):
            return qk + scale

        self.run_test(score_mod_scale, dtype, device=device)
        self.run_test_with_paged_attention(score_mod_scale, dtype, device=device)

    @supported_platform
    @dtypes(*device_configs["cpu"].dtypes_fast)
    @dtypesIfCUDA(*device_configs["cuda"].dtypes_fast)
    def test_recompile_changed_score_mod(self, device, dtype):
        scale = torch.ones((), device=device, dtype=torch.int32)
        ADD = True

        def score_mod_scale(qk, b, h, q, kv):
            if ADD:
                return qk + scale
            else:
                return qk * scale

        self.run_test(score_mod_scale, dtype, device=device)
        self.run_test_with_paged_attention(score_mod_scale, dtype, device=device)

        ADD = False
        self.run_test(score_mod_scale, dtype, device=device)
        self.run_test_with_paged_attention(score_mod_scale, dtype, device=device)

    @supported_platform
    @expectedFailure  # If we capture a tensor then we can perform a reduction on it, and that shouldn't be allowed
    @dtypes(*device_configs["cpu"].dtypes_fast)
    @dtypesIfCUDA(*device_configs["cuda"].dtypes_fast)
    def test_captured_reduction(self, device, dtype):
        scale = torch.randn((B, 8), device=device)

        def score_mod_scale(qk, b, h, q, kv):
            return qk + scale[b].sum(dim=-1)

        self.run_test(score_mod_scale, dtype, device=device)

    @supported_platform
    def test_multiple_score_mod_calls(self, device):
        query = torch.randn((1, 8, 1024, 64), dtype=torch.float32, device=device)
        keys = [
            torch.randn((1, 8, 1024, 64), dtype=torch.float32, device=device)
            for _ in range(2)
        ]
        values = [
            torch.randn((1, 8, 1024, 64), dtype=torch.float32, device=device)
            for _ in range(2)
        ]

        def scoremod_1(qk, b, h, q, kv):
            return qk + (q - kv)

        def scoremod_2(qk, b, h, q, kv):
            return torch.where(q >= kv, qk, -float("inf"))

        def f(q, k1, k2, v1, v2):
            q2 = flex_attention(q, k1, v1, score_mod=scoremod_1)
            return flex_attention(q2, k2, v2, score_mod=scoremod_2)

        out = f(query, *keys, *values)
        out2 = torch.compile(f)(query, *keys, *values)
        tolerance = Tolerances(atol=2e-1, rtol=2e-1)
        torch.testing.assert_close(out, out2, atol=tolerance.atol, rtol=tolerance.rtol)

    @supported_platform
    @skip_on_cpu
    def test_multiple_mask_calls(self, device):
        make_tensor = functools.partial(
            torch.randn,
            (1, 4, 512, 64),
            dtype=torch.float32,
            device=device,
            requires_grad=True,
        )
        query, key, value = make_tensor(), make_tensor(), make_tensor()

        window_size = 32

        def causal_mask(b, h, q_idx, kv_idx):
            return q_idx >= kv_idx

        def causal_mask_slidewindow_mod(b, h, q_idx, kv_idx):
            return (q_idx >= kv_idx) & (q_idx <= kv_idx + window_size)

        mask1 = create_block_mask(causal_mask, 1, None, 512, 512, _compile=False)
        mask2 = create_block_mask(
            causal_mask_slidewindow_mod, 1, None, 512, 512, _compile=False
        )

        def f(q, k, v):
            out1 = flex_attention(q, k, v, block_mask=mask1)
            out2 = flex_attention(q, k, v, block_mask=mask2)
            return out1 + out2

        f_compiled = torch.compile(f, fullgraph=True)

        out = f(query, key, value)
        out_compiled = f_compiled(query, key, value)

        grads = torch.autograd.grad((out,), (query, key, value), torch.ones_like(out))
        grads_compile = torch.autograd.grad(
            (out_compiled,), (query, key, value), torch.ones_like(out_compiled)
        )

        for grad, grad_compiled in zip(grads, grads_compile):
            torch.testing.assert_close(grad, grad_compiled, atol=3e-2, rtol=3e-2)

    @supported_platform
    def test_multiple_score_mod_calls2(self, device):
        query = torch.randn((1, 8, 1024, 64), dtype=torch.float32, device=device)
        keys = [
            torch.randn((1, 8, 1024, 64), dtype=torch.float32, device=device)
            for _ in range(3)
        ]
        values = [
            torch.randn((1, 8, 1024, 64), dtype=torch.float32, device=device)
            for _ in range(3)
        ]

        def scoremod_1(qk, b, h, q, kv):
            return qk + (q - kv)

        def scoremod_2(qk, b, h, q, kv):
            return torch.where(q >= kv, qk, -float("inf"))

        attention1 = functools.partial(flex_attention, score_mod=scoremod_1)

        def f(q, k1, k2, k3, v1, v2, v3):
            q2 = attention1(q, k1, v1)
            q3 = flex_attention(q2, k2, v2, score_mod=scoremod_2)
            return flex_attention(q3, k3, v3, score_mod=scoremod_1)

        out = f(query, *keys, *values)
        out2 = torch.compile(f, fullgraph=True)(query, *keys, *values)
        self.assertTrue((out - out2).abs().mean() < 1e-2)

    @supported_platform
    def test_multiple_score_mod_calls_paged_attention(self, device):
        query = torch.randn((1, 8, 1024, 64), dtype=torch.float32, device=device)
        keys = [
            torch.randn((1, 8, 1024, 64), dtype=torch.float32, device=device)
            for _ in range(2)
        ]
        values = [
            torch.randn((1, 8, 1024, 64), dtype=torch.float32, device=device)
            for _ in range(2)
        ]

        def scoremod_1(qk, b, h, q, kv):
            return qk + (q - kv)

        def scoremod_2(qk, b, h, q, kv):
            return torch.where(q >= kv, qk, -float("inf"))

        def f(q, k1, k2, v1, v2):
            q2 = flex_attention(q, k1, v1, score_mod=scoremod_1)
            return flex_attention(q2, k2, v2, score_mod=scoremod_2)

        eager_out = f(query, *keys, *values)

        block_mask = create_block_mask(noop_mask, 1, 1, 1024, 1024, device=device)

        (
            k_cache1,
            v_cache1,
            converted_block_mask1,
            converted_score_mod1,
        ) = self.preprocess_paged_attention(
            scoremod_1,
            query,
            keys[0],
            values[0],
            block_mask,
            torch.float32,
            device=device,
        )
        (
            k_cache2,
            v_cache2,
            converted_block_mask2,
            converted_score_mod2,
        ) = self.preprocess_paged_attention(
            scoremod_2,
            query,
            keys[1],
            values[1],
            block_mask,
            torch.float32,
            device=device,
        )

        def paged_f(q, k1, k2, v1, v2):
            q2 = flex_attention(
                q,
                k1,
                v1,
                score_mod=converted_score_mod1,
                block_mask=converted_block_mask1,
            )
            return flex_attention(
                q2,
                k2,
                v2,
                score_mod=converted_score_mod2,
                block_mask=converted_block_mask2,
            )

        compiled_out = torch.compile(paged_f, fullgraph=True)(
            query, k_cache1, k_cache2, v_cache1, v_cache2
        )
        tolerance = Tolerances(atol=2e-1, rtol=2e-1)
        torch.testing.assert_close(
            eager_out, compiled_out, atol=tolerance.atol, rtol=tolerance.rtol
        )

    @supported_platform
    def test_multiple_score_mod_calls2_paged_attention(self, device):
        query = torch.randn((1, 8, 1024, 64), dtype=torch.float32, device=device)
        keys = [
            torch.randn((1, 8, 1024, 64), dtype=torch.float32, device=device)
            for _ in range(3)
        ]
        values = [
            torch.randn((1, 8, 1024, 64), dtype=torch.float32, device=device)
            for _ in range(3)
        ]

        def scoremod_1(qk, b, h, q, kv):
            return qk + (q - kv)

        def scoremod_2(qk, b, h, q, kv):
            return torch.where(q >= kv, qk, -float("inf"))

        attention1 = functools.partial(flex_attention, score_mod=scoremod_1)

        def f(q, k1, k2, k3, v1, v2, v3):
            q2 = attention1(q, k1, v1)
            q3 = flex_attention(q2, k2, v2, score_mod=scoremod_2)
            return flex_attention(q3, k3, v3, score_mod=scoremod_1)

        eager_out = f(query, *keys, *values)

        block_mask = create_block_mask(noop_mask, 1, 1, 1024, 1024, device=device)
        (
            k_cache1,
            v_cache1,
            converted_block_mask1,
            converted_score_mod1,
        ) = self.preprocess_paged_attention(
            scoremod_1,
            query,
            keys[0],
            values[0],
            block_mask,
            torch.float32,
            device=device,
        )
        (
            k_cache2,
            v_cache2,
            converted_block_mask2,
            converted_score_mod2,
        ) = self.preprocess_paged_attention(
            scoremod_2,
            query,
            keys[1],
            values[1],
            block_mask,
            torch.float32,
            device=device,
        )
        (
            k_cache3,
            v_cache3,
            converted_block_mask3,
            converted_score_mod3,
        ) = self.preprocess_paged_attention(
            scoremod_1,
            query,
            keys[2],
            values[2],
            block_mask,
            torch.float32,
            device=device,
        )

        paged_attention1 = functools.partial(
            flex_attention,
            score_mod=converted_score_mod1,
            block_mask=converted_block_mask1,
        )

        def paged_f(q, k1, k2, k3, v1, v2, v3):
            q2 = paged_attention1(q, k1, v1)
            q3 = flex_attention(
                q2,
                k2,
                v2,
                score_mod=converted_score_mod2,
                block_mask=converted_block_mask2,
            )
            return flex_attention(
                q3,
                k3,
                v3,
                score_mod=converted_score_mod3,
                block_mask=converted_block_mask3,
            )

        compiled_out = torch.compile(paged_f, fullgraph=True)(
            query, k_cache1, k_cache2, k_cache3, v_cache1, v_cache2, v_cache3
        )
        tolerance = Tolerances(atol=2e-1, rtol=2e-1)
        torch.testing.assert_close(
            eager_out, compiled_out, atol=tolerance.atol, rtol=tolerance.rtol
        )

    @supported_platform
    @skip_on_cpu
    def test_inputs_are_realized(self, device):
        def f(q, k, v):
            x = torch.randn(1024, device=device)
            x = x * 2

            def func(qk, b, h, q, kv):
                return qk + x[q]

            return flex_attention(q.sin(), k, v, score_mod=func).cos()

        q, k, v = (
            torch.randn(1, 8, 1024, 64, device=device, requires_grad=True)
            for _ in range(3)
        )
        ref = f(q, k, v)
        out = torch.compile(f)(q, k, v)
        self.assertTrue((ref - out).abs().mean() < 1e-2)
        gradOut = torch.randn_like(q)

        ref_grads = torch.autograd.grad(ref, (q, k, v), gradOut)
        out_grads = torch.autograd.grad(out, (q, k, v), gradOut)
        for ref, out in zip(ref_grads, out_grads):
            self.assertTrue((ref - out).abs().mean() < 1e-2)

    @supported_platform
    @skip_on_cpu
    def test_make_block_mask(self, device):
        def causal_mask(b, h, q_idx, kv_idx):
            return q_idx >= kv_idx

        block_mask_a = torch.compile(create_block_mask, fullgraph=True)(
            causal_mask, 1, 1, 512, 512, device=device
        )
        block_mask_b = create_block_mask(causal_mask, 1, 1, 512, 512, device=device)
        self.assertEqual(block_mask_a.kv_num_blocks, block_mask_b.kv_num_blocks)
        self.assertEqual(block_mask_a.kv_indices, block_mask_b.kv_indices)
        self.assertEqual(block_mask_a.q_num_blocks, block_mask_b.q_num_blocks)

    @supported_platform
    def test_mask_mod_combiners(self, device):
        def causal_mask(b, h, q, kv):
            return q >= kv

        def neg_causal_mask(b, h, q, kv):
            return q < kv

        def sliding_window(b, h, q, kv):
            return (q - kv) <= 512

        block_mask = create_block_mask(
            and_masks(causal_mask, sliding_window), 1, 1, S, S, device=device
        )
        self.assertExpectedInline(block_mask.kv_num_blocks.sum().item(), """28""")
        attention = functools.partial(flex_attention, block_mask=block_mask)
        self.run_test_with_call(attention, dtype=torch.float16, device=device)

        block_mask = create_block_mask(
            and_masks(causal_mask, neg_causal_mask), 1, 1, S, S, device=device
        )
        self.assertEqual(block_mask.kv_num_blocks.sum(), 0)

        block_mask1 = create_block_mask(
            or_masks(causal_mask, neg_causal_mask), 1, 1, S, S, device=device
        )
        block_mask2 = create_block_mask(noop_mask, 1, 1, S, S, device=device)
        self.assertEqual(block_mask1.sparsity(), block_mask2.sparsity())

    @supported_platform
    @skip_on_cpu
    def test_epilogue_fused(self, device):
        @torch.compile
        def f(q, k, v):
            out = flex_attention(q, k, v)
            return out.cos()

        q, k, v = (torch.randn(1, 8, 1024, 64, device=device) for _ in range(3))
        metrics.reset()
        _, code = run_and_get_code(f, q, k, v)
        fc = FileCheck()
        fc.check("triton_tem_fused")  # template call
        fc.check_not("poi_fused_cos")  # No cos pointwise operation
        fc.run(code[0])
        accessed_bytes = 1 * 8 * 1024 * 64 * torch.float32.itemsize
        num_accesses = 4  # q, k, v reads, one output.
        # TODO: Get rid of this fudge factor
        # We need this fudge factor for now as we write the extraneous logsumexp
        num_accesses += 1
        self.assertLess(metrics.num_bytes_accessed, accessed_bytes * num_accesses)

    @supported_platform
    @dtypes(*device_configs["cpu"].dtypes)
    @dtypesIfCUDA(*device_configs["cuda"].dtypes)
    def test_njt_causal(self, device, dtype):
        offsets = torch.tensor(
            [0, 1024, 1024 + 512, S], device=device, dtype=torch.int32
        )
        seq_idx = torch.zeros(S, device=device, dtype=torch.int32)
        for idx in range(len(offsets) - 1):
            seq_idx[offsets[idx] : offsets[idx + 1]] = idx

        def create_njt_wrapper(orig_score_mod, offsets, seq_idx):
            def njt_score_mod(qk, b, h, q, kv):
                q_nested = q - offsets[seq_idx[q]]
                kv_nested = kv - offsets[seq_idx[kv]]
                return orig_score_mod(qk, b, h, q_nested, kv_nested)

            return njt_score_mod

        causal_njt = create_njt_wrapper(_causal, offsets, seq_idx)

        self.run_test(causal_njt, dtype, device=device)
        self.run_test_with_paged_attention(causal_njt, dtype, device=device)

    @supported_platform
    def test_mixed_dtypes_fails(self, device):
        query = torch.randn((1, 1, 1024, 64), dtype=torch.float32, device=device)
        key = torch.randn((1, 1, 1024, 64), dtype=torch.float16, device=device)
        value = torch.randn((1, 1, 1024, 64), dtype=torch.float16, device=device)
        with self.assertRaisesRegex(
            ValueError, "Expected query, key, and value to have the same dtype"
        ):
            flex_attention(query, key, value, _identity)

    @supported_platform
    @patch.object(torch._inductor.config, "max_autotune", True)
    def test_max_autotune(self, device):
        def score_mod(score, b, h, m, n):
            return score * 2

        self.run_test(score_mod, dtype=torch.float16, device=device)
        self.run_test_with_paged_attention(
            score_mod, dtype=torch.float16, device=device
        )

    @supported_platform
    @skip("TODO: Figure out why this is erroring")
    @patch.object(torch._inductor.config, "max_autotune", True)
    def test_max_autotune_with_captured(self, device):
        head_scale = torch.randn(H, device=device)
        batch_scale = torch.randn(B, device=device)
        tok_scale = torch.randn(S, device=device)

        def bias_mod(score, batch, head, token_q, token_kv):
            score = score + tok_scale[token_q]
            score = score + batch_scale[batch]
            score = score + head_scale[head]
            return score

        self.run_test(bias_mod, dtype=torch.float32, device=device)

    @supported_platform
    @common_utils.parametrize("score_mod", test_score_mods)
    @dtypes(*device_configs["cpu"].dtypes)
    @dtypesIfCUDA(*device_configs["cuda"].dtypes)
    @common_utils.parametrize("head_dims", [(D, D // 2), (D // 2, D)])
    def test_non_equal_head_dims(self, device, dtype, score_mod, head_dims):
        qk_d, v_d = head_dims
        self.run_test(score_mod, dtype, device, B, H, S, qk_d, B, H, S, V_D=v_d)
        self.run_test_with_paged_attention(
            score_mod, dtype, device, B, H, S, qk_d, B, H, S, V_D=v_d
        )

    @supported_platform
    @skip_on_cpu
    def test_autograd_function_in_score_mod(self, device):
        class ApplyMask(torch.autograd.Function):
            generate_vmap_rule = True

            @staticmethod
            def forward(a, mask):
                return torch.where(mask, a, -float("inf"))

            @staticmethod
            def setup_context(ctx, inputs, output):
                _, mask = inputs
                ctx.mark_non_differentiable(mask)

            @staticmethod
            def backward(ctx, i):
                return i, None

        def score_mod(score, b, h, q, kv):
            return ApplyMask.apply(score, q <= kv)

        func = torch.compile(flex_attention, fullgraph=True)

        q, k, v = (
            torch.randn(1, 8, 1024, 64, device=device, requires_grad=True)
            for _ in range(3)
        )

        # Just checking that it runs
        func(q, k, v)

        # expectedFailure
        # This doesn't work due to vmap + autograd.Function + torch.compile not composing
        # self.run_test(score_mod)

    @supported_platform
    def test_causal_block(self, device):
        def mask_mod(b, h, q, kv):
            return q >= kv

        block_mask = create_block_mask(mask_mod, 1, 1, S, S, device=device)
        attention = functools.partial(flex_attention, block_mask=block_mask)

        self.run_test_with_call(attention, dtype=torch.float16, device=device)

    @supported_platform
    def test_causal_block_paged_attention(self, device):
        def mask_mod(b, h, q, kv):
            return q >= kv

        block_mask = create_block_mask(mask_mod, B, 1, S, S, device=device)
        self.run_test_with_paged_attention(
            score_mod=_identity,
            dtype=torch.float16,
            device=device,
            block_mask=block_mask,
        )

    @supported_platform
    def test_new_empty_mask_mod(self, device):
        S = 128
        q, k, v = (torch.randn(4, 1, S, 64, device=device) for _ in range(3))

        attn_mask = torch.ones(4, 1, S, S, dtype=torch.bool, device=device).tril()

        def score_mod(score, b, h, q_idx, kv_idx):
            h_ = h.new_zeros(h.shape)
            return score + attn_mask[b, h_, q_idx, kv_idx]

        def causal(b, h, q_idx, kv_idx):
            h_ = h.new_zeros(h.shape)
            return attn_mask[b, h_, q_idx, kv_idx]

        block_mask = create_block_mask(
            causal, B=4, H=None, Q_LEN=S, KV_LEN=S, device=device
        )
        torch.compile(flex_attention, fullgraph=True)(
            q, k, v, score_mod, block_mask=block_mask
        )

    @supported_platform
    @common_utils.parametrize("head_dim", [17, 24, 94, 121])
    @dtypes(*device_configs["cpu"].dtypes_fast)
    @dtypesIfCUDA(*device_configs["cuda"].dtypes_fast)
    def test_non_pow_2_headdim(self, device, dtype, head_dim):
        self.run_test(_rel_bias, dtype, device, B, H, S, head_dim, B, H, S, head_dim)

    @supported_platform
    def test_GQA_causal_mask(self, device):
        def mask_mod(b, h, q, kv):
            return q >= kv

        block_mask = create_block_mask(mask_mod, B, 1, S // 8, S // 8, device=device)
        attention = functools.partial(
            flex_attention, block_mask=block_mask, enable_gqa=True
        )

        self.run_test_with_call(
            attention,
            torch.float16,
            device,
            B,
            H * 4,  # Hq = 4*Hkv.
            S // 8,
            D,
            B,
            H,
            S // 8,
            D,
        )

        self.run_test_with_paged_attention(
            _identity,
            dtype=torch.float16,
            device=device,
            Q_H=H * 4,
            Q_S=S // 8,
            KV_H=H,
            KV_S=S // 8,
            block_mask=block_mask,
        )

    @supported_platform
    def test_custom_block_mask_generator(self, device):
        def mask_mod(b, h, q, kv):
            return q >= kv

        auto_mask = create_block_mask(mask_mod, 1, 1, S, S, device=device)
        BLOCK_SIZE = 128

        def causal_constructor(S):
            num_blocks = torch.arange(S // BLOCK_SIZE, device=device) + 1
            indices = torch.arange(S // BLOCK_SIZE, device=device).expand(
                S // BLOCK_SIZE, S // BLOCK_SIZE
            )
            num_blocks = num_blocks[None, None, :]
            indices = indices[None, None, :]
            return BlockMask.from_kv_blocks(
                num_blocks, indices, BLOCK_SIZE=BLOCK_SIZE, mask_mod=mask_mod
            )

        manual_mask = causal_constructor(S)
        self.assertEqual(auto_mask.to_dense(), manual_mask.to_dense())

    @supported_platform
    @skip_on_cpu
    @dtypes(*device_configs["cpu"].dtypes)
    @dtypesIfCUDA(*device_configs["cuda"].dtypes)
    @common_utils.parametrize("score_mod", [_identity, _causal])
    def test_logsumexp_correctness(self, device, dtype, score_mod):
        make_tensor = functools.partial(
            torch.randn,
            (B, H, S, D),
            dtype=dtype,
            device=device,
            requires_grad=True,
        )
        q, k, v = make_tensor(), make_tensor(), make_tensor()

        @torch.compile
        def sdpa_hop(q, k, v, score_mod):
            return flex_attention(q, k, v, score_mod, return_lse=True)

        @torch.compile(backend="aot_eager")
        def eager_sdpa_hop(q, k, v, score_mod):
            return flex_attention(q, k, v, score_mod, return_lse=True)

        ref_out, ref_lse = eager_sdpa_hop(
            q.to(torch.float64),
            k.to(torch.float64),
            v.to(torch.float64),
            score_mod,
        )
        compiled_out, compiled_lse = sdpa_hop(q, k, v, score_mod)

        self.assertTrue(ref_lse.dtype == torch.float64)
        self.assertTrue(compiled_lse.dtype == torch.float32)

        tolerance = Tolerances(atol=2e-2, rtol=2e-2)
        torch.testing.assert_close(
            ref_out.to(dtype=torch.float32),
            compiled_out.to(dtype=torch.float32),
            atol=tolerance.atol,
            rtol=tolerance.rtol,
        )
        torch.testing.assert_close(
            ref_lse.to(dtype=torch.float32),
            compiled_lse.to(dtype=torch.float32),
            atol=tolerance.atol,
            rtol=tolerance.rtol,
        )

    @supported_platform
    @skip_on_cpu
    def test_logsumexp_only_return(self, device):
        make_tensor = functools.partial(
            torch.randn,
            (B, H, S, D),
            dtype=torch.float32,
            device=device,
            requires_grad=True,
        )
        q, k, v = make_tensor(), make_tensor(), make_tensor()

        @torch.compile
        def func(q, k, v, score_mod):
            _, lse = flex_attention(q, k, v, score_mod, return_lse=True)
            lse_2 = lse * 2
            return lse_2

        _, code = run_and_get_code(func, q, k, v, _identity)
        # Ensure that we're still generating the flexattention kernel
        FileCheck().check_count(".run(primals_1, primals_2, primals_3", 1, True).run(
            code[0]
        )

    @supported_platform
    @skip_on_cpu
    @common_utils.parametrize(
        "score_mod", [_identity, _causal, _times_two, _squared, _trig, _trig2]
    )
    def test_aot_eager_gradcheck(self, device, score_mod):
        make_tensor = functools.partial(
            torch.randn,
            (2, 2, 11, 4),
            device=device,
            dtype=torch.float64,
            requires_grad=True,
        )
        query, key, value = make_tensor(), make_tensor(), make_tensor()

        func = torch.compile(flex_attention, backend="aot_eager", fullgraph=True)

        self.assertTrue(
            torch.autograd.gradcheck(
                func, (query, key, value, score_mod), raise_exception=True
            )
        )

    @supported_platform
    @skip_on_cpu
    def test_eager_backward_strides(self):
        class Repro(torch.nn.Module):
            def __init__(self):
                super().__init__()
                self.qkv_proj = torch.nn.Linear(256, 256 * 3)
                self.n_head = 256 // 64
                self.d_attn = 256

            def forward(self, x):
                n_batch, n_ctx, _ = x.shape
                q, k, v = self.qkv_proj(x).split(
                    [self.d_attn, self.d_attn, self.d_attn], dim=2
                )
                q = q.reshape(n_batch, n_ctx, self.n_head, -1)
                k = k.reshape(n_batch, n_ctx, self.n_head, -1)
                v = v.reshape(n_batch, n_ctx, self.n_head, -1)
                q = q.transpose(1, 2)
                k = k.transpose(1, 2)
                v = v.transpose(1, 2)
                x = torch.nn.attention.flex_attention.flex_attention(q, k, v)
                return x

        model = Repro().cuda()
        x = torch.randn((1, 512, 256), device="cuda", requires_grad=True)
        out = torch.compile(model, backend="aot_eager", fullgraph=True)(x)
        out.backward(torch.ones_like(out))

    @supported_platform
    @skip_on_cpu
    def test_differentiable_logsumexp_gradcheck(self, device):
        make_tensor = functools.partial(
            torch.randn,
            (2, 2, 11, 4),
            device=device,
            dtype=torch.float64,
            requires_grad=True,
        )
        query, key, value = make_tensor(), make_tensor(), make_tensor()

        def flex_attention_lse_only(q, k, v):
            return flex_attention(q, k, v, return_lse=True)[1]

        func = torch.compile(
            flex_attention_lse_only, backend="aot_eager", fullgraph=True
        )

        self.assertTrue(
            torch.autograd.gradcheck(func, (query, key, value), raise_exception=True)
        )

    @supported_platform
    @skip_on_cpu
    def test_differentiable_logsumexp_compiled(self, device):
        make_tensor = functools.partial(
            torch.randn,
            (2, 2, 128, 64),
            device=device,
            dtype=torch.float32,
            requires_grad=True,
        )
        q, k, v = make_tensor(), make_tensor(), make_tensor()
        lse_mask = torch.randn(2, 2, 128, device=device)

        out, lse = flex_attention(q, k, v, return_lse=True)
        (out.mean() + (lse * lse_mask).sum()).backward()
        q_grad, k_grad, v_grad = q.grad, k.grad, v.grad
        q.grad = None
        k.grad = None
        v.grad = None

        out2, lse2 = torch.compile(flex_attention, fullgraph=True)(
            q, k, v, return_lse=True
        )
        (out2.mean() + (lse2 * lse_mask).sum()).backward()
        q_grad2, k_grad2, v_grad2 = q.grad, k.grad, v.grad
        tolerance = Tolerances(atol=1e-1, rtol=1e-1)

        torch.testing.assert_close(out, out2, atol=tolerance.atol, rtol=tolerance.rtol)
        torch.testing.assert_close(lse, lse2, atol=tolerance.atol, rtol=tolerance.rtol)
        torch.testing.assert_close(
            q_grad, q_grad2, atol=tolerance.atol, rtol=tolerance.rtol
        )
        torch.testing.assert_close(
            k_grad, k_grad2, atol=tolerance.atol, rtol=tolerance.rtol
        )
        torch.testing.assert_close(
            v_grad, v_grad2, atol=tolerance.atol, rtol=tolerance.rtol
        )

    # Use weird mask to test reusing block_mask does work well.
    @supported_platform
    @skip_on_cpu
    def _test_block_mask_reuse_with_weird_mask(self, device):
        def mask(b, h, q, kv):
            return (kv < 256) | (kv >= 2048)

        make_tensor = functools.partial(
            torch.randn,
            (4, 4, 4096, 64),
            device=device,
            dtype=torch.float32,
            requires_grad=True,
        )

        block_mask = create_block_mask(mask, None, None, 4096, 4096)
        # Compile 1st version with q/k/v(seqlen=4096) and block_mask(seqlen=4096)
        torch.compile(flex_attention, dynamic=True, fullgraph=True)(
            make_tensor(), make_tensor(), make_tensor(), block_mask=block_mask
        )

        make_tensor2 = functools.partial(
            torch.randn,
            (4, 4, 2048, 64),
            device="cuda",
            dtype=torch.float32,
            requires_grad=True,
        )
        q, k, v = make_tensor2(), make_tensor2(), make_tensor2()

        # Compile 2st version with q/k/v(seqlen=2048) and block_mask(seqlen=4096),
        # The graph includes the BlockMask._adjust part.
        out = torch.compile(flex_attention, dynamic=True, fullgraph=True)(
            q, k, v, block_mask=block_mask
        )
        out.sum().backward()
        q_grad, k_grad, v_grad = q.grad, k.grad, v.grad
        q.grad = None
        k.grad = None
        v.grad = None

        block_mask2 = create_block_mask(mask, None, None, 2048, 2048)
        # Reuse the 1st version with q/k/v(seqlen=2048) and block_mask(seqlen=2048)
        out2 = torch.compile(flex_attention, dynamic=True, fullgraph=True)(
            q, k, v, block_mask=block_mask2
        )
        out2.sum().backward()
        q_grad2, k_grad2, v_grad2 = q.grad, k.grad, v.grad
        tolerance = Tolerances(atol=1e-3, rtol=1e-3)

        torch.testing.assert_close(out, out2, atol=tolerance.atol, rtol=tolerance.rtol)
        torch.testing.assert_close(
            q_grad, q_grad2, atol=tolerance.atol, rtol=tolerance.rtol
        )
        torch.testing.assert_close(
            k_grad, k_grad2, atol=tolerance.atol, rtol=tolerance.rtol
        )
        torch.testing.assert_close(
            v_grad, v_grad2, atol=tolerance.atol, rtol=tolerance.rtol
        )

    @supported_platform
    @skip_on_cpu
    def test_float32_matmul_precision(self, device):
        make_tensor = functools.partial(
            torch.zeros,
            (2, 2, 128, 32),
            device=device,
            dtype=torch.float32,
            requires_grad=False,
        )
        query, key, value = make_tensor(), make_tensor(), make_tensor()
        query.fill_(0.2)
        key.fill_(0.3)
        value.fill_(0.4)

        query.requires_grad = True
        key.requires_grad = True
        value.requires_grad = True

        def score_mod(score, b, h, q, kv):
            return score * 2

        with temp_float32_matmul_precision("highest"):
            out_eager = flex_attention(query, key, value, score_mod)
            flex_compiled = torch.compile(flex_attention, fullgraph=True)
            out_compiled = flex_compiled(query, key, value, score_mod)

            grads_eager = torch.autograd.grad(out_eager.sum(), (query, key, value))
            grads_compile = torch.autograd.grad(out_compiled.sum(), (query, key, value))

        torch.testing.assert_close(grads_eager, grads_compile)

    @supported_platform
    @skip_on_cpu
    @common_utils.parametrize("score_mod_name", ["_head_offset"])
    @common_utils.parametrize("mode", ["eager", "aot_eager"])
    def test_captured_score_mod_aot_eager_gradcheck(
        self, device, score_mod_name: str, mode: str
    ):
        make_tensor = functools.partial(
            torch.randn,
            (2, 2, 11, 4),
            device=device,
            dtype=torch.float64,
            requires_grad=True,
        )
        query, key, value = make_tensor(), make_tensor(), make_tensor()

        func = torch.compile(flex_attention, backend=mode, fullgraph=True)
        score_mod = captured_buffers_map[score_mod_name](torch.float64, device)

        self.assertTrue(
            torch.autograd.gradcheck(
                func, (query, key, value, score_mod), raise_exception=True
            )
        )

    @supported_platform
    @skip_on_cpu
    @common_utils.parametrize("mode", ["eager", "aot_eager"])
    def test_document_masking_edge_case(self, device, mode):
        requires_grad = device in DEVICE_SUPPORTS_BACKWARDS
        document_masks = torch.full((2, 128), 0, dtype=torch.int32, device=device)
        document_masks[:, 64:] = 1

        def mask_mod(b, h, q, kv):
            same_doc = document_masks[b, q] == document_masks[b, kv]
            return same_doc

        make_tensor = functools.partial(
            torch.randn,
            (2, 1, 128, 4),
            device=device,
            dtype=torch.float64,
            requires_grad=requires_grad,
        )
        query, key, value = make_tensor(), make_tensor(), make_tensor()
        func = torch.compile(flex_attention, backend=mode, fullgraph=True)

        block_mask = create_block_mask(mask_mod, 2, 1, 128, 128, device=device)
        out = func(query, key, value, block_mask=block_mask)
        if requires_grad:
            out.sum().backward()

    @supported_platform
    @skip_on_cpu
    def test_strided_backwards(self):
        shape = (1, 2, 4096, 64)
        Q = torch.randn(shape, requires_grad=True, device="cuda")
        K = torch.randn(shape, requires_grad=True, device="cuda")
        V = torch.randn(shape, requires_grad=True, device="cuda")
        func = torch.compile(flex_attention, dynamic=True, fullgraph=True)

        K_sliced = K[:, :, :-128]
        V_sliced = V[:, :, :-128]

        out_eager = flex_attention(Q, K_sliced, V_sliced)
        out_compiled = func(Q, K_sliced, V_sliced)

        grad = torch.rand_like(out_eager)

        eager_grads = torch.autograd.grad(out_eager, (Q, K, V), grad)
        compiled_grads = torch.autograd.grad(out_compiled, (Q, K, V), grad)

        for eager, compiled in zip(eager_grads, compiled_grads):
            torch.testing.assert_close(eager, compiled, atol=9e-3, rtol=0)

    @supported_platform
    @common_utils.parametrize("mode", ["eager", "inductor", "paged_attention"])
    @common_utils.parametrize(
        "permute_order",
        [
            (0, 1, 2, 3),  # Default order
            (1, 0, 2, 3),  # Reverse order
            (0, 2, 1, 3),  # Mixed order
            (2, 0, 1, 3),  # Another mixed order
            (0, 1, 3, 2),  # Non contiguous last dim
        ],
    )
    @common_utils.parametrize("shape", [(2, 1, 128, 16), (4, 2, 64, 16)])
    def test_flex_attention_stride_ordering(self, device, mode, permute_order, shape):
        from torch._inductor.ir import get_stride_order

        dtype = torch.float32
        # Setup
        requires_grad = device in DEVICE_SUPPORTS_BACKWARDS
        make_tensor = functools.partial(
            torch.randn,
            shape,
            device=device,
            dtype=dtype,
            requires_grad=False if mode == "paged_attention" else requires_grad,
        )

        # Create and permute tensors
        query, key, value = make_tensor(), make_tensor(), make_tensor()
        query = query.permute(permute_order)
        key = key.permute(permute_order)
        value = value.permute(permute_order)

        if mode == "inductor":
            func = torch.compile(flex_attention, backend=mode, fullgraph=True)
            out = func(query, key, value)
        elif mode == "paged_attention":
            out, _ = self.run_paged_attention(
                _identity, query, key, value, dtype, device=device
            )
        else:
            func = flex_attention
            out = func(query, key, value)

        out_stride_order = get_stride_order(out.stride())
        query_stride_order = get_stride_order(query.stride())

        self.assertEqual(
            out_stride_order,
            query_stride_order,
            f"Stride order mismatch: out {out_stride_order}, query {query_stride_order}",
        )

    @supported_platform
    @skip_on_cpu
    @common_utils.parametrize("mode", ["eager", "inductor"])
    @common_utils.parametrize(
        "permute_order",
        [(0, 1, 2, 3), (1, 0, 2, 3), (0, 2, 1, 3), (2, 0, 1, 3), (0, 1, 3, 2)],
    )
    @common_utils.parametrize("shape", [(2, 5, 128, 16), (4, 2, 64, 16)])
    def test_flex_attention_backward_stride_ordering(
        self, device, mode, permute_order, shape
    ):
        from torch._inductor.ir import get_stride_order

        dtype = torch.float32
        make_tensor = functools.partial(
            torch.randn, shape, device=device, dtype=dtype, requires_grad=False
        )

        query, key, value = make_tensor(), make_tensor(), make_tensor()
        query = query.permute(permute_order)
        key = key.permute(permute_order)
        value = value.permute(permute_order)

        query.requires_grad_()
        key.requires_grad_()
        value.requires_grad_()

        func = (
            torch.compile(flex_attention, backend=mode, fullgraph=True)
            if mode == "inductor"
            else flex_attention
        )
        out = func(query, key, value)
        grad_output = torch.randn_like(out)
        out.backward(grad_output)

        for leaf, grad, name in [
            (query, query.grad, "query"),
            (key, key.grad, "key"),
            (value, value.grad, "value"),
        ]:
            input_stride_order = get_stride_order(grad.stride())
            orig_stride_order = get_stride_order(leaf.stride())
            self.assertEqual(
                input_stride_order,
                orig_stride_order,
                f"Mode: {mode}, Stride order mismatch for {name}: grad {input_stride_order}, input {orig_stride_order}.",
            )

    @supported_platform
    def test_non_contiguous_last_dim(self, device):
        """Test flex_attention with tensors having non contiguous last dimension."""
        B, H, S, D = 4, 8, 128, 64
        dtype = torch.float16 if device == "cuda" else torch.float32

        def column_major_tensor():
            tensor = torch.randn(
                (B, H, S, D),
                dtype=dtype,
                device=device,
            )
            # Column major in last 2 dims
            return tensor.transpose(-1, -2).contiguous().transpose(-1, -2)

        q = column_major_tensor()
        k = column_major_tensor()
        v = column_major_tensor()

        requires_grad = device in DEVICE_SUPPORTS_BACKWARDS
        if requires_grad:
            q.requires_grad_(True)
            k.requires_grad_(True)
            v.requires_grad_(True)

        self.assertNotEqual(q.stride()[-1], 1)
        self.assertNotEqual(k.stride()[-1], 1)
        self.assertNotEqual(v.stride()[-1], 1)

        q_ref, k_ref, v_ref = query_key_value_clones(q, k, v)
        q_gold, k_gold, v_gold = query_key_value_clones(q, k, v, torch.float64)

        golden_out = flex_attention(q_gold, k_gold, v_gold)
        ref_out = flex_attention(q_ref, k_ref, v_ref)

        flex_compiled = torch.compile(flex_attention, fullgraph=True)
        compiled_out = flex_compiled(q, k, v)

        self._check_out(golden_out, ref_out, compiled_out)

        if requires_grad:
            backward_grad = torch.randn_like(ref_out)

            golden_out.backward(backward_grad.to(torch.float64))
            ref_out.backward(backward_grad)
            compiled_out.backward(backward_grad)

            self._check_out_and_grad(
                golden_out,
                ref_out,
                compiled_out,
                q_gold,
                q_ref,
                q,
                k_gold,
                k_ref,
                k,
                v_gold,
                v_ref,
                v,
            )

    @supported_platform
    @common_utils.parametrize("compile", [True, False])
    def test_fully_masked_out_rows_0_check(self, device, compile: bool):
        # Ensure fully masked out rows won't cause NaNs.
        requires_grad = device in DEVICE_SUPPORTS_BACKWARDS
        query = torch.randn(
            (B, H, S, D),
            dtype=torch.float32,
            device=device,
            requires_grad=requires_grad,
        )
        key = torch.randn(
            (B, H, S, D),
            dtype=torch.float32,
            device=device,
            requires_grad=requires_grad,
        )
        value = torch.randn(
            (B, H, S, D),
            dtype=torch.float32,
            device=device,
            requires_grad=requires_grad,
        )

        M = S // 2

        def mask_mod(b, h, q, kv):
            return q < M

        block_mask = create_block_mask(mask_mod, B, 1, S, S, device=device)

        flex = (
            torch.compile(flex_attention, dynamic=False) if compile else flex_attention
        )
        if requires_grad:
            out, lse = flex(query, key, value, block_mask=block_mask, return_lse=True)
            self.assertEqual(out[:, :, M:, :].sum(), 0)
            self.assertTrue((lse[:, :, M:] == -float("inf")).all())

            loss = out.sum() + lse.sum()
            loss.backward()
            self.assertEqual(query.grad[:, :, M:, :].sum(), 0)
        else:
            out = flex(query, key, value, block_mask=block_mask, return_lse=False)

        self.assertEqual(out[:, :, M:, :].sum(), 0)

    @supported_platform
    @common_utils.parametrize("compile", [True, False])
    def test_fully_masked_out_rows(self, device, compile: bool):
        M = S // 2

        def mask_mod(b, h, q, kv):
            return q < M

        block_mask = create_block_mask(mask_mod, B, 1, S, S, device=device)

        def noop_mod(score, b, h, q_idx, kv_idx):
            return score

        self.run_test(
            noop_mod, torch.float32, B, H, S, D, B, H, S, D, block_mask, device=device
        )

    @supported_platform
    @skip_on_cpu
    def test_kernel_options_argument_is_respected(self, device):
        make_tensor = functools.partial(
            torch.randn,
            (2, 2, 128, 64),
            device="cuda",
            dtype=torch.float32,
            requires_grad=True,
        )
        q, k, v = make_tensor(), make_tensor(), make_tensor()

        # Ensure we respect user's input kernel options.
        _, code = run_and_get_code(
            torch.compile(flex_attention, fullgraph=True),
            q,
            k,
            v,
            kernel_options={"BLOCK_M": 16},
        )
        FileCheck().check("BLOCK_M : tl.constexpr = 16").run(code[0])

    @supported_platform
    def test_block_mask_non_divisible(self, device):
        seq = torch.arange(1023, device=device) // 128

        def mod(b, h, q, kv):
            return seq[q] == seq[kv]

        block_mask = create_block_mask(mod, None, None, 1023, 1023, device=device)
        torch.compile(create_block_mask)(mod, None, None, 1023, 1023, device=device)
        self.run_test_with_call(
            lambda q, k, v: flex_attention(q, k, v, block_mask=block_mask),
            torch.float16,
            device,
            Q_S=1023,
            KV_S=1023,
        )

    @supported_platform
    def test_causal_block_non_divisible(self, device):
        def mask_mod(b, h, q, kv):
            return q >= kv

        block_mask = create_block_mask(mask_mod, B, 1, S - 1, S - 1, device=device)
        attention = functools.partial(flex_attention, block_mask=block_mask)

        self.run_test_with_call(attention, torch.float16, device, Q_S=S - 1, KV_S=S - 1)

    @supported_platform
    @skip_on_cpu
    def test_modular_indexing(self, device):
        B, H, N, D = 100, 12, 128, 64
        dtype = torch.bfloat16
        device = torch.device(device)

        class Attention(torch.nn.Module):
            def __init__(self):
                super().__init__()
                self.bias = torch.randn(B, N, N, H, device=device, dtype=dtype)

            def forward(
                self, q: torch.Tensor, k: torch.Tensor, v: torch.Tensor
            ) -> torch.Tensor:
                score_mod = generate_score_mod(self.bias)
                o = flex_attention(q, k, v, score_mod=score_mod)
                return o

        def generate_score_mod(bias):
            bias = (2 * bias).view(B, H, N, N).contiguous()

            def score_mod(score, batch, head, q_idx, k_idx):
                attn_bias = bias[batch, head, q_idx, k_idx]
                return score + attn_bias

            return score_mod

        m = Attention().cuda().eval().to(dtype)
        m = torch.compile(m, mode="default", fullgraph=False)

        q = torch.randn(B, H, N, D, device=device, dtype=dtype)
        k = torch.randn(B, H, N, D, device=device, dtype=dtype)
        v = torch.randn(B, H, N, D, device=device, dtype=dtype)

        m(q, k, v)

    @supported_platform
    @skip_on_cpu
    def test_force_write_lse(self, device):
        dtype = torch.float32
        make_tensor = functools.partial(
            torch.randn,
            (2, 2, 128, 16),
            device=device,
            dtype=dtype,
            requires_grad=False,
        )
        query, key, value = make_tensor(), make_tensor(), make_tensor()
        out_eager, lse_eager = flex_attention(query, key, value, return_lse=True)

        flex_compile = torch.compile(flex_attention, fullgraph=True)
        out_compiled, lse_compiled = flex_compile(query, key, value, return_lse=True)

        out_paged, lse_paged = self.run_paged_attention(
            score_mod=_identity, q=query, k=key, v=value, dtype=dtype, device=device
        )

        torch.testing.assert_close(lse_eager, lse_compiled, atol=3e-3, rtol=0)
        torch.testing.assert_close(lse_eager, lse_paged, atol=3e-3, rtol=0)

    @supported_platform
    @skip_on_cpu
    @common_utils.parametrize("backend", ["flex_attention", "flex_decode", "eager"])
    def test_lse_masked_output(self, device, backend):
        if backend == "flex_decode":
            kernel_options = {"FORCE_USE_FLEX_ATTENTION": False}
            flex_call = torch.compile(flex_attention, fullgraph=True)
            N_CTX = 96
        elif backend == "flex_attention":
            kernel_options = {"FORCE_USE_FLEX_ATTENTION": True}
            flex_call = torch.compile(flex_attention, fullgraph=True)
            N_CTX = 196
        else:
            kernel_options = {}
            flex_call = flex_attention
            N_CTX = 196

        SLIDING_WINDOW = 64
        make_tensor = functools.partial(
            torch.randn,
            (2, 2, N_CTX, 64),
            device=device,
            dtype=torch.float32,
            requires_grad=True,
        )

        def sliding_window_causal(b, h, q_idx, kv_idx):
            causal_mask = q_idx >= kv_idx
            window_mask = q_idx - kv_idx <= SLIDING_WINDOW
            return causal_mask & window_mask

        def global_causal(b, h, q_idx, kv_idx):
            causal_mask = q_idx >= kv_idx
            window_mask = q_idx - kv_idx > SLIDING_WINDOW
            return causal_mask & window_mask

        sliding_window_causal = torch.nn.attention.flex_attention.create_block_mask(
            sliding_window_causal, B=None, H=None, Q_LEN=N_CTX, KV_LEN=N_CTX
        )
        global_causal = torch.nn.attention.flex_attention.create_block_mask(
            global_causal, B=None, H=None, Q_LEN=N_CTX, KV_LEN=N_CTX
        )

        local_attn = functools.partial(
            flex_call,
            block_mask=sliding_window_causal,
            return_lse=True,
            kernel_options=kernel_options,
        )
        global_attn = functools.partial(
            flex_call,
            block_mask=global_causal,
            return_lse=True,
            kernel_options=kernel_options,
        )
        q, k, v = make_tensor(), make_tensor(), make_tensor()
        gradOut = make_tensor(requires_grad=False)

        x_local, lse_local = local_attn(q, k, v)
        x_global, lse_global = global_attn(q, k, v)

        max_lse = torch.maximum(lse_local, lse_global)
        lse_global = lse_global - max_lse
        lse_local = lse_local - max_lse
        lse_global = torch.exp(lse_global)
        lse_local = torch.exp(lse_local)
        x = ((x_local * lse_local[..., None]) + (x_global * lse_global[..., None])) / (
            lse_global[..., None] + lse_local[..., None]
        )
        x.backward(gradOut)
        flex_q_grad, flex_k_grad, flex_v_grad = q.grad, k.grad, v.grad
        q.grad = None
        k.grad = None
        v.grad = None

        out = torch.nn.functional.scaled_dot_product_attention(q, k, v, is_causal=True)
        out.backward(gradOut)

        torch.testing.assert_close(x, out, atol=3e-3, rtol=2e-3)
        torch.testing.assert_close(flex_q_grad, q.grad, atol=3e-3, rtol=2e-3)
        torch.testing.assert_close(flex_k_grad, k.grad, atol=3e-3, rtol=2e-3)
        torch.testing.assert_close(flex_v_grad, v.grad, atol=3e-3, rtol=2e-3)

    @supported_platform
    @skip_on_cpu
    def test_mixed_device_error_message(self, device):
        # Create tensors on different devices
        cpu_tensor = torch.randn(2, 2, 128, 16, device="cpu")
        cuda_tensor = torch.randn(2, 2, 128, 16, device=device)

        # Use different devices for query, key, and value
        query, key, value = cpu_tensor, cuda_tensor, cpu_tensor

        expected_error_message = (
            "Expected query, key, and value to have the same device type, "
            f"but got query.device: {query.device}, key.device: {key.device}, "
            f"and value.device: {value.device} instead."
        )

        with self.assertRaisesRegex(ValueError, expected_error_message):
            flex_attention(query, key, value)

    @supported_platform
    @skip_on_cpu
    def test_captured_wrong_device_error_message(self, device):
        means = torch.randn(64, 3).cuda()
        length_scales = torch.logspace(0.001, 0.1, 8)

        def euclidean_dist_pos_embed(score, b, h, q_idx, k_idx):
            q_pos = means[q_idx]
            k_pos = means[k_idx]
            dist = (q_pos - k_pos).pow(2).sum(-1).sqrt()
            scale = length_scales[h]
            inv_dist = torch.exp(-dist / scale)
            return inv_dist * score

        expected_error_message = "Buffers cannot be created"

        q, k, v = (torch.randn(1, 8, 64, 64, device=device) for _ in range(3))
        with self.assertRaisesRegex(RuntimeError, expected_error_message):
            torch.compile(flex_attention)(q, k, v, score_mod=euclidean_dist_pos_embed)

    @supported_platform
    @skip_on_cpu
    def test_cant_lower_error_message(self, device):
        # We can't lower a 256-element reduction inside a pointwise reduction
        means = torch.randn(64, 256).cuda()
        length_scales = torch.logspace(0.001, 0.1, 8).cuda()

        def euclidean_dist_pos_embed(score, b, h, q_idx, k_idx):
            q_pos = means[q_idx]
            k_pos = means[k_idx]
            dist = (q_pos - k_pos).pow(2).sum(-1).sqrt()
            scale = length_scales[h]
            inv_dist = torch.exp(-dist / scale)
            return inv_dist * score

        expected_error_message = "Buffers cannot be created"

        q, k, v = (torch.randn(1, 8, 64, 64, device=device) for _ in range(3))
        with self.assertRaisesRegex(RuntimeError, expected_error_message):
            torch.compile(flex_attention)(q, k, v, score_mod=euclidean_dist_pos_embed)

    @supported_platform
    @skip_on_cpu
    def test_reduction_unrolled(self, device):
        # We can't lower a 256-element reduction inside a pointwise reduction
        means = torch.randn(S, 3).to(device)
        length_scales = torch.logspace(0.001, 0.1, H).to(device)

        def euclidean_dist_pos_embed(score, b, h, q_idx, k_idx):
            q_pos = means[q_idx]
            k_pos = means[k_idx]
            dist = (q_pos - k_pos).pow(2).sum(-1).sqrt()
            scale = length_scales[h]
            inv_dist = torch.exp(-dist / scale)
            return inv_dist * score

        self.run_test(euclidean_dist_pos_embed, torch.bfloat16)

    @supported_platform
    @skip_on_cpu
    def test_invalid_block_size(self, device):
        # Create tensors on different devices
        q, k, v = (torch.randn(1, 8, 128, 64, device=device) for _ in range(3))

        expected_error_message = (
            "ValueError: Q and KV block size must be divisible by BLOCK_M and BLOCK_N."
        )
        block_mask = create_block_mask(noop_mask, 1, 8, 128, 128, BLOCK_SIZE=96)

        with self.assertRaisesRegex(RuntimeError, expected_error_message):
            torch.compile(flex_attention)(q, k, v, block_mask=block_mask)

    @supported_platform
    @skip_on_cpu
    def test_small_q_kv_len(self, device):
        make_tensor = functools.partial(
            torch.ones,
            (1, 1, 1, 16),
            device=device,
            dtype=torch.float32,
            requires_grad=True,
        )
        query, key, value = make_tensor(), make_tensor(), make_tensor()
        kernel_options = {"FORCE_USE_FLEX_ATTENTION": True}
        out_eager, lse_eager = flex_attention(
            query, key, value, return_lse=True, kernel_options=kernel_options
        )

        flex_compile = torch.compile(flex_attention, fullgraph=True)
        out_compiled, lse_compiled = flex_compile(
            query, key, value, return_lse=True, kernel_options=kernel_options
        )

        assert torch.equal(out_eager, out_compiled)
        assert torch.equal(lse_eager, lse_compiled)

        grads_eager = torch.autograd.grad(out_eager.sum(), (query, key, value))
        grads_compile = torch.autograd.grad(out_compiled.sum(), (query, key, value))

        torch.testing.assert_close(grads_eager, grads_compile)

    @supported_platform
    @skip_on_cpu
    def test_dynamic_shapes_bug_dynamic_batch(self, device):
        def _flex_attention_mask(b, h, q_idx, kv_idx, input_lengths):
            padding_condition = (q_idx < input_lengths[b]) & (kv_idx < input_lengths[b])
            return padding_condition

        counter = CompileCounterWithBackend("inductor")

        class Model(torch.nn.Module):
            def __init__(self, dim=1024):
                super().__init__()
                self.subsampler = torch.nn.Conv1d(256, 256, 5)
                self.projector = torch.nn.Linear(256, dim)
                self.num_heads = 4

            def forward(self, x, input_lengths):
                x = self.subsampler(x.transpose(-1, -2)).transpose(-1, -2)
                x = self.projector(x).transpose(0, 1)
                head_dim = x.size(-1) // self.num_heads
                x = x.view(-1, x.size(1), self.num_heads, head_dim)
                x = x.permute(1, 2, 0, 3)

                max_time = x.size(-2)
                mask = torch.compile(create_block_mask, dynamic=True, fullgraph=False)(
                    functools.partial(
                        _flex_attention_mask,
                        input_lengths=input_lengths,
                    ),
                    B=input_lengths.size(0),
                    H=None,
                    Q_LEN=max_time,
                    KV_LEN=max_time,
                )

                x = torch.compile(
                    flex_attention, dynamic=True, fullgraph=True, backend=counter
                )(
                    query=x,
                    key=x,
                    value=x,
                    block_mask=mask,
                )
                return x

        model = Model(128).cuda()
        B, F, T = 16, 256, 12
        for _ in range(5):
            x = torch.randn(B, T, F, device=device)
            l = torch.randint(0, T, (B,), device=device)
            model(x, l)

        assert (
            counter.frame_count == 1
        ), f"Expected 1 graph, but got {counter.frame_count} graphs"

    @supported_platform
    @skip_on_cpu
    def test_dynamic_shapes_with_custom_kernel_options(self, device):
        make_tensor = functools.partial(
            torch.ones,
            (8, 8, 1024, 64),
            device=device,
            dtype=torch.bfloat16,
        )
        query, key, value = make_tensor(), make_tensor(), make_tensor()
        kernel_options = {"BLOCK_M": 64, "BLOCK_N": 64}
        out_eager = flex_attention(query, key, value, kernel_options=kernel_options)

        flex_compile = torch.compile(flex_attention, fullgraph=True, dynamic=True)
        out_compiled = flex_compile(query, key, value, kernel_options=kernel_options)

        torch.testing.assert_close(out_eager, out_compiled, atol=3e-3, rtol=2e-3)

    @supported_platform
    def test_dynamic_shapes_with_max_autotune(self, device):
        make_tensor = functools.partial(
            torch.ones,
            (8, 8, 1024, 64),
            device=device,
            dtype=torch.float if device == "cpu" else torch.bfloat16,
        )
        query, key, value = make_tensor(), make_tensor(), make_tensor()
        block_mask = create_block_mask(
            _causal_mask, None, None, 1024, 1024, device=device
        )

        out_eager = flex_attention(query, key, value, block_mask=block_mask)

        flex_compile = torch.compile(
            flex_attention, fullgraph=True, dynamic=True, mode="max-autotune"
        )
        out_compiled = flex_compile(query, key, value, block_mask=block_mask)

        torch.testing.assert_close(out_eager, out_compiled, atol=3e-3, rtol=2e-3)

    @supported_platform
    @skip_on_cpu
    def test_zero_length_sequence_error(self, device):
        make_tensor = functools.partial(
            torch.ones,
            (8, 8, 0, 64),  # Zero in sequence dimension
            device=device,
            dtype=torch.bfloat16,
        )
        query, key, value = make_tensor(), make_tensor(), make_tensor()

        # Test compiled mode - should also raise assertion error
        flex_compile = torch.compile(flex_attention, fullgraph=True)
        with self.assertRaisesRegex(
            torch._inductor.exc.InductorError, "Query length must be greater than 0"
        ):
            flex_compile(query, key, value)

    @supported_platform
    def test_causal_block_non_divisible_with_captured_buffer(
        self,
        device,
    ):
        Q_S = S - 3
        KV_S = S - 3
        offset_q = torch.randn(Q_S, device=device, dtype=torch.bfloat16)
        offset_kv = torch.randn(KV_S, device=device, dtype=torch.bfloat16)

        def score_mod(score, b, h, q, kv):
            return score + offset_q[q] + offset_kv[kv]

        def mask_mod(b, h, q, kv):
            return q >= kv

        block_mask = create_block_mask(mask_mod, B, 1, Q_S, KV_S, device=device)

        attention = functools.partial(flex_attention, block_mask=block_mask)

        self.run_test_with_call(
            attention, Q_S=Q_S, KV_S=KV_S, dtype=torch.bfloat16, device=device
        )

    @supported_platform
    def test_non_divisible_with_captured_buffer(self, device):
        Q_S = S + 3
        KV_S = S + 3

        multiplier = torch.randn(Q_S, device=device, dtype=torch.bfloat16)

        def apply_multiplicative_bias(score, b, h, q_idx, kv_idx):
            return score * multiplier[q_idx]

        attention = functools.partial(
            flex_attention, score_mod=apply_multiplicative_bias
        )

        self.run_test_with_call(
            attention, Q_S=Q_S, KV_S=KV_S, dtype=torch.bfloat16, device=device
        )

    @supported_platform
    def test_num_warps_8_error(self, device):
        attention = functools.partial(flex_attention, score_mod=_identity)
        self.run_test_with_call(
            attention,
            dtype=torch.float16,
            device=device,
            Q_S=128,
            KV_S=128,
            Q_D=128,
            V_D=128,
        )

    @supported_platform
    @unittest.skipIf(not TEST_MULTIGPU, "detected only one GPU")
    def test_qkv_and_block_mask_on_the_same_device(self, device):
        make_tensor = functools.partial(
            torch.ones,
            (2, 2, 256, 32),
            device="cuda:0",
            dtype=torch.float32,
            requires_grad=True,
        )
        query, key, value = make_tensor(), make_tensor(), make_tensor()

        def mask_mod(b, h, q, kv):
            return q >= kv

        block_mask = create_block_mask(mask_mod, 1, 1, 256, 256, device="cuda:1")
        with self.assertRaisesRegex(
            RuntimeError, "Expect q/k/v and block_mask to be on the same device"
        ):
            torch.compile(flex_attention)(query, key, value, block_mask=block_mask)

    @supported_platform
    @skip_on_cpu
    def test_free_symbol_dynamic(self, device):
        def batch_flip_causal(b, h, q_idx, kv_idx):
            return (q_idx >= kv_idx) & (b % 2 == 0)

        class SimpleAttention(torch.nn.Module):
            def __init__(self, dim=512, n_head=8):
                super().__init__()
                self.qkv = torch.nn.Linear(dim, 3 * dim)
                self.n_head = n_head
                self.head_dim = dim // n_head

            def forward(self, x, block_mask=None):
                B, T, C = x.size()
                qkv = self.qkv(x).view(B, T, 3, self.n_head, self.head_dim)
                qkv = qkv.permute(2, 0, 3, 1, 4)
                q, k, v = qkv
                y = flex_attention(
                    q,
                    k,
                    v,
                    block_mask=block_mask,
                )
                return y.transpose(1, 2).contiguous().view(B, T, C)

        model = SimpleAttention().cuda()
        model.compile(mode="default", dynamic=True)
        sequence_len = 256

        # Test different batch shapes with dense masks
        torch._dynamo.reset()
        for batch_shape in [4, 16, 32]:
            # Create dense mask
            rand_mask = torch.randint(0, 2, (batch_shape, sequence_len)).cuda().bool()
            block_mask = torch.compile(create_block_mask, dynamic=True)(
                B=batch_shape,
                BLOCK_SIZE=128,
                mask_mod=lambda b, h, q_idx, kv_idx: ~rand_mask[b, q_idx],
                H=None,
                Q_LEN=sequence_len,
                KV_LEN=sequence_len,
                device=device,
            )

            # Run forward pass
            x = torch.randn(batch_shape, sequence_len, 512).cuda()
            model(x, block_mask=block_mask)

        self.assertEqual(torch._dynamo.utils.counters["aot_autograd"]["ok"], 2)

    @supported_platform
    @skip_on_cpu
    def test_symbol_closure_in_score_mod(self, device):
        class SimpleAttention(torch.nn.Module):
            def __init__(self, dim=512, n_head=8):
                super().__init__()
                self.qkv = torch.nn.Linear(dim, 3 * dim)
                self.n_head = n_head
                self.head_dim = dim // n_head

            def forward(self, x, block_mask=None):
                B, T, C = x.size()
                qkv = self.qkv(x).view(B, T, 3, self.n_head, self.head_dim)
                qkv = qkv.permute(2, 0, 3, 1, 4)
                q, k, v = qkv
                return flex_attention(
                    q,
                    k,
                    v,
                    score_mod=lambda s, b, h, q, k: s + B,
                    block_mask=block_mask,
                )

        model = SimpleAttention().cuda()
        from torch._dynamo.testing import EagerAndRecordGraphs

        backend = EagerAndRecordGraphs()
        model.compile(mode="default", dynamic=True, backend=backend)
        sequence_len = 256

        torch._dynamo.reset()
        for batch_shape in [4, 16, 32]:
            x = torch.randn(batch_shape, sequence_len, 512).cuda()
            model(x)
        self.assertEqual(len(backend.graphs), 1)
        self.assertExpectedInline(
            backend.graphs[0].score_mod_0.code.strip(),
            """\
def forward(self, child : torch.Tensor, child_1 : torch.Tensor, child_2 : torch.Tensor, child_3 : torch.Tensor, child_4 : torch.Tensor, getitem : torch.SymInt):
    add = child + getitem;  child = getitem = None
    return add""",
        )

    @supported_platform
    @skip_on_cpu
    def test_fw_bw_graph_correctness(self, device):
        cnt = CompileCounterWithBackend("aot_eager")
        make_tensor = functools.partial(
            torch.randn,
            (2, 2, 128, 4),
            device=device,
            dtype=torch.float64,
            requires_grad=True,
        )
        query, key, value = make_tensor(), make_tensor(), make_tensor()

        def causal_mask(b, h, q_idx, kv_idx):
            return q_idx >= kv_idx

        block_mask = create_block_mask(causal_mask, 1, 1, 128, 128)

        func = torch.compile(flex_attention, backend=cnt, fullgraph=True)
        out = func(query, key, value, _squared, block_mask=block_mask)
        out.sum().backward()
        self.assertEqual(cnt.frame_count, 1)
        self.assertEqual(len(cnt.graphs), 1)
        graph = cnt.graphs[0]
        norm_graph = normalize_gm(graph.print_readable(print_output=False))

        self.assertExpectedInline(
            norm_graph,
            """\
class GraphModule(torch.nn.Module):
    def forward(self, L_query_: "f64[2, 2, 128, 4]", L_key_: "f64[2, 2, 128, 4]", L_value_: "f64[2, 2, 128, 4]", L_block_mask_kv_indices: "i32[1, 1, 1, 1]", L_block_mask_kv_num_blocks: "i32[1, 1, 1]", L_block_mask_full_kv_num_blocks: "i32[1, 1, 1]", L_block_mask_full_kv_indices: "i32[1, 1, 1, 1]", L_block_mask_q_num_blocks: "i32[1, 1, 1]", L_block_mask_q_indices: "i32[1, 1, 1, 1]", L_block_mask_full_q_num_blocks: "i32[1, 1, 1]", L_block_mask_full_q_indices: "i32[1, 1, 1, 1]"):
        l_query_ = L_query_
        l_key_ = L_key_
        l_value_ = L_value_
        l_block_mask_kv_indices = L_block_mask_kv_indices
        l_block_mask_kv_num_blocks = L_block_mask_kv_num_blocks
        l_block_mask_full_kv_num_blocks = L_block_mask_full_kv_num_blocks
        l_block_mask_full_kv_indices = L_block_mask_full_kv_indices
        l_block_mask_q_num_blocks = L_block_mask_q_num_blocks
        l_block_mask_q_indices = L_block_mask_q_indices
        l_block_mask_full_q_num_blocks = L_block_mask_full_q_num_blocks
        l_block_mask_full_q_indices = L_block_mask_full_q_indices

        score_mod_0 = self.score_mod_0
        mask_fn_0 = self.mask_fn_0
        flex_attention = torch.ops.higher_order.flex_attention(l_query_, l_key_, l_value_, score_mod_0, (128, 128, l_block_mask_kv_num_blocks, l_block_mask_kv_indices, l_block_mask_full_kv_num_blocks, l_block_mask_full_kv_indices, l_block_mask_q_num_blocks, l_block_mask_q_indices, l_block_mask_full_q_num_blocks, l_block_mask_full_q_indices, 128, 128, mask_fn_0), 0.5, {'PRESCALE_QK': False, 'ROWS_GUARANTEED_SAFE': False, 'BLOCKS_ARE_CONTIGUOUS': False, 'WRITE_DQ': True, 'OUTPUT_LOGSUMEXP': True}, (), ());  l_query_ = l_key_ = l_value_ = score_mod_0 = l_block_mask_kv_num_blocks = l_block_mask_kv_indices = l_block_mask_full_kv_num_blocks = l_block_mask_full_kv_indices = l_block_mask_q_num_blocks = l_block_mask_q_indices = l_block_mask_full_q_num_blocks = l_block_mask_full_q_indices = mask_fn_0 = None
        out: "f64[2, 2, 128, 4]" = flex_attention[0];  flex_attention = None
        return (out,)

    class score_mod_0(torch.nn.Module):
        def forward(self, child: "f64[]", child_1: "i32[]", child_2: "i32[]", child_3: "i32[]", child_4: "i32[]"):
            mul: "f64[]" = child * child;  child = None
            return mul

    class mask_fn_0(torch.nn.Module):
        def forward(self, child: "i32[]", child_1: "i32[]", child_2: "i32[]", child_3: "i32[]"):
            ge: "b8[]" = child_2 >= child_3;  child_2 = child_3 = None
            return ge
""",  # noqa: B950
        )
        # Save the AOT graphs
        aot_graphs = []
        from torch._inductor import compile_fx

        def debug_compile_fx_inner(graph, example_inputs, *args, **kwargs):
            aot_graphs.append(graph)
            return graph

        backend = functools.partial(
            compile_fx.compile_fx, inner_compile=debug_compile_fx_inner
        )
        func = torch.compile(func, backend=backend, fullgraph=True)
        out = func(query, key, value, _squared)
        out.sum().backward()

        joint_graph = normalize_gm(aot_graphs[1].print_readable(print_output=False))

        self.assertExpectedInline(
            joint_graph,
            """\
class GraphModule(torch.nn.Module):
    def forward(self, primals_1: "f64[2, 2, 128, 4]", primals_2: "f64[2, 2, 128, 4]", primals_3: "f64[2, 2, 128, 4]", full: "i32[1, 1, 1]", full_default: "i32[1, 1, 1, 1]", convert_element_type: "i32[1, 1, 1]", convert_element_type_1: "i32[1, 1, 1, 1]", getitem_2: "f64[2, 2, 128, 4]", getitem_3: "f32[2, 2, 128]", tangents_1: "f64[2, 2, 128, 4]"):
        full_default_4: "f32[2, 2, 128]" = torch.ops.aten.full.default([2, 2, 128], 0, dtype = torch.float32, layout = torch.strided, device = device(type='cuda', index=0), pin_memory = False)
        fw_graph0 = self.fw_graph0
        joint_graph0 = self.joint_graph0
        mask_graph0 = self.mask_graph0
        flex_attention_backward = torch.ops.higher_order.flex_attention_backward(primals_1, primals_2, primals_3, getitem_2, getitem_3, tangents_1, full_default_4, fw_graph0, joint_graph0, (1, 1, full, full_default, None, None, convert_element_type, convert_element_type_1, None, None, 1073741824, 1073741824, mask_graph0), 0.5, {'PRESCALE_QK': False, 'ROWS_GUARANTEED_SAFE': False, 'BLOCKS_ARE_CONTIGUOUS': False, 'WRITE_DQ': True, 'OUTPUT_LOGSUMEXP': True}, (), ());  primals_1 = primals_2 = primals_3 = getitem_2 = getitem_3 = tangents_1 = full_default_4 = fw_graph0 = joint_graph0 = full = full_default = convert_element_type = convert_element_type_1 = mask_graph0 = None
        getitem_4: "f64[2, 2, 128, 4]" = flex_attention_backward[0]
        getitem_5: "f64[2, 2, 128, 4]" = flex_attention_backward[1]
        getitem_6: "f64[2, 2, 128, 4]" = flex_attention_backward[2];  flex_attention_backward = None
        return (getitem_4, getitem_5, getitem_6)

    class fw_graph0(torch.nn.Module):
        def forward(self, arg0_1: "f64[]", arg1_1: "i32[]", arg2_1: "i32[]", arg3_1: "i32[]", arg4_1: "i32[]"):
            mul: "f64[]" = torch.ops.aten.mul.Tensor(arg0_1, arg0_1);  arg0_1 = None
            return mul

    class joint_graph0(torch.nn.Module):
        def forward(self, arg0_1: "f64[]", arg1_1: "i32[]", arg2_1: "i32[]", arg3_1: "i32[]", arg4_1: "i32[]", arg5_1: "f64[]"):
            mul: "f64[]" = torch.ops.aten.mul.Tensor(arg0_1, arg0_1);  mul = None
            mul_1: "f64[]" = torch.ops.aten.mul.Tensor(arg5_1, arg0_1)
            mul_2: "f64[]" = torch.ops.aten.mul.Tensor(arg5_1, arg0_1);  arg5_1 = arg0_1 = None
            add: "f64[]" = torch.ops.aten.add.Tensor(mul_2, mul_1);  mul_2 = mul_1 = None
            return [add, None, None, None, None]

    class mask_graph0(torch.nn.Module):
        def forward(self, arg0_1: "i32[]", arg1_1: "i32[]", arg2_1: "i32[]", arg3_1: "i32[]"):
            full: "b8[]" = torch.ops.aten.full.default([], True, dtype = torch.bool, layout = torch.strided, device = device(type='cuda', index=0), pin_memory = False)
            return full
""",  # noqa: B950
        )

    @supported_platform
    @skip_on_cuda
    def test_cpu_error_message_return_lse(self, device):
        make_tensor = functools.partial(
            torch.randn,
            (2, 2, 128, 16),
            device="cpu",
            dtype=torch.float32,
            requires_grad=False,
        )
        query, key, value = make_tensor(), make_tensor(), make_tensor()
        attention = torch.compile(flex_attention)
        with self.assertRaisesRegex(
            torch._inductor.exc.InductorError,
            r"NotImplementedError: torch.compile on CPU only supports inference and `return_lse` is not supported yet.",
        ):
            attention(query, key, value, return_lse=True)

    @unittest.skipIf(not TEST_MULTIGPU, "detected only one GPU")
    def test_device_cuda_1(self, device):
        class TestModule(torch.nn.Module):
            def forward(self, q, k, v, block_mask):
                return flex_attention(q, k, v, block_mask=block_mask)

        q = torch.randn(1, 1, 256, 32, device="cuda:1", dtype=torch.bfloat16)
        k = torch.randn(1, 1, 256, 32, device="cuda:1", dtype=torch.bfloat16)
        v = torch.randn(1, 1, 256, 32, device="cuda:1", dtype=torch.bfloat16)
        mask = create_block_mask(
            lambda b, h, q_idx, kv_idx: q_idx >= kv_idx,
            B=None,
            H=None,
            Q_LEN=256,
            KV_LEN=256,
            device="cuda:1",
        )
        mod = torch.compile(TestModule())
        attn_output = mod(q, k, v, mask)
        self.assertEqual(attn_output.device, torch.device("cuda:1"))

    @supported_platform
    @skip_on_cpu
    def test_validate_small_embedding_size_error_message(self, device):
        # eager support for small embedding size
        q, k, v = [torch.randn(2, 2, 128, 8, device=device) for _ in range(3)]
        flex_attention(q, k, v)

        # compiled cpu support for small embedding size
        q, k, v = [torch.randn(2, 2, 128, 8, device="cpu") for _ in range(3)]
        flex_attention(q, k, v)

        # compiled gpu kernel does not support small embedding size
        q, k, v = [torch.randn(2, 2, 128, 8, device=device) for _ in range(3)]
        compiled_fa = torch.compile(flex_attention)

        with self.assertRaisesRegex(
            torch._inductor.exc.InductorError,
            "NYI: embedding dimension of the query, key, and value must be "
            "at least 16 but got E=8 and Ev=8",
        ):
            compiled_fa(q, k, v)

        # compiled gpu kernel supports large embedding size
        q, k, v = [torch.randn(2, 2, 128, 16, device=device) for _ in range(3)]
        compiled_fa = torch.compile(flex_attention)

    @unittest.skipIf(
        not has_triton() or not HAS_WARP_SPEC,
        reason="FBCODE Triton is required for this test",
    )
    def test_triton_template_warp_specialization(self, device):
        def make_tensor():
            return torch.rand(4, 16, 4096, 64, device=device, dtype=torch.bfloat16)

        q, k, v = make_tensor(), make_tensor(), make_tensor()
        flex_compiled = torch.compile(flex_attention, fullgraph=True)

        positional_args = (q, k, v)
        keyword_args = {
            "kernel_options": {
                "num_warps": 4,
                "num_consumer_groups": 2,
                "num_buffers_warp_spec": 3,
            }
        }

        # Check if kernel code contains warp specialization parameters
        _, kernel_code = run_and_get_code(
            flex_compiled,
            *positional_args,
            **keyword_args,
        )
        assert kernel_code is not None, "Failed to retrieve compiled kernel code"
        assert (
            "num_consumer_groups" in kernel_code[0]
        ), "num_consumer_groups missing in kernel definition"
        assert (
            "num_buffers_warp_spec" in kernel_code[0]
        ), "num_buffers_warp_spec missing in kernel definition"

        # Validate correctness
        C1 = flex_compiled(q, k, v)
        C2 = flex_attention(q, k, v)

        assert torch.allclose(
            C1, C2, atol=1e-2, rtol=1e-2
        ), "Warp specialized kernel result differs from reference"


class TestBlockMask(InductorTestCase):
    def setUp(self):
        super().setUp()

    @supported_platform
    def test_block_mask_attributes(self, device):
        offset = torch.zeros(8, device=device)

        def causal_mask(b, h, q, kv):
            return (q + (offset[b] * 128)) >= kv

        block_mask = create_block_mask(causal_mask, 4, 2, 2048, 2048)
        self.assertEqual(block_mask.shape, (4, 2, 2048, 2048))
        self.assertEqual(block_mask[0].shape, (2, 2048, 2048))
        self.assertEqual(block_mask[0, 0].shape, (2048, 2048))
        self.assertEqual(block_mask.numel(), 4 * 2 * 2048 * 2048)
        self.assertEqual(block_mask.sparsity(), 46.875)
        self.assertEqual(block_mask[0].sparsity(), 46.875)
        self.assertEqual(block_mask[1, 0].sparsity(), 46.875)
        self.assertEqual(block_mask.sparsity(), block_mask[1].sparsity())

        offset = torch.arange(8, device=device)
        block_mask = create_block_mask(causal_mask, 8, 1, 2048, 2048)
        self.assertEqual(block_mask.sparsity(), 29.1015625)
        self.assertTrue(block_mask.sparsity() < block_mask[0].sparsity())
        self.assertTrue(block_mask[0].sparsity() > block_mask[1].sparsity())

    @supported_platform
    @common_utils.parametrize("BLOCK_SIZE", [32, 64, 128, 256, (32, 64), (64, 32)])
    def test_block_size_changes(self, device, BLOCK_SIZE: Union[int, tuple[int, int]]):
        B, H, Q_LEN, KV_LEN = 4, 2, 2048, 2048

        if isinstance(BLOCK_SIZE, int):
            Q_BLOCK_SIZE = BLOCK_SIZE
            KV_BLOCK_SIZE = BLOCK_SIZE
        else:
            Q_BLOCK_SIZE, KV_BLOCK_SIZE = BLOCK_SIZE

        block_mask = create_block_mask(
            noop_mask, B, H, Q_LEN, KV_LEN, BLOCK_SIZE=BLOCK_SIZE
        )

        self.assertEqual(block_mask.BLOCK_SIZE, (Q_BLOCK_SIZE, KV_BLOCK_SIZE))
        self.assertEqual(block_mask.shape, (B, H, Q_LEN, KV_LEN))

    @supported_platform
    def test_getitem(self, device):
        offset = torch.zeros(8, device=device)

        def causal_mask(b, h, q, kv):
            return (q + (offset[b] * 128)) >= kv

        block_mask = create_block_mask(causal_mask, 4, 2, 512, 512)
        assert block_mask.kv_num_blocks.shape == (4, 2, 4)
        assert block_mask.kv_indices.shape == (4, 2, 4, 4)

        # Index on batch dimension
        new_block_mask = block_mask[0]
        assert new_block_mask.kv_num_blocks.shape == (2, 4)
        assert new_block_mask.kv_indices.shape == (2, 4, 4)

        # Index on batch and head dimension
        new_block_mask = block_mask[0, 1]
        assert new_block_mask.kv_num_blocks.shape == (4,)
        assert new_block_mask.kv_indices.shape == (4, 4)

        # slicing on batch and head dimension
        new_block_mask = block_mask[0:2, 1:2]
        assert new_block_mask.kv_num_blocks.shape == (2, 1, 4)
        assert new_block_mask.kv_indices.shape == (2, 1, 4, 4)

        # slicing on batch, head, and query dimension
        new_block_mask = block_mask[0:2, 1:2, torch.tensor([1], dtype=torch.int32)]
        assert new_block_mask.kv_num_blocks.shape == (2, 1, 1)
        assert new_block_mask.kv_indices.shape == (2, 1, 1, 4)

        # slicing on batch, head, and query dimension
        q_index = torch.tensor([0], dtype=torch.int32)
        new_block_mask = block_mask[:, :, q_index]

        self.assertEqual(new_block_mask.kv_num_blocks.ndim, 3)
        self.assertEqual(new_block_mask.kv_indices.ndim, 4)
        torch.testing.assert_close(
            new_block_mask.kv_num_blocks,
            block_mask.kv_num_blocks[:, :, q_index],
        )
        torch.testing.assert_close(
            new_block_mask.kv_indices, block_mask.kv_indices[:, :, q_index, :]
        )

        if block_mask.full_kv_num_blocks is not None:
            assert new_block_mask.full_kv_num_blocks is not None
            assert new_block_mask.full_kv_indices is not None
            torch.testing.assert_close(
                new_block_mask.full_kv_num_blocks,
                block_mask.full_kv_num_blocks[:, :, q_index],
            )
            torch.testing.assert_close(
                new_block_mask.full_kv_indices,
                block_mask.full_kv_indices[:, :, q_index, :],
            )

    @supported_platform
    def test_block_mask_device_change(self, device):
        offset = torch.zeros(8, device=device)

        def causal_mask(b, h, q, kv):
            return (q + (offset[b] * 128)) >= kv

        block_mask = create_block_mask(causal_mask, 1, 1, 512, 512)
        assert block_mask.kv_indices.is_cuda
        assert block_mask.kv_num_blocks.is_cuda
        assert block_mask.q_indices.is_cuda
        assert block_mask.q_num_blocks.is_cuda

        block_mask = block_mask.to("cpu")
        assert block_mask.kv_indices.is_cpu
        assert block_mask.kv_num_blocks.is_cpu
        assert block_mask.q_indices.is_cpu
        assert block_mask.q_num_blocks.is_cpu

        block_mask = block_mask.to("cuda")
        assert block_mask.kv_indices.is_cuda
        assert block_mask.kv_num_blocks.is_cuda
        assert block_mask.q_indices.is_cuda
        assert block_mask.q_num_blocks.is_cuda

    @supported_platform
    def test_compiling_create_block_mask(self, device):
        seq = torch.arange(512, device=device) // 127

        def mask_mod(b, h, q, kv):
            return (q >= kv) & (seq[q] == seq[kv])

        block_mask = torch.compile(create_block_mask, fullgraph=True)(
            mask_mod, 1, 1, 512, 512
        )
        self.assertIsInstance(block_mask, BlockMask)
        self.assertEqual(block_mask.kv_num_blocks.shape, torch.Size((1, 1, 4)))
        self.assertEqual(block_mask.kv_indices.shape, torch.Size((1, 1, 4, 4)))

    @supported_platform
    def test_compiling_create_block_mask_no_recompile(self, device):
        def mask_mod(b, h, q, kv):
            return q >= kv

        torch._dynamo.reset()
        block_mask = torch.compile(create_block_mask)(mask_mod, 2, 4, 1024, 1024)
        self.assertIsInstance(block_mask, BlockMask)
        self.assertEqual(block_mask.kv_num_blocks.shape, torch.Size((2, 4, 8)))
        self.assertEqual(block_mask.kv_indices.shape, torch.Size((2, 4, 8, 8)))
        self.assertEqual(torch._dynamo.utils.counters["aot_autograd"]["ok"], 1)

        # automatic dynamic shapes triggered and recompilation.
        block_mask = torch.compile(create_block_mask)(mask_mod, 4, 8, 2048, 2048)
        self.assertIsInstance(block_mask, BlockMask)
        self.assertEqual(block_mask.kv_num_blocks.shape, torch.Size((4, 8, 16)))
        self.assertEqual(block_mask.kv_indices.shape, torch.Size((4, 8, 16, 16)))
        self.assertEqual(torch._dynamo.utils.counters["aot_autograd"]["ok"], 2)

        # no recompilation.
        block_mask = torch.compile(create_block_mask)(mask_mod, 6, 16, 3072, 3072)
        self.assertIsInstance(block_mask, BlockMask)
        self.assertEqual(block_mask.kv_num_blocks.shape, torch.Size((6, 16, 24)))
        self.assertEqual(block_mask.kv_indices.shape, torch.Size((6, 16, 24, 24)))
        self.assertEqual(torch._dynamo.utils.counters["aot_autograd"]["ok"], 2)

    @supported_platform
    def test_block_mask_viz(self, device):
        def causal_mask(b, h, q, kv):
            return q >= kv

        block_mask = create_block_mask(causal_mask, 1, 1, 2048, 2048)

        def replace_non_printable(s):
            def replace(c):
                if c not in string.printable:
                    return "@"
                elif c == " ":
                    return "s"
                return c

            return "".join(replace(c) for c in s)

        self.assertExpectedInline(
            replace_non_printable(str(block_mask)),
            """\
BlockMask(shape=(1,s1,s2048,s2048),ssparsity=46.88%,s
(0,s0)
@@ssssssssssssssssssssssssssssss
@@@@ssssssssssssssssssssssssssss
@@@@@@ssssssssssssssssssssssssss
@@@@@@@@ssssssssssssssssssssssss
@@@@@@@@@@ssssssssssssssssssssss
@@@@@@@@@@@@ssssssssssssssssssss
@@@@@@@@@@@@@@ssssssssssssssssss
@@@@@@@@@@@@@@@@ssssssssssssssss
@@@@@@@@@@@@@@@@@@ssssssssssssss
@@@@@@@@@@@@@@@@@@@@ssssssssssss
@@@@@@@@@@@@@@@@@@@@@@ssssssssss
@@@@@@@@@@@@@@@@@@@@@@@@ssssssss
@@@@@@@@@@@@@@@@@@@@@@@@@@ssssss
@@@@@@@@@@@@@@@@@@@@@@@@@@@@ssss
@@@@@@@@@@@@@@@@@@@@@@@@@@@@@@ss
@@@@@@@@@@@@@@@@@@@@@@@@@@@@@@@@
)""",
        )

        offset = torch.arange(8, device=device)

        def causal_offset_mask(b, h, q, kv):
            return (q + offset[b] * 128) >= kv

        block_mask = create_block_mask(causal_offset_mask, 8, 1, 2048, 2048)
        str_block_mask = str(block_mask)
        self.assertTrue("sparsity=29.10" in str_block_mask)

    def generate_test_inputs(self, full_seq_len: bool, device):
        if full_seq_len:
            kv_num_blocks = torch.tensor([1], dtype=torch.int32, device=device).view(
                1, 1, 1
            )
            kv_indices = torch.tensor([1, -1], dtype=torch.int32, device=device).view(
                1, 1, 1, 2
            )
            full_kv_num_blocks = torch.tensor(
                [1], dtype=torch.int32, device=device
            ).view(1, 1, 1)
            full_kv_indices = torch.tensor(
                [0, -1], dtype=torch.int32, device=device
            ).view(1, 1, 1, 2)
        else:
            kv_num_blocks = torch.tensor([2], dtype=torch.int32, device=device).view(
                1, 1, 1
            )
            kv_indices = torch.tensor([0, 1], dtype=torch.int32, device=device).view(
                1, 1, 1, 2
            )
            full_kv_indices = None
            full_kv_num_blocks = None
        return kv_num_blocks, kv_indices, full_kv_num_blocks, full_kv_indices

    @supported_platform
    @common_utils.parametrize("full_indices", [False, True])
    def test_from_kv_blocks(self, device, full_indices: bool):
        (
            kv_num_blocks,
            kv_indices,
            full_kv_num_blocks,
            full_kv_indices,
        ) = self.generate_test_inputs(full_indices, device=device)

        block_mask = BlockMask.from_kv_blocks(
            kv_num_blocks, kv_indices, full_kv_num_blocks, full_kv_indices
        )

        self.assertIsInstance(block_mask, BlockMask)
        torch.testing.assert_close(block_mask.kv_num_blocks, kv_num_blocks)
        torch.testing.assert_close(block_mask.kv_indices, kv_indices)

        if full_indices:
            torch.testing.assert_close(
                block_mask.full_kv_num_blocks, full_kv_num_blocks
            )
            torch.testing.assert_close(block_mask.full_kv_indices, full_kv_indices)
            torch.testing.assert_close(
                block_mask.q_num_blocks,
                torch.tensor([0, 1], dtype=torch.int32, device=device).view(1, 1, 2),
            )
            torch.testing.assert_close(
                block_mask.q_indices,
                torch.tensor([0, 0], dtype=torch.int32, device=device).view(1, 1, 2, 1),
            )
            torch.testing.assert_close(
                block_mask.full_q_num_blocks,
                torch.tensor([1, 0], dtype=torch.int32, device=device).view(1, 1, 2),
            )
            torch.testing.assert_close(
                block_mask.full_q_indices,
                torch.tensor([0, 0], dtype=torch.int32, device=device).view(1, 1, 2, 1),
            )

        else:
            torch.testing.assert_close(
                block_mask.q_num_blocks,
                torch.tensor([1, 1], dtype=torch.int32, device=device).view(1, 1, 2),
            )
            torch.testing.assert_close(
                block_mask.q_indices,
                torch.tensor([0, 0], dtype=torch.int32, device=device).view(1, 1, 2, 1),
            )
            self.assertIsNone(block_mask.full_kv_num_blocks)
            self.assertIsNone(block_mask.full_kv_indices)
            self.assertIsNone(block_mask.full_q_num_blocks)
            self.assertIsNone(block_mask.full_q_indices)

    @supported_platform
    def test_block_size(self, device):
        kv_num_blocks, kv_indices, _, _ = self.generate_test_inputs(False, device)
        block_mask = BlockMask.from_kv_blocks(kv_num_blocks, kv_indices)
        self.assertEqual(
            block_mask.BLOCK_SIZE,
            (_DEFAULT_SPARSE_BLOCK_SIZE, _DEFAULT_SPARSE_BLOCK_SIZE),
        )

        custom_block_size = (64, 64)
        block_mask_custom = BlockMask.from_kv_blocks(
            kv_num_blocks, kv_indices, BLOCK_SIZE=custom_block_size
        )
        self.assertEqual(block_mask_custom.BLOCK_SIZE, custom_block_size)

    @supported_platform
    def test_upcast_appropriately(self, device):
        q = torch.randn((1, 1, 128, 16), dtype=torch.float16, device=device)
        k = torch.randn((1, 1, 128, 16), dtype=torch.float16, device=device)
        v = torch.randn((1, 1, 128, 16), dtype=torch.float16, device=device)
        mass = torch.ones((1), dtype=torch.float16, device=device)

        def score_mod(score, b, h, q_idx, kv_idx):
            return score + torch.log(mass[0])

        torch.compile(flex_attention)(q, k, v, score_mod=score_mod)

    @supported_platform
    def test_init_mismatched_full_kv(self, device):
        kv_num_blocks, kv_indices, full_kv_num_blocks, _ = self.generate_test_inputs(
            True, device
        )

        with self.assertRaises(AssertionError):
            BlockMask(
                kv_num_blocks=kv_num_blocks,
                kv_indices=kv_indices,
                full_kv_num_blocks=full_kv_num_blocks,
                full_kv_indices=None,  # Mismatched, should raise error
                q_num_blocks=kv_num_blocks,
                q_indices=kv_indices,
                full_q_num_blocks=None,
                full_q_indices=None,
                BLOCK_SIZE=(64, 64),
                mask_mod=noop_mask,
                seq_lengths=(1, 1),
            )

    @supported_platform
    def test_init_mismatched_full_q(self, device):
        kv_num_blocks, kv_indices, _, _ = self.generate_test_inputs(False, device)

        with self.assertRaises(AssertionError):
            BlockMask(
                kv_num_blocks=kv_num_blocks,
                kv_indices=kv_indices,
                full_kv_num_blocks=None,
                full_kv_indices=None,
                q_num_blocks=kv_num_blocks,
                q_indices=kv_indices,
                full_q_num_blocks=kv_num_blocks,
                full_q_indices=None,  # Mismatched, should raise error
                BLOCK_SIZE=(64, 64),
                mask_mod=noop_mask,
                seq_lengths=(1, 1),
            )

    @supported_platform
    @common_utils.parametrize("compile", [False, True])
    def test_no_q_info(self, device, compile: bool):
        def causal_mask(b, h, q_idx, kv_idx):
            return q_idx >= kv_idx

        block_mask = create_block_mask(causal_mask, 1, 1, 2048, 2048)
        # manually set q_num_blocks and q_indices to None
        block_mask.q_num_blocks = None
        block_mask.q_indices = None
        block_mask.full_q_num_blocks = None
        block_mask.full_q_indices = None

        mask_mod_sparse_flex = functools.partial(flex_attention, block_mask=block_mask)
        if compile:
            mask_mod_sparse_flex = torch.compile(
                mask_mod_sparse_flex, backend="inductor"
            )
        inputs = [
            torch.randn(
                2,
                2,
                2048,
                64,
                device=device,
                dtype=torch.float16,
                requires_grad=True,
            )
            for _ in range(3)
        ]

        causal_mask_out = mask_mod_sparse_flex(*inputs)
        sdpa_mask_out = torch.nn.functional.scaled_dot_product_attention(
            *inputs, is_causal=True
        )

        torch.testing.assert_close(causal_mask_out, sdpa_mask_out, atol=5e-3, rtol=0.0)

    @supported_platform
    def test_doc_mask_clamped_repro(self, device):
        def _offsets_to_doc_ids_tensor(offsets):
            device = offsets.device
            counts = offsets[1:] - offsets[:-1]
            return torch.repeat_interleave(
                torch.arange(len(counts), device=device, dtype=torch.int32), counts
            )

        def length_to_offsets(
            lengths: list[int], device: Union[str, torch.device]
        ) -> Tensor:
            offsets = [0]
            offsets.extend(lengths)
            offsets = torch.tensor(offsets, device=device, dtype=torch.int32)
            offsets = torch.cumsum(offsets, dim=-1)
            return offsets

        def generate_doc_mask_mod(offsets: Tensor) -> _mask_mod_signature:
            document_id = _offsets_to_doc_ids_tensor(offsets)

            def doc_mask_mod(b, h, q_idx, kv_idx):
                same_doc = document_id[q_idx] == document_id[kv_idx]
                return same_doc

            return doc_mask_mod

        random.seed(0)

        def generate_random_lengths(total_length, num_documents):
            lengths = [1] * num_documents
            remaining_length = total_length - num_documents
            for _ in range(remaining_length):
                index = random.randint(0, num_documents - 1)
                lengths[index] += 1
            return lengths

        device = "cuda"
        max_seq_len, doc_count = 128, 4
        SEQ_LEN = max_seq_len

        lengths = generate_random_lengths(max_seq_len, doc_count)
        offsets = length_to_offsets(lengths, device)

        document_causal_mask = generate_doc_mask_mod(offsets)
        block_mask_compiled = torch.compile(create_block_mask)(
            document_causal_mask,
            1,
            1,
            SEQ_LEN,
            SEQ_LEN,
            device=device,
        )
        block_mask = torch.compile(create_block_mask)(
            document_causal_mask,
            1,
            1,
            SEQ_LEN,
            SEQ_LEN,
            device=device,
        )
        self.assertEqual(block_mask_compiled.kv_indices, block_mask.kv_indices)
        self.assertEqual(
            block_mask_compiled.full_kv_indices, block_mask.full_kv_indices
        )
        for i in range(5):
            lengths = generate_random_lengths(1024 + i, 5)
            offsets = length_to_offsets(lengths, "cuda")
            doc_ids = _offsets_to_doc_ids_tensor(offsets)

            def doc_mask_mod(b, h, q_idx, kv_idx):
                return (
                    doc_ids[q_idx.clamp(0, doc_ids.shape[0] - 1)]
                    == doc_ids[kv_idx.clamp(0, doc_ids.shape[0] - 1)]
                )

            q, k, v = (
                torch.randn(1, 12, 1024 + i, 64, device=device) for _ in range(3)
            )
            block_mask = create_block_mask(doc_mask_mod, None, None, 1024 + i, 1024 + i)
            torch.compile(flex_attention)(q, k, v, block_mask=block_mask)

    @supported_platform
    def test_eager_tracing_correctness(self, device):
        qk_dims = 64
        v_dims = 128
        q_heads = 4
        kv_heads = 2
        seq_len = 256
        batch_size = 1

        make_tensor = functools.partial(torch.randn, device=device, dtype=torch.float16)
        q = make_tensor(*(batch_size, q_heads, seq_len, qk_dims))
        k = make_tensor(*(batch_size, kv_heads, seq_len, qk_dims))
        v = make_tensor(*(batch_size, kv_heads, seq_len, v_dims))

        def flex_attention_fn():
            out = flex_attention(q, k, v, enable_gqa=True)
            return out.view(batch_size, q_heads, seq_len, 2, 64)

        # Run with compilation
        compiled_fn = torch.compile(flex_attention_fn, fullgraph=True)
        result = compiled_fn()

        # Assert expected output shape
        expected_shape = (batch_size, q_heads, seq_len, 2, 64)
        self.assertEqual(
            result.shape,
            expected_shape,
            f"Expected output shape {expected_shape}, but got {result.shape}",
        )

    @supported_platform
    def test_create_is_cuda_graphable(self, device):
        def mask_mod(b, h, q, kv):
            return q >= kv

        g = torch.cuda.CUDAGraph()

        with torch.cuda.graph(g):
            create_block_mask(mask_mod, None, None, 256, 256)

        g.replay()

    @common_utils.parametrize("compile", [False, True])
    @supported_platform
    def test_block_mask_vs_sequence_lengths(self, device, compile):
        if compile:
            flex_attention_call = torch.compile(flex_attention)
        else:
            flex_attention_call = flex_attention

        def mask_mod(b, h, q_idx, kv_idx):
            return q_idx >= kv_idx

        def create_inputs(S):
            q, k, v = (
                torch.randn(
                    1, 8, S, 64, dtype=torch.float16, requires_grad=True, device=device
                )
                for _ in range(3)
            )
            return q, k, v

        block_mask = create_block_mask(mask_mod, None, None, 1024, 1024)
        flex_attention_call(*create_inputs(1024), block_mask=block_mask)
        with self.assertRaisesRegex(ValueError, "block_mask was created for"):
            flex_attention_call(*create_inputs(2048), block_mask=block_mask)

        block_mask = create_block_mask(mask_mod, None, None, 1023, 1023)
        with self.assertRaisesRegex(ValueError, "block_mask was created for"):
            flex_attention_call(*create_inputs(1024), block_mask=block_mask)


@large_tensor_test_class("2GB", device="cuda")
class TestPagedAttention(InductorTestCase):
    def setUp(self):
        super().setUp()
        skipCPUIf(
            LONG_COMPILATION_ON_CPU,
            "skip UT for CPU due to long compilation time found in CI",
        )

    def _check_equal(
        self,
        golden_out: torch.Tensor,
        ref_out: torch.Tensor,
        compiled_out: torch.Tensor,
        fudge_factor: float,
        tensor_name: Optional[str] = None,
    ):
        compiled_error = (golden_out - compiled_out).abs().mean()
        ref_error = (golden_out - ref_out).abs().mean()
        if torch.isnan(compiled_error).any() or torch.isnan(ref_error).any():
            self.assertTrue(False, "Output/Grad with NaN")
        if compiled_error > ref_error * fudge_factor:
            name = tensor_name if tensor_name is not None else ""
            msg = f"{name} Compiled error {compiled_error} is greater than ref error {ref_error} by more than {fudge_factor}X."
            self.assertTrue(False, msg)

    def allocate_page_cache(self, n_pages: int, page_size: int, device: str):
        max_batch_size = 3
        paged_cache = PagedAttention(n_pages, page_size, max_batch_size, device=device)
        return paged_cache

    def cdiv(self, x, y):
        return (x + y - 1) // y

    def roundup(self, x, y):
        return (x + y - 1) // y * y

    @supported_platform
    def test_page_allocation(self, device):
        n_pages, page_size = 12, 4
        paged_cache = self.allocate_page_cache(n_pages, page_size, device=device)

        batch_reserve(paged_cache, torch.tensor([8, 24, 16]))

        with self.assertRaisesRegex(
            AssertionError, "requested 2 pages but there are only 0 empty pages"
        ):
            paged_cache.reserve(
                torch.tensor([0], device=device),
                torch.tensor([16], device=device),
            )

        paged_cache.erase(torch.tensor([1], device=device))
        paged_cache.reserve(
            torch.tensor([0], device=device),
            torch.tensor([16], device=device),
        )

    @supported_platform
    def test_allocate(self, device):
        n_pages, page_size = 12, 4
        paged_cache = self.allocate_page_cache(n_pages, page_size, device=device)

        target_seq_len = torch.tensor([3, 11, 8])
        batch_reserve(paged_cache, target_seq_len)

        expected_allocated_pages = self.cdiv(target_seq_len, page_size).sum()
        self.assertEqual(paged_cache.capacity, self.roundup(target_seq_len, page_size))
        self.assertEqual(
            len(paged_cache.empty_pages), n_pages - expected_allocated_pages
        )

        # deallocate batch 1
        paged_cache.erase(torch.tensor([1], device=device))
        target_seq_len = torch.tensor([3, 0, 8])
        expected_allocated_pages = self.cdiv(target_seq_len, page_size).sum()
        self.assertEqual(paged_cache.capacity, self.roundup(target_seq_len, page_size))
        self.assertEqual(
            len(paged_cache.empty_pages), n_pages - expected_allocated_pages
        )

        # re-allocate
        target_seq_len = torch.tensor([7, 2, 10])
        batch_reserve(paged_cache, target_seq_len)
        expected_allocated_pages = self.cdiv(target_seq_len, page_size).sum()
        self.assertEqual(paged_cache.capacity, self.roundup(target_seq_len, page_size))
        self.assertEqual(
            len(paged_cache.empty_pages), n_pages - expected_allocated_pages
        )

        # deallocate all batches
        paged_cache.erase(torch.tensor([0, 1, 2]))
        self.assertEqual(paged_cache.capacity, torch.tensor([0, 0, 0]))
        self.assertEqual(len(paged_cache.empty_pages), n_pages)

    @supported_platform
    def test_convert_logical_block_mask(self, device):
        n_pages, page_size, max_batch_size, max_seq_len = 8, 128, 2, 512
        paged_cache = PagedAttention(n_pages, page_size, max_batch_size, device=device)

        batch_reserve(paged_cache, torch.tensor([100, 200], device=device))
        batch_reserve(paged_cache, torch.tensor([150, 300], device=device))
        batch_reserve(paged_cache, torch.tensor([300, 512], device=device))
        batch_reserve(paged_cache, torch.tensor([512, 512], device=device))

        expected_page_table = torch.tensor(
            [[0, 3, 5, 7, -1, -1, -1, -1], [2, 1, 4, 6, -1, -1, -1, -1]],
            device=device,
        )
        self.assertEqual(
            paged_cache.capacity,
            torch.tensor([512, 512], device=device),
        )
        self.assertEqual(paged_cache.page_table, expected_page_table)

        # Get a block mask
        def causal_mask(b, h, q, kv):
            return q >= kv

        block_mask = create_block_mask(
            causal_mask, max_batch_size, 1, max_seq_len, max_seq_len, device=device
        )
        new_block_mask = paged_cache.convert_logical_block_mask(block_mask)

        zeros = [0, 0, 0, 0]
        # Check that the new block mask is correct
        expected_kv_num_blocks = torch.tensor(
            [[[1, 1, 1, 1]], [[1, 1, 1, 1]]], device=device, dtype=torch.int32
        )
        expected_kv_indices = torch.tensor(
            [
                [
                    [
                        [0, 3, 5, 7, *zeros],
                        [3, 0, 5, 7, *zeros],
                        [5, 0, 3, 7, *zeros],
                        [7, 0, 3, 5, *zeros],
                    ]
                ],
                [
                    [
                        [2, 1, 4, 6, *zeros],
                        [1, 2, 4, 6, *zeros],
                        [4, 2, 1, 6, *zeros],
                        [6, 2, 1, 4, *zeros],
                    ]
                ],
            ],
            device=device,
            dtype=torch.int32,
        )
        expected_full_kv_num_blocks = torch.tensor(
            [[[0, 1, 2, 3]], [[0, 1, 2, 3]]], device=device, dtype=torch.int32
        )
        expected_full_kv_indices = torch.tensor(
            [
                [
                    [
                        [0, 3, 5, 7, *zeros],
                        [0, 3, 5, 7, *zeros],
                        [0, 3, 5, 7, *zeros],
                        [0, 3, 5, 7, *zeros],
                    ]
                ],
                [
                    [
                        [2, 1, 4, 6, *zeros],
                        [2, 1, 4, 6, *zeros],
                        [2, 1, 4, 6, *zeros],
                        [2, 1, 4, 6, *zeros],
                    ]
                ],
            ],
            device=device,
            dtype=torch.int32,
        )
        self.assertEqual(new_block_mask.kv_num_blocks, expected_kv_num_blocks)
        self.assertEqual(new_block_mask.kv_indices, expected_kv_indices)
        self.assertEqual(new_block_mask.full_kv_num_blocks, expected_full_kv_num_blocks)
        self.assertEqual(new_block_mask.full_kv_indices, expected_full_kv_indices)

    @supported_platform
    def test_convert_mask_mod(self, device):
        n_pages, page_size, max_batch_size = 8, 128, 2
        paged_cache = PagedAttention(n_pages, page_size, max_batch_size, device=device)

        batch_reserve(paged_cache, torch.tensor([100, 200], device=device))
        batch_reserve(paged_cache, torch.tensor([150, 300], device=device))
        batch_reserve(paged_cache, torch.tensor([300, 512], device=device))
        batch_reserve(paged_cache, torch.tensor([512, 512], device=device))

        expected_page_table = torch.tensor(
            [[0, 3, 5, 7, -1, -1, -1, -1], [2, 1, 4, 6, -1, -1, -1, -1]],
            device=device,
        )
        self.assertEqual(
            paged_cache.capacity,
            torch.tensor([512, 512], device=device),
        )
        self.assertEqual(paged_cache.page_table, expected_page_table)

        expected_physical_to_logical = torch.tensor(
            [[0, -1, -1, 1, -1, 2, -1, 3], [-1, 1, 0, -1, 2, -1, 3, -1]],
            device=device,
        )
        self.assertEqual(paged_cache.physical_to_logical, expected_physical_to_logical)

        # Get a block mask
        def causal_mask(b, h, q, kv):
            return q >= kv

        converted_causal_mask = paged_cache.get_mask_mod(causal_mask)

        # Equivalent to: causal_mask(0, 0, 256, 128)
        self.assertEqual(converted_causal_mask(0, 0, 256, 384), True)
        # Equivalent to: causal_mask(0, 1, 256, 128)
        self.assertEqual(converted_causal_mask(0, 1, 256, 384), True)
        # Not found corresponding logical block
        self.assertEqual(converted_causal_mask(1, 0, 256, 384), False)
        # Equivalent to: causal_mask(1, 0, 64, 14)
        self.assertEqual(converted_causal_mask(1, 0, 64, 270), True)

    @supported_platform
    def test_update(self, device):
        dtype = torch.float32

        n_pages, page_size, max_batch_size, max_seq_len = 6, 2, 2, 6
        paged_cache = PagedAttention(n_pages, page_size, max_batch_size, device=device)

        n_heads, head_dim = 2, 3
        cache_shape = (1, n_heads, n_pages * page_size, head_dim)
        k_cache = torch.zeros(cache_shape, dtype=dtype, device=device)

        batch_reserve(paged_cache, torch.tensor([1, 3], device=device))
        batch_reserve(paged_cache, torch.tensor([4, 5], device=device))
        batch_reserve(paged_cache, torch.tensor([6, 6], device=device))

        expected_page_table = torch.tensor(
            [[0, 3, 5, -1, -1, -1], [2, 1, 4, -1, -1, -1]],
            device=device,
        )
        self.assertEqual(paged_cache.page_table, expected_page_table)

        batch_idx = torch.arange(max_batch_size, device=device, dtype=torch.int32)
        input_pos = (
            torch.arange(max_seq_len, device=device, dtype=torch.int32)
            .unsqueeze(0)
            .expand(max_batch_size, max_seq_len)
        )
        k = torch.arange(
            max_batch_size * n_heads * max_seq_len * head_dim,
            device=device,
            dtype=dtype,
        ).view(max_batch_size, n_heads, max_seq_len, head_dim)

        v = k.detach().clone()
        v_cache = k_cache.detach().clone()

        paged_cache.assign(batch_idx, input_pos, k, v, k_cache, v_cache)

        expected_cache = torch.tensor(
            [
                [
                    # h = 0
                    [
                        # page = 0
                        [0.0, 1.0, 2.0],
                        [3.0, 4.0, 5.0],
                        # page = 1
                        [42.0, 43.0, 44.0],
                        [45.0, 46.0, 47.0],
                        # page = 2
                        [36.0, 37.0, 38.0],
                        [39.0, 40.0, 41.0],
                        # page = 3
                        [6.0, 7.0, 8.0],
                        [9.0, 10.0, 11.0],
                        # page = 4
                        [48.0, 49.0, 50.0],
                        [51.0, 52.0, 53.0],
                        # page = 5
                        [12.0, 13.0, 14.0],
                        [15.0, 16.0, 17.0],
                    ],
                    # h = 1
                    [
                        # page = 0
                        [18.0, 19.0, 20.0],
                        [21.0, 22.0, 23.0],
                        # page = 1
                        [60.0, 61.0, 62.0],
                        [63.0, 64.0, 65.0],
                        # page = 2
                        [54.0, 55.0, 56.0],
                        [57.0, 58.0, 59.0],
                        # page = 3
                        [24.0, 25.0, 26.0],
                        [27.0, 28.0, 29.0],
                        # page = 4
                        [66.0, 67.0, 68.0],
                        [69.0, 70.0, 71.0],
                        # page = 5
                        [30.0, 31.0, 32.0],
                        [33.0, 34.0, 35.0],
                    ],
                ]
            ],
            device=device,
            dtype=dtype,
        )
        self.assertEqual(k_cache, expected_cache)

    @supported_platform
    @common_utils.parametrize("device,dtype", device_dtype_pairs(fast=True))
    @common_utils.parametrize("score_mod", test_score_mods)
    def test_paged_builtin_score_mods(
        self, device, dtype: torch.dtype, score_mod: Callable
    ):
        n_pages, page_size, max_batch_size, max_seq_len = 32, 128, 4, 512
        n_heads, head_dim = 4, 16

        def causal_mask(b, h, q, kv):
            return q >= kv

        block_mask = create_block_mask(
            causal_mask, max_batch_size, 1, max_seq_len, max_seq_len, device=device
        )
        q = torch.randn(
            max_batch_size,
            n_heads,
            max_seq_len,
            head_dim,
            device=device,
            dtype=dtype,
            requires_grad=False,
        )
        k = torch.randn(
            max_batch_size,
            n_heads,
            max_seq_len,
            head_dim,
            device=device,
            dtype=dtype,
            requires_grad=False,
        )
        v = torch.randn(
            max_batch_size,
            n_heads,
            max_seq_len,
            head_dim,
            device=device,
            dtype=dtype,
            requires_grad=False,
        )

        q_ref, k_ref, v_ref = query_key_value_clones(q, k, v)
        q_gold, k_gold, v_gold = query_key_value_clones(q, k, v, torch.float64)

        sdpa_partial = create_attention(score_mod, block_mask, enable_gqa=False)

        golden_out = sdpa_partial(q_gold, k_gold, v_gold)
        ref_out = sdpa_partial(q_ref, k_ref, v_ref)

        MAX_CACHED_SEQ_LEN = n_pages * page_size
        k_cache = torch.zeros(
            1,
            n_heads,
            MAX_CACHED_SEQ_LEN,
            head_dim,
            device=device,
            dtype=dtype,
        )
        v_cache = torch.zeros(
            1,
            n_heads,
            MAX_CACHED_SEQ_LEN,
            head_dim,
            device=device,
            dtype=dtype,
        )

        paged_cache = PagedAttention(n_pages, page_size, max_batch_size, device=device)
        batch_reserve(paged_cache, torch.tensor([100, 200, 50, 300], device=device))
        batch_reserve(paged_cache, torch.tensor([100, 512, 300, 300], device=device))
        batch_reserve(paged_cache, torch.tensor([512, 512, 300, 300], device=device))
        batch_reserve(paged_cache, torch.tensor([512, 512, 512, 300], device=device))
        batch_reserve(paged_cache, torch.tensor([512, 512, 512, 512], device=device))

        batch_idx = torch.arange(max_batch_size, device=device, dtype=torch.int32)
        input_pos = (
            torch.arange(max_seq_len, device=device, dtype=torch.int32)
            .unsqueeze(0)
            .expand(max_batch_size, max_seq_len)
        )
        paged_cache.assign(batch_idx, input_pos, k, v, k_cache, v_cache)

        new_block_mask = paged_cache.convert_logical_block_mask(block_mask)

        compiled_sdpa = torch.compile(
            create_attention(
                paged_cache.get_score_mod(score_mod), block_mask, enable_gqa=False
            )
        )
        paged_out = compiled_sdpa(q, k_cache, v_cache, block_mask=new_block_mask)

        with torch.no_grad():
            dtype = ref_out.dtype
            if dtype == torch.float32:
                fudge_factor = 10.0
            else:
                fudge_factor = 1.1

            # Checkout output
            self._check_equal(golden_out, ref_out, paged_out, fudge_factor, "Out")


@dataclass
class Params:
    batch_size: int
    num_heads: int
    seq_length: int
    head_dim: int
    dtype: torch.dtype
    config_str: Optional[str] = None

    def __str__(self):
        return f"batch:{self.batch_size}_head:{self.num_heads}_seq_len:{self.seq_length}_headdim:{self.head_dim}_dtype:{str(self.dtype).split('.')[-1]}"


def get_params(dtypes: list[torch.dtype]) -> list[Params]:
    params = []
    seq_lengths = [37, 256, 277]
    for seq_len, dtype in product(seq_lengths, dtypes):
        params.append(
            Params(
                batch_size=2, num_heads=4, seq_length=seq_len, head_dim=16, dtype=dtype
            )
        )
    return params


supports_learnable_bias = unittest.skipUnless(
    (torch.cuda.is_available() and has_triton())
    and (torch.cuda.get_device_capability() >= (8, 0) or torch.version.hip),
    "Requires Triton + A100 or Triton + ROCm",
)


@supports_learnable_bias
@large_tensor_test_class("2GB", device="cuda")
class TestLearnableBiases(InductorTestCase):
    def setUp(self):
        super().setUp()
        self.device = "cuda"
        self.dtype = torch.float32
        self.atol = 3e-2
        self.rtol = 3e-2

    def _init_tensors(self, params: Params):
        make_tensor = functools.partial(
            torch.randn,
            (params.batch_size, params.num_heads, params.seq_length, params.head_dim),
            device=self.device,
            dtype=params.dtype,
            requires_grad=True,
        )
        return (make_tensor(), make_tensor(), make_tensor())

    @torch.no_grad()
    def _gold_check(self, eager, compiled, gold, tensor_name, fudge_factor=1.35):
        ref_error = rmse(eager, gold)
        comp_error = rmse(compiled, gold)
        # Note: This has been carefully tested that FlexAttention is within
        # 20% of the average error of SDPA! Do not bump this tolerance
        # unless you are absolutely sure you are not worsening the accuracy
        # of FlexAttention!
        if eager.dtype == torch.float32:
            fudge_factor = 10.0 * fudge_factor

        comp_error = comp_error.item()
        ref_error = ref_error.item() * fudge_factor

        if (
            tensor_name == "out"
            and eager.dtype == torch.float32
            and comp_error > ref_error
        ):
            self.skipTest("Compiled FlexAttention is less accurate than eager in fp32")

        self.assertLessEqual(
            comp_error,
            (ref_error * fudge_factor),
            f"\nTensor: {tensor_name}\nCompiled error ({comp_error:.8f}) exceeds "
            f"reference error ({ref_error:.8f}) * fudge_factor ({fudge_factor})",
        )

    def _check_outputs_and_grads(
        self, out_eager, out_compiled, out_gold, tensors, names=None
    ):
        backwards_grad = torch.randn_like(out_eager)
        grads_eager = torch.autograd.grad((out_eager,), tensors, backwards_grad)
        grads_compiled = torch.autograd.grad((out_compiled,), tensors, backwards_grad)
        grads_gold = torch.autograd.grad((out_gold,), tensors, backwards_grad)

        tensor_names = (
            ["out", "grad_query", "grad_key", "grad_value", "grad_bias"]
            if names is None
            else names
        )

        eager_tensors = (out_eager, *grads_eager)
        compiled_tensors = (out_compiled, *grads_compiled)
        gold_tensors = (out_gold, *grads_gold)

        for eager, compiled, gold, name in zip(
            eager_tensors, compiled_tensors, gold_tensors, tensor_names, strict=True
        ):
            self._gold_check(eager, compiled, gold, name)

    @common_utils.parametrize(
        "params", get_params(device_configs["cuda"].dtypes), name_fn=lambda x: f"{x}"
    )
    @common_utils.parametrize("mode", ["default", "max-autotune-no-cudagraphs"])
    def test_relative_1d_bias(self, params, mode: str):
        query, key, value = self._init_tensors(params)
        bias = torch.randn(
            2 * params.seq_length,
            device=self.device,
            dtype=params.dtype,
            requires_grad=True,
        )

        def bias_func(score, b, h, q_idx, kv_idx):
            return score + bias[torch.abs(q_idx - kv_idx)]

        flex_compiled = torch.compile(flex_attention, mode=mode)
        out_eager = flex_attention(query, key, value, score_mod=bias_func)
        out_compiled = flex_compiled(query, key, value, score_mod=bias_func)
        out_gold = flex_attention(
            query.to(torch.float64),
            key.to(torch.float64),
            value.to(torch.float64),
            score_mod=bias_func,
        )

        self._check_outputs_and_grads(
            out_eager,
            out_compiled,
            out_gold,
            (query, key, value, bias),
        )

    @common_utils.parametrize(
        "params", get_params(device_configs["cuda"].dtypes), name_fn=lambda x: f"{x}"
    )
    def test_absolute_2d_bias(self, params):
        query, key, value = self._init_tensors(params)
        bias = torch.randn(
            params.seq_length,
            params.seq_length,
            device=self.device,
            dtype=params.dtype,
            requires_grad=True,
        )

        def bias_func(score, b, h, q_idx, kv_idx):
            return score + bias[q_idx, kv_idx]

        flex_compiled = torch.compile(flex_attention)
        out_eager = flex_attention(query, key, value, score_mod=bias_func)
        out_compiled = flex_compiled(query, key, value, score_mod=bias_func)
        out_gold = flex_attention(
            query.to(torch.float64),
            key.to(torch.float64),
            value.to(torch.float64),
            score_mod=bias_func,
        )

        self._check_outputs_and_grads(
            out_eager,
            out_compiled,
            out_gold,
            (query, key, value, bias),
        )

    @common_utils.parametrize(
        "params", get_params(device_configs["cuda"].dtypes), name_fn=lambda x: f"{x}"
    )
    def test_head_specific_bias(self, params):
        query, key, value = self._init_tensors(params)
        bias = torch.randn(
            params.num_heads,
            params.seq_length,
            params.seq_length,
            device=self.device,
            dtype=params.dtype,
            requires_grad=True,
        )

        def bias_func(score, b, h, q_idx, kv_idx):
            return score + bias[h, q_idx, kv_idx]

        flex_compiled = torch.compile(flex_attention)
        out_eager = flex_attention(query, key, value, score_mod=bias_func)
        out_compiled = flex_compiled(query, key, value, score_mod=bias_func)
        out_gold = flex_attention(
            query.to(torch.float64),
            key.to(torch.float64),
            value.to(torch.float64),
            score_mod=bias_func,
        )

        self._check_outputs_and_grads(
            out_eager,
            out_compiled,
            out_gold,
            (query, key, value, bias),
        )

    @common_utils.parametrize(
        "params", get_params(device_configs["cuda"].dtypes), name_fn=lambda x: f"{x}"
    )
    def test_batch_head_bias(self, params):
        query, key, value = self._init_tensors(params)
        bias = torch.randn(
            params.batch_size,
            params.num_heads,
            params.seq_length,
            params.seq_length,
            device=self.device,
            dtype=params.dtype,
            requires_grad=True,
        )

        def bias_func(score, b, h, q_idx, kv_idx):
            return score + bias[b, h, q_idx, kv_idx]

        flex_compiled = torch.compile(flex_attention)
        out_eager = flex_attention(query, key, value, score_mod=bias_func)
        out_compiled = flex_compiled(query, key, value, score_mod=bias_func)
        out_gold = flex_attention(
            query.to(torch.float64),
            key.to(torch.float64),
            value.to(torch.float64),
            score_mod=bias_func,
        )

        self._check_outputs_and_grads(
            out_eager,
            out_compiled,
            out_gold,
            (query, key, value, bias),
        )

    @common_utils.parametrize(
        "params", get_params(device_configs["cuda"].dtypes), name_fn=lambda x: f"{x}"
    )
    def test_multiplicative_bias(self, params):
        query, key, value = self._init_tensors(params)
        bias = torch.randn(
            params.seq_length,
            device=self.device,
            dtype=params.dtype,
            requires_grad=True,
        )

        def bias_func(score, b, h, q_idx, kv_idx):
            return score * bias[q_idx]

        flex_compiled = torch.compile(flex_attention)
        out_eager = flex_attention(query, key, value, score_mod=bias_func)
        out_compiled = flex_compiled(query, key, value, score_mod=bias_func)
        out_gold = flex_attention(
            query.to(torch.float64),
            key.to(torch.float64),
            value.to(torch.float64),
            score_mod=bias_func,
        )

        self._check_outputs_and_grads(
            out_eager,
            out_compiled,
            out_gold,
            (query, key, value, bias),
        )

    @common_utils.parametrize(
        "params", get_params(device_configs["cuda"].dtypes), name_fn=lambda x: f"{x}"
    )
    def test_local_window_bias(self, params):
        query, key, value = self._init_tensors(params)
        window_size = 8
        bias = torch.randn(
            2 * window_size + 1,
            device=self.device,
            dtype=params.dtype,
            requires_grad=True,
        )

        def bias_func(score, b, h, q_idx, kv_idx):
            window_idx = torch.clamp(q_idx - kv_idx + window_size, 0, 2 * window_size)
            return score + bias[window_idx]

        flex_compiled = torch.compile(flex_attention)
        out_eager = flex_attention(query, key, value, score_mod=bias_func)
        out_compiled = flex_compiled(query, key, value, score_mod=bias_func)
        out_gold = flex_attention(
            query.to(torch.float64),
            key.to(torch.float64),
            value.to(torch.float64),
            score_mod=bias_func,
        )

        self._check_outputs_and_grads(
            out_eager,
            out_compiled,
            out_gold,
            (query, key, value, bias),
        )

    @common_utils.parametrize(
        "params", get_params(device_configs["cuda"].dtypes), name_fn=lambda x: f"{x}"
    )
    def test_global_tokens_bias(self, params):
        query, key, value = self._init_tensors(params)
        bias = torch.randn(
            params.seq_length,
            device=self.device,
            dtype=params.dtype,
            requires_grad=True,
        )

        def bias_func(score, b, h, q_idx, kv_idx):
            return score + bias[kv_idx]

        flex_compiled = torch.compile(flex_attention)
        out_eager = flex_attention(query, key, value, score_mod=bias_func)
        out_compiled = flex_compiled(query, key, value, score_mod=bias_func)
        out_gold = flex_attention(
            query.to(torch.float64),
            key.to(torch.float64),
            value.to(torch.float64),
            score_mod=bias_func,
        )

        self._check_outputs_and_grads(
            out_eager,
            out_compiled,
            out_gold,
            (query, key, value, bias),
        )

    @common_utils.parametrize(
        "params", get_params(device_configs["cuda"].dtypes), name_fn=lambda x: f"{x}"
    )
    def test_weird_bias(self, params):
        query, key, value = self._init_tensors(params)
        bias = torch.randn(
            params.batch_size,
            params.num_heads,
            4,
            params.seq_length,
            device=self.device,
            dtype=params.dtype,
            requires_grad=True,
        )
        which_bias = torch.tensor(0, device=self.device)

        def bias_func(score, b, h, q_idx, kv_idx):
            return score + bias[b, h, which_bias, q_idx]

        flex_compiled = torch.compile(flex_attention)
        out_eager = flex_attention(query, key, value, score_mod=bias_func)
        out_compiled = flex_compiled(query, key, value, score_mod=bias_func)
        out_gold = flex_attention(
            query.to(torch.float64),
            key.to(torch.float64),
            value.to(torch.float64),
            score_mod=bias_func,
        )

        self._check_outputs_and_grads(
            out_eager,
            out_compiled,
            out_gold,
            (query, key, value, bias),
        )

    @common_utils.parametrize(
        "params", get_params(device_configs["cuda"].dtypes), name_fn=lambda x: f"{x}"
    )
    def test_indirect_bias(self, params):
        query, key, value = self._init_tensors(params)
        bias = torch.randn(
            params.seq_length,
            device=self.device,
            dtype=params.dtype,
            requires_grad=True,
        )

        offset = torch.randint(
            0,
            params.seq_length,
            (params.seq_length,),
            device=self.device,
        )

        def bias_func(score, b, h, q_idx, kv_idx):
            return score + bias[offset[q_idx]]

        flex_compiled = torch.compile(flex_attention)
        out_eager = flex_attention(query, key, value, score_mod=bias_func)
        out_compiled = flex_compiled(query, key, value, score_mod=bias_func)
        out_gold = flex_attention(
            query.to(torch.float64),
            key.to(torch.float64),
            value.to(torch.float64),
            score_mod=bias_func,
        )

        self._check_outputs_and_grads(
            out_eager,
            out_compiled,
            out_gold,
            (query, key, value, bias),
        )

    @common_utils.parametrize(
        "params", get_params(device_configs["cuda"].dtypes), name_fn=lambda x: f"{x}"
    )
    @common_utils.parametrize("mode", ["default", "max-autotune-no-cudagraphs"])
    def test_symmetric_bias(self, params, mode: str):
        query, key, value = self._init_tensors(params)
        bias = torch.randn(
            params.seq_length,
            device=self.device,
            dtype=params.dtype,
            requires_grad=True,
        )

        def bias_func(score, b, h, q_idx, kv_idx):
            return score + bias[q_idx] + bias[kv_idx]

        flex_compiled = torch.compile(flex_attention, mode=mode)
        out_eager = flex_attention(query, key, value, score_mod=bias_func)
        out_compiled = flex_compiled(query, key, value, score_mod=bias_func)
        out_gold = flex_attention(
            query.to(torch.float64),
            key.to(torch.float64),
            value.to(torch.float64),
            score_mod=bias_func,
        )
        # Error in backwards
        with self.assertRaisesRegex(
            torch._inductor.exc.LoweringException,
            "Using multiple indexing operations on the same tensor that requires gradients",
        ):
            self._check_outputs_and_grads(
                out_eager,
                out_compiled,
                out_gold,
                (query, key, value, bias),
            )

    @common_utils.parametrize(
        "params", get_params(device_configs["cuda"].dtypes), name_fn=lambda x: f"{x}"
    )
    def test_flipped_indexed_bias(self, params):
        query, key, value = self._init_tensors(params)
        bias = torch.randn(
            params.seq_length,
            params.seq_length,
            device=self.device,
            dtype=params.dtype,
            requires_grad=True,
        )

        def bias_func(score, b, h, q_idx, kv_idx):
            return score + bias[kv_idx, q_idx]

        flex_compiled = torch.compile(flex_attention)
        out_eager = flex_attention(query, key, value, score_mod=bias_func)
        out_compiled = flex_compiled(query, key, value, score_mod=bias_func)
        out_gold = flex_attention(
            query.to(torch.float64),
            key.to(torch.float64),
            value.to(torch.float64),
            score_mod=bias_func,
        )

        self._check_outputs_and_grads(
            out_eager,
            out_compiled,
            out_gold,
            (query, key, value, bias),
        )

    @common_utils.parametrize(
        "params", get_params(device_configs["cuda"].dtypes), name_fn=lambda x: f"{x}"
    )
    @common_utils.parametrize("mode", ["default", "max-autotune-no-cudagraphs"])
    def test_head_specific_gate(self, params, mode: str):
        query, key, value = self._init_tensors(params)
        gate_score = torch.randn(
            params.num_heads,
            device=self.device,
            dtype=params.dtype,
            requires_grad=True,
        )

        def bias_func(score, b, h, q_idx, kv_idx):
            return score * torch.sigmoid(gate_score[h].to(torch.float32))

        flex_compiled = torch.compile(flex_attention, mode=mode)
        out_eager = flex_attention(query, key, value, score_mod=bias_func)
        out_compiled = flex_compiled(query, key, value, score_mod=bias_func)
        out_gold = flex_attention(
            query.to(torch.float64),
            key.to(torch.float64),
            value.to(torch.float64),
            score_mod=bias_func,
        )

        self._check_outputs_and_grads(
            out_eager,
            out_compiled,
            out_gold,
            (query, key, value, gate_score),
        )

    @common_utils.parametrize(
        "params", get_params(device_configs["cuda"].dtypes), name_fn=lambda x: f"{x}"
    )
    def test_distinct_biases(self, params):
        query, key, value = self._init_tensors(params)
        # Create two separate bias tensors
        bias1 = torch.randn(
            params.seq_length,
            device=self.device,
            dtype=params.dtype,
            requires_grad=True,
        )
        bias2 = torch.randn(
            params.seq_length,
            device=self.device,
            dtype=params.dtype,
            requires_grad=True,
        )

        def bias_func(score, b, h, q_idx, kv_idx):
            return score + bias1[q_idx] + bias2[kv_idx]

        flex_compiled = torch.compile(flex_attention)
        out_eager = flex_attention(query, key, value, score_mod=bias_func)
        out_compiled = flex_compiled(query, key, value, score_mod=bias_func)
        out_gold = flex_attention(
            query.to(torch.float64),
            key.to(torch.float64),
            value.to(torch.float64),
            score_mod=bias_func,
        )

        # Include both bias tensors in the tuple for gradient checking
        self._check_outputs_and_grads(
            out_eager,
            out_compiled,
            out_gold,
            (query, key, value, bias1, bias2),
            names=[
                "out",
                "grad_query",
                "grad_key",
                "grad_value",
                "grad_bias1",
                "grad_bias2",
            ],
        )

    @common_utils.parametrize(
        "params", get_params(device_configs["cuda"].dtypes), name_fn=lambda x: f"{x}"
    )
    def test_relative_1d_bias_only_grad(self, params):
        query, key, value = self._init_tensors(params)
        query = query.detach().requires_grad_(False)
        key = key.detach().requires_grad_(False)
        value = value.detach().requires_grad_(False)

        # Only bias requires gradients
        bias = torch.randn(
            2 * params.seq_length,
            device=self.device,
            dtype=params.dtype,
            requires_grad=True,  # Only bias needs gradients
        )

        def bias_func(score, b, h, q_idx, kv_idx):
            return score + bias[torch.abs(q_idx - kv_idx)]

        flex_compiled = torch.compile(flex_attention)
        out_eager = flex_attention(query, key, value, score_mod=bias_func)
        out_compiled = flex_compiled(query, key, value, score_mod=bias_func)

        out_gold = flex_attention(
            query.to(torch.float64),
            key.to(torch.float64),
            value.to(torch.float64),
            score_mod=bias_func,
        )

        # For gradient checking, we only pass the bias tensor since it's the only one requiring gradients
        self._check_outputs_and_grads(
            out_eager, out_compiled, out_gold, (bias,), names=["out", "bias"]
        )

    def test_flex_attention_with_dynamic_max_autotune(self):
        query = torch.randn(2, 16, 512, 64, device=self.device)
        key = torch.randn(2, 16, 512, 64, device=self.device)
        value = torch.randn(2, 16, 512, 64, device=self.device)
        query.requires_grad = True
        key.requires_grad = True
        value.requires_grad = True

        shape = (2, 16, 512, 16, 512, 64)
        B, Hq, M, Hkv, N, D = shape

        score_mod = _generate_alibi_bias(8)

        def causal(b, h, m, n):
            return m >= n

        mask_shape = (1, 1, M, N)
        block_mask = torch.compile(create_block_mask)(causal, *mask_shape, "cuda")

        compiled_sdpa = torch.compile(
            flex_attention, dynamic=True, mode="max-autotune-no-cudagraphs"
        )

        out = compiled_sdpa(
            query=query,
            key=key,
            value=value,
            score_mod=score_mod,
            block_mask=block_mask,
            enable_gqa=True,
            kernel_options=None,
        )
        out.sum().backward()

        self.assertEqual(
            out.shape, query.shape, f"Expected shape {query.shape}, got {out.shape}"
        )

    def test_inspect_bug(self):
        # https://github.com/pytorch/pytorch/issues/139374
        def sliding_window(b, h, q_idx, kv_idx, val):
            return (q_idx - kv_idx).abs() < val

        sliding_window2 = functools.partial(
            sliding_window, val=torch.randn((), device=self.device)
        )
        opt_fn = torch.compile(create_block_mask, fullgraph=True)
        create_block_mask(sliding_window2, None, None, 1024, 1024)
        # checks that the compile is working
        opt_fn(sliding_window2, None, None, 1024, 1024)

    @supported_platform
    def test_head_bias_req_grad(self):
        device = self.device
        B, H, S, D = 1, 4, 256, 64
        bias = torch.randn(
            H, device=self.device, dtype=torch.float16, requires_grad=True
        )

        bias_flex = bias.detach().clone().requires_grad_(True)

        def head_bias(score, b, h, q_idx, kv_idx):
            return score + bias_flex[h]

        bias_sdpa_ref = bias.detach().clone().requires_grad_(True)
        implicit_bias_sdpa_ref = bias_sdpa_ref
        implicit_bias_sdpa_ref = implicit_bias_sdpa_ref.view(H, 1, 1).expand(H, S, S)
        bias_sdpa_gold = (
            bias.detach().clone().to(dtype=torch.float64).requires_grad_(True)
        )
        implicit_bias_sdpa_gold = bias_sdpa_gold
        implicit_bias_sdpa_gold = implicit_bias_sdpa_gold.view(H, 1, 1).expand(H, S, S)

        self._test_learnable_bias_inner(
            B,
            H,
            S,
            D,
            head_bias,
            bias_flex,
            implicit_bias_sdpa_ref,
            bias_sdpa_ref,
            implicit_bias_sdpa_gold,
            bias_sdpa_gold,
            device,
        )

    @supported_platform
    def test_comparison_vs_sdpa_with_learnable_bias(self):
        device = self.device
        # 1-dimensional bias:
        B, H, S, D = 1, 1, 256, 64
        bias = torch.randn(
            2 * S, device=device, dtype=torch.float16, requires_grad=True
        )

        bias_flex = bias.detach().clone().requires_grad_(True)

        def rel_pos_1d(score, b, h, q_idx, kv_idx):
            return score + bias_flex[q_idx + kv_idx]

        bias_indices = torch.arange(S)[:, None] + torch.arange(S)
        bias_sdpa_ref = bias.detach().clone().requires_grad_(True)
        implicit_bias_sdpa_ref = bias_sdpa_ref[bias_indices]
        bias_sdpa_gold = (
            bias.detach().clone().to(dtype=torch.float64).requires_grad_(True)
        )
        implicit_bias_sdpa_gold = bias_sdpa_gold[bias_indices]

        self._test_learnable_bias_inner(
            B,
            H,
            S,
            D,
            rel_pos_1d,
            bias_flex,
            implicit_bias_sdpa_ref,
            bias_sdpa_ref,
            implicit_bias_sdpa_gold,
            bias_sdpa_gold,
            device,
        )

        # 2-dimensional bias:
        B, H, S, D = 1, 1, 256, 64
        bias = torch.randn(S, S, device=device, dtype=torch.float16, requires_grad=True)

        bias_flex = bias.detach().clone().requires_grad_(True)

        def rel_pos_2d(score, b, h, q_idx, kv_idx):
            return score + bias_flex[q_idx, kv_idx]

        bias_sdpa_ref = bias.detach().clone().requires_grad_(True)
        implicit_bias_sdpa_ref = bias_sdpa_ref
        bias_sdpa_gold = (
            bias.detach().clone().to(dtype=torch.float64).requires_grad_(True)
        )
        implicit_bias_sdpa_gold = bias_sdpa_gold

        self._test_learnable_bias_inner(
            B,
            H,
            S,
            D,
            rel_pos_2d,
            bias_flex,
            implicit_bias_sdpa_ref,
            bias_sdpa_ref,
            implicit_bias_sdpa_gold,
            bias_sdpa_gold,
            device,
        )

        # 2-dimensional bias + index multiple
        B, H, S, D = 1, 1, 256, 64
        bias = torch.randn(S, S, device=device, dtype=torch.float16, requires_grad=True)

        bias_flex = bias.detach().clone().requires_grad_(True)

        def rel_pos_2d(score, b, h, q_idx, kv_idx):
            return score + bias_flex[q_idx][kv_idx]

        bias_sdpa_ref = bias.detach().clone().requires_grad_(True)
        implicit_bias_sdpa_ref = bias_sdpa_ref
        bias_sdpa_gold = (
            bias.detach().clone().to(dtype=torch.float64).requires_grad_(True)
        )
        implicit_bias_sdpa_gold = bias_sdpa_gold

        self._test_learnable_bias_inner(
            B,
            H,
            S,
            D,
            rel_pos_2d,
            bias_flex,
            implicit_bias_sdpa_ref,
            bias_sdpa_ref,
            implicit_bias_sdpa_gold,
            bias_sdpa_gold,
            device,
        )

        # 2-dimensional bias + transposed:
        B, H, S, D = 1, 1, 256, 64
        bias = torch.randn(S, S, device=device, dtype=torch.float16, requires_grad=True)

        bias_flex = bias.detach().clone().requires_grad_(True)

        def rel_pos_2d_transposed(score, b, h, q_idx, kv_idx):
            return score + bias_flex[kv_idx, q_idx]

        bias_sdpa_ref = bias.detach().clone().requires_grad_(True)
        implicit_bias_sdpa_ref = bias_sdpa_ref.transpose(-1, -2)
        bias_sdpa_gold = (
            bias.detach().clone().to(dtype=torch.float64).requires_grad_(True)
        )
        implicit_bias_sdpa_gold = bias_sdpa_gold.transpose(-1, -2)

        self._test_learnable_bias_inner(
            B,
            H,
            S,
            D,
            rel_pos_2d_transposed,
            bias_flex,
            implicit_bias_sdpa_ref,
            bias_sdpa_ref,
            implicit_bias_sdpa_gold,
            bias_sdpa_gold,
            device,
        )

        # 3-dimensional bias + transposed
        B, H, S, D = 4, 8, 256, 64
        bias = torch.randn(
            H, S, S, device=device, dtype=torch.float16, requires_grad=True
        )

        bias_flex = bias.detach().clone().requires_grad_(True)

        def rel_pos_3d_transposed(score, b, h, q_idx, kv_idx):
            return score + bias_flex[h, kv_idx, q_idx]

        bias_sdpa_ref = bias.detach().clone().requires_grad_(True)
        implicit_bias_sdpa_ref = bias_sdpa_ref.transpose(-1, -2)
        bias_sdpa_gold = (
            bias.detach().clone().to(dtype=torch.float64).requires_grad_(True)
        )
        implicit_bias_sdpa_gold = bias_sdpa_gold.transpose(-1, -2)

        self._test_learnable_bias_inner(
            B,
            H,
            S,
            D,
            rel_pos_3d_transposed,
            bias_flex,
            implicit_bias_sdpa_ref,
            bias_sdpa_ref,
            implicit_bias_sdpa_gold,
            bias_sdpa_gold,
            device,
        )

    def _test_learnable_bias_inner(
        self,
        B,
        H,
        S,
        D,
        score_mod,
        bias_flex,
        implicit_bias_sdpa_ref,
        bias_sdpa_ref,
        implicit_bias_sdpa_gold,
        bias_sdpa_gold,
        device,
    ):
        make_tensor = functools.partial(
            torch.ones,
            (B, H, S, D),
            device=device,
            dtype=torch.float16,
            requires_grad=True,
        )
        q_ref, k_ref, v_ref = make_tensor(), make_tensor(), make_tensor()
        q_gold, k_gold, v_gold = query_key_value_clones(
            q_ref, k_ref, v_ref, torch.float64
        )
        q_flex, k_flex, v_flex = query_key_value_clones(q_ref, k_ref, v_ref)

        out_ref = torch.nn.functional.scaled_dot_product_attention(
            q_ref, k_ref, v_ref, attn_mask=implicit_bias_sdpa_ref
        )
        out_ref.sum().backward()
        out_gold = torch.nn.functional.scaled_dot_product_attention(
            q_gold, k_gold, v_gold, attn_mask=implicit_bias_sdpa_gold
        )
        out_gold.sum().backward()
        out_flex = flex_attention(q_flex, k_flex, v_flex, score_mod=score_mod)
        out_flex.sum().backward()

        name = score_mod.__name__
        for ref, flex, gold in [
            (out_ref, out_flex, out_gold),
            (q_ref.grad, q_flex.grad, q_gold.grad),
            (k_ref.grad, k_flex.grad, k_gold.grad),
            (v_ref.grad, v_flex.grad, v_gold.grad),
            (bias_sdpa_ref.grad, bias_flex.grad, bias_sdpa_gold.grad),
        ]:
            ref_error = rmse(ref, gold)
            flex_error = rmse(flex, gold)
            self.assertTrue(
                ref_error * 1.2 >= flex_error,
                f"{name} -> Ref error: {ref_error}, Flex eager Error: {flex_error}",
            )


instantiate_device_type_tests(TestFlexAttention, globals(), only_for=test_device)
instantiate_device_type_tests(TestPagedAttention, globals(), only_for=test_device)
instantiate_device_type_tests(TestBlockMask, globals(), only_for=("cuda",))

common_utils.instantiate_parametrized_tests(TestLearnableBiases)

if __name__ == "__main__":
    from torch._inductor.test_case import run_tests

    run_tests()<|MERGE_RESOLUTION|>--- conflicted
+++ resolved
@@ -44,12 +44,9 @@
     instantiate_device_type_tests,
     largeTensorTest,
     skipCPUIf,
-<<<<<<< HEAD
-=======
     skipCUDAIf,
     dtypesIfCUDA,
     dtypes
->>>>>>> c5b3dbbe
 )
 from torch.utils._triton import has_triton
 
