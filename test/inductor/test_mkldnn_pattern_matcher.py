--- conflicted
+++ resolved
@@ -21,6 +21,7 @@
 )
 from torch.testing._internal.common_utils import (
     instantiate_parametrized_tests,
+    IS_FBCODE,
     IS_LINUX,
     parametrize,
     skipIfNoXPU,
@@ -103,7 +104,7 @@
     if dtype == torch.float32:
         maybe_autocast = contextlib.nullcontext()
     else:
-        maybe_autocast = torch.cpu.amp.autocast(dtype=dtype)
+        maybe_autocast = torch.amp.autocast("cpu", dtype=dtype)
     with torch.no_grad(), maybe_autocast:
         output = mod(input)
     input_kernel, output_kernel = 0, 0
@@ -147,6 +148,7 @@
         dtype=None,
         is_dynamic=False,
         quantizer=None,
+        compile_options={},  # noqa: B006
     ):
         counters.clear()
         torch._dynamo.reset()
@@ -154,13 +156,13 @@
             check_autocast == torch.bfloat16
             and torch.ops.mkldnn._is_mkldnn_bf16_supported()
         ):
-            maybe_autocast = torch.cpu.amp.autocast(dtype=torch.bfloat16)
+            maybe_autocast = torch.amp.autocast("cpu", dtype=torch.bfloat16)
             atol, rtol = 1e-2, 1e-2
         elif (
             check_autocast == torch.float16
             and torch.ops.mkldnn._is_mkldnn_fp16_supported()
         ):
-            maybe_autocast = torch.cpu.amp.autocast(dtype=torch.float16)
+            maybe_autocast = torch.amp.autocast("cpu", dtype=torch.float16)
             atol, rtol = 1e-2, 1e-2
         else:
             assert check_autocast == torch.float32
@@ -177,7 +179,7 @@
             with torch.no_grad(), maybe_autocast:
                 clone_inputs = self._clone_inputs(inputs)
                 expected = mod(*inputs)
-                actual = torch.compile(mod)(*clone_inputs)
+                actual = torch.compile(mod, **compile_options)(*clone_inputs)
                 torch.testing.assert_close(actual, expected, atol=atol, rtol=rtol)
                 matcher_check_fn()
 
@@ -298,6 +300,13 @@
             generated_kernel_count = cal_conv_generated_kernel_number(
                 mod, v, dtype, dim
             )
+            # TODO: Remove when https://github.com/pytorch/pytorch/issues/143146 is fixed
+            if (
+                TEST_ACL
+                and dtype == torch.bfloat16
+                and memory_format != torch.contiguous_format
+            ):
+                continue
             self.assertEqual(metrics.generated_kernel_count, generated_kernel_count)
 
     @skipIfNoDynamoSupport
@@ -347,6 +356,8 @@
             # only fuse for linear when the dtype is bf16
             mod = mod
             v = torch.randn(2, 10)
+            # TODO: Remove when https://github.com/pytorch/pytorch/issues/143146 is fixed
+            acl_bf16 = TEST_ACL and dtype == torch.bfloat16
 
             def matcher_check_fn():
                 match_nodes = unary_list[unary_fn]
@@ -355,7 +366,7 @@
                     match_nodes += 2
                 self.assertEqual(
                     counters["inductor"]["mkldnn_unary_fusion_matcher_nodes"],
-                    match_nodes,
+                    match_nodes if not acl_bf16 else 0,
                 )
                 self.assertEqual(
                     counters["inductor"]["mkldnn_linear_weight_pack_matcher_count"], 1
@@ -363,7 +374,7 @@
 
             self._test_common(mod, (v,), matcher_check_fn, check_autocast=dtype)
             # only generated 1 kernel for "to"
-            self.assertEqual(metrics.generated_kernel_count, 1)
+            self.assertEqual(metrics.generated_kernel_count, 1 if not acl_bf16 else 2)
 
     @unittest.skipIf(not TEST_MKL, "Test requires MKL")
     def test_linear_fp32(self):
@@ -458,6 +469,8 @@
             metrics.reset()
             fold_mod = M(dtype, unary_fn, cast_bias=True).eval()
             v = torch.randn(2, 10)
+            # TODO: Remove when https://github.com/pytorch/pytorch/issues/143146 is fixed
+            acl_bf16 = TEST_ACL and dtype == torch.bfloat16
 
             def folder_matcher_check_fn():
                 match_nodes = unary_list[unary_fn]
@@ -466,11 +479,12 @@
                     match_nodes += 2
                 # we have 2 linears, so we double the matcher_count/nodes
                 self.assertEqual(
-                    counters["inductor"]["mkldnn_unary_fusion_matcher_count"], 2
+                    counters["inductor"]["mkldnn_unary_fusion_matcher_count"],
+                    2 if not acl_bf16 else 0,
                 )
                 self.assertEqual(
                     counters["inductor"]["mkldnn_unary_fusion_matcher_nodes"],
-                    match_nodes * 2,
+                    match_nodes * 2 if not acl_bf16 else 0,
                 )
                 self.assertEqual(
                     counters["inductor"]["mkldnn_linear_weight_pack_matcher_count"], 2
@@ -482,7 +496,7 @@
                 folder_matcher_check_fn,
                 check_autocast=dtype,
             )
-            self.assertEqual(metrics.generated_kernel_count, 1)
+            self.assertEqual(metrics.generated_kernel_count, 1 if not acl_bf16 else 3)
             # we won't fold the bias if bias is not same dtype with weight
             # https://github.com/pytorch/pytorch/pull/129138
             metrics.reset()
@@ -555,7 +569,7 @@
                     torch.bfloat16,
                 ) and self._check_unary_is_decomposed(unary_fn):
                     # Has extra dtype conversion nodes for autocast.
-                    match_nodes += 2
+                    match_nodes += 2 if not TEST_ACL else 0
                 self.assertEqual(
                     counters["inductor"]["mkldnn_unary_fusion_matcher_nodes"],
                     match_nodes,
@@ -568,6 +582,13 @@
             generated_kernel_count = cal_conv_generated_kernel_number(
                 mod, v, dtype, dim
             )
+            # TODO: Remove when https://github.com/pytorch/pytorch/issues/143146 is fixed
+            if (
+                TEST_ACL
+                and dtype == torch.bfloat16
+                and memory_format != torch.contiguous_format
+            ):
+                continue
             self.assertEqual(metrics.generated_kernel_count, generated_kernel_count)
 
     @skipIfNoDynamoSupport
@@ -662,6 +683,13 @@
             generated_kernel_count = cal_conv_generated_kernel_number(
                 mod, v, dtype, dim
             )
+            # TODO: Remove when https://github.com/pytorch/pytorch/issues/143146 is fixed
+            if (
+                TEST_ACL
+                and dtype == torch.bfloat16
+                and memory_format != torch.contiguous_format
+            ):
+                continue
             self.assertEqual(metrics.generated_kernel_count, generated_kernel_count)
 
     @skipIfNoDynamoSupport
@@ -805,13 +833,15 @@
 
         for binary_fn, input_shape, bias, dtype in options:
             metrics.reset()
+            # TODO: Remove when https://github.com/pytorch/pytorch/issues/143146 is fixed
+            acl_bf16 = TEST_ACL and dtype == torch.bfloat16
 
             def matcher_check_fn():
                 self.assertEqual(
                     counters["inductor"][
                         "mkldnn_conv_binary_unary_fusion_matcher_nodes"
                     ],
-                    2,
+                    2 if not acl_bf16 else 0,
                 )
                 reshape_linear_reshape_match_nodes = 3 if len(input_shape) == 3 else 0
                 self.assertEqual(
@@ -834,7 +864,7 @@
                 matcher_check_fn,
                 check_autocast=dtype,
             )
-            self.assertEqual(metrics.generated_kernel_count, 1)
+            self.assertEqual(metrics.generated_kernel_count, 1 if not acl_bf16 else 2)
 
     def test_linear_binary_broadcast_shapes_cpu(self):
         class M(torch.nn.Module):
@@ -870,20 +900,16 @@
             metrics.reset()
             mod = M(binary_fn, input_shape[-1], out_feature, bias).eval()
             v = torch.randn(input_shape)
-<<<<<<< HEAD
-            other = torch.randn(input_shape[:-1] + [1]).to(dtype)
-=======
             other = torch.randn(other_shape).to(dtype)
             # TODO: Remove when https://github.com/pytorch/pytorch/issues/143146 is fixed
             acl_bf16 = TEST_ACL and dtype == torch.bfloat16
->>>>>>> eebc93d4
 
             def matcher_check_fn():
                 self.assertEqual(
                     counters["inductor"][
                         "mkldnn_conv_binary_unary_fusion_matcher_nodes"
                     ],
-                    2,
+                    2 if not acl_bf16 else 0,
                 )
                 reshape_linear_reshape_match_nodes = 3 if len(input_shape) == 3 else 0
                 self.assertEqual(
@@ -894,7 +920,7 @@
                     counters["inductor"][
                         "mkldnn_conv_binary_unary_fusion_matcher_nodes"
                     ],
-                    2,
+                    2 if not acl_bf16 else 0,
                 )
                 self.assertEqual(
                     counters["inductor"]["mkldnn_linear_weight_pack_matcher_nodes"], 1
@@ -909,7 +935,7 @@
                 matcher_check_fn,
                 check_autocast=dtype,
             )
-            self.assertEqual(metrics.generated_kernel_count, 1)
+            self.assertEqual(metrics.generated_kernel_count, 1 if not acl_bf16 else 2)
 
     @skipIfNoDynamoSupport
     @skipIfNoONEDNN
@@ -956,7 +982,8 @@
                 return F.silu(self.w1(x)) * F.relu(self.w2(x))
 
         dtypes = []
-        if torch.ops.mkldnn._is_mkldnn_bf16_supported():
+        # TODO: Remove when https://github.com/pytorch/pytorch/issues/143146 is fixed
+        if torch.ops.mkldnn._is_mkldnn_bf16_supported() and not TEST_ACL:
             dtypes.append(torch.bfloat16)
         if torch.ops.mkldnn._is_mkldnn_fp16_supported():
             dtypes.append(torch.float16)
@@ -3337,6 +3364,165 @@
     def test_linear_relu_dynamic_fp16(self):
         self._test_linear_dynamic_fp16_helper(use_relu=True)
 
+    @skipIfNoDynamoSupport
+    @skipIfNoONEDNN
+    # TODO: investigate options of torch.compile in fbcode
+    @unittest.skipIf(IS_FBCODE, "Failing in fbcode")
+    @parametrize("has_bias", [True, False])
+    @parametrize("dtype", [torch.float, torch.bfloat16])
+    @parametrize("per_channel_quant", [True, False])
+    @parametrize("dynamic", [True, False])
+    def test_smooth_quant_with_int_mm(
+        self, has_bias, dtype, per_channel_quant, dynamic
+    ):
+        r"""
+        This testcase check if we can match the SmoothQuant int8 linear pattern from Torchao.
+        The pattern is:
+            (no bias) reshape -> _int_mm -> convert_element_type -> (expand -> mul) -> mul -> reshape
+        or
+            (with bias) pattern_no_bias -> add -> reshape -> reshape
+        """
+        if dtype == torch.bfloat16 and not torch.ops.mkldnn._is_mkldnn_bf16_supported():
+            return
+        M = 16
+        in_feature = 32
+        out_feature = 64
+        q_min, q_max = -32, 31
+
+        class Mod(torch.nn.Module):
+            def __init__(
+                self, dtype: torch.dtype, has_bias: bool, per_channel_quant: bool
+            ):
+                super().__init__()
+                self.dtype = dtype
+                self.has_bias = has_bias
+                self.b = torch.randint(
+                    q_min, q_max, [in_feature, out_feature], dtype=torch.int8
+                )
+                self.per_channel_quant = per_channel_quant
+                a_scale_per_tensor = torch.rand([1], dtype=dtype) * 0.01 + 0.01
+                a_scale_per_channel = torch.rand([M, 1], dtype=dtype) * 0.01 + 0.01
+                self.a_scale = (
+                    a_scale_per_channel
+                    if self.per_channel_quant
+                    else a_scale_per_tensor
+                )
+                self.b_scale = torch.rand([out_feature]) * 0.01 + 0.01
+                self.b_scale = self.b_scale.to(dtype)
+                self.bias = torch.rand([out_feature], dtype=dtype) if has_bias else None
+
+            def forward(self, a):
+                out_shape = a.shape[:-1] + (self.b.size(-1),)
+                a_reshaped = a.reshape(-1, a.size(-1))
+                c = torch._int_mm(a_reshaped, self.b)
+                c = c.to(self.dtype)
+                c_shape = c.shape
+                a_scale = self.a_scale.expand(c.shape)
+                c = c * a_scale
+                c = c * self.b_scale
+                if self.has_bias:
+                    c = c.reshape([1, *list(c_shape)])
+                    c = c + self.bias
+                    c = c.reshape(c_shape)
+                c = c.reshape(out_shape)
+                return c
+
+        mod = Mod(dtype, has_bias, per_channel_quant).eval()
+        a = torch.randint(q_min, q_max, [1, M, in_feature], dtype=torch.int8)
+
+        def matcher_check_fn():
+            self.assertEqual(
+                counters["inductor"]["qlinear_weight_prepack_matcher_count"], 1
+            )
+            if dynamic:
+                nodes_count = 10 if has_bias else 7
+            else:
+                nodes_count = 7 if has_bias else 6
+            self.assertEqual(
+                counters["inductor"]["qlinear_weight_prepack_matcher_nodes"],
+                nodes_count,
+            )
+
+        self._test_common(
+            mod,
+            (a,),
+            matcher_check_fn=matcher_check_fn,
+            check_autocast=dtype,
+            compile_options={"dynamic": dynamic},
+        )
+
+    @skipIfNoDynamoSupport
+    @skipIfNoONEDNN
+    # TODO: investigate options of torch.compile in fbcode
+    @unittest.skipIf(IS_FBCODE, "Failing in fbcode")
+    @parametrize("has_bias", [True, False])
+    @parametrize("dtype", [torch.float, torch.bfloat16])
+    @parametrize("dynamic", [True, False])
+    @parametrize("reshape_a", [True, False])
+    def test_da8w8_sym_act_sym_wgt_with_int_mm(
+        self, has_bias, dtype, dynamic, reshape_a
+    ):
+        r"""
+        This testcase check if we can match the int8_dynamic_activation_int8_weight int8 linear pattern from torchao,
+        when activation is symmetrically quantized dynamically & weights are symmetrically quantized (statically)
+        The pattern is:
+            (no bias) _int_mm -> convert_element_type -> ([expand_a] -> mul) -> mul
+        or
+            (with bias) pattern_no_bias -> add
+        Expansion of the scale of activation is optional.
+        The pattern depiction doesn't mean that convert_element_type output is fed into expand_a as input,
+        but simply that activation scale may be applied after an expand operation on it.
+        """
+        if dtype == torch.bfloat16 and not torch.ops.mkldnn._is_mkldnn_bf16_supported():
+            return
+        M = 32
+        in_feature = 32
+        out_feature = 64
+        q_min, q_max = -32, 31
+
+        class Mod(torch.nn.Module):
+            def __init__(self, dtype: torch.dtype, has_bias: bool):
+                super().__init__()
+                self.dtype = dtype
+                self.has_bias = has_bias
+                self.b = torch.randint(
+                    q_min, q_max, [in_feature, out_feature], dtype=torch.int8
+                )
+                self.a_scale = torch.rand([M, 1], dtype=dtype) * 0.01 + 0.01
+                self.b_scale = torch.rand([out_feature]) * 0.01 + 0.01
+                self.b_scale = self.b_scale.to(dtype)
+                self.bias = torch.rand([out_feature], dtype=dtype) if has_bias else None
+
+            def forward(self, a):
+                if reshape_a:
+                    a_reshaped = a.reshape(-1, a.size(-1))
+                else:
+                    a_reshaped = a
+                c = torch._int_mm(a_reshaped, self.b)
+                c = c.to(self.dtype)
+                a_scale = self.a_scale.expand(c.shape)
+                c = c * a_scale
+                c = c * self.b_scale
+                if self.has_bias:
+                    c = c + self.bias
+                return c
+
+        mod = Mod(dtype, has_bias).eval()
+        a = torch.randint(q_min, q_max, [M, in_feature], dtype=torch.int8)
+
+        def matcher_check_fn():
+            self.assertEqual(
+                counters["inductor"]["qlinear_weight_prepack_matcher_count"], 1
+            )
+
+        self._test_common(
+            mod,
+            (a,),
+            matcher_check_fn=matcher_check_fn,
+            check_autocast=dtype,
+            compile_options={"dynamic": dynamic},
+        )
+
 
 @dynamo_config.patch({"dynamic_shapes": True, "assume_static_by_default": False})
 class TestDynamicPatternMatcher(TestPatternMatcherBase):
@@ -3386,7 +3572,8 @@
                 return F.silu(self.w1(x)) * F.relu(self.w2(x))
 
         dtypes = []
-        if torch.ops.mkldnn._is_mkldnn_bf16_supported():
+        # TODO: Remove when https://github.com/pytorch/pytorch/issues/143146 is fixed
+        if torch.ops.mkldnn._is_mkldnn_bf16_supported() and not TEST_ACL:
             dtypes.append(torch.bfloat16)
         if torch.ops.mkldnn._is_mkldnn_fp16_supported():
             dtypes.append(torch.float16)
