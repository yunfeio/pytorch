--- conflicted
+++ resolved
@@ -1437,12 +1437,8 @@
     @unittest.skipIf(not SM90OrLater, "Grouped gemm supported on SM90")
     @parametrize("fast_accum", [False, True])
     @parametrize("strided", [False, True])
-<<<<<<< HEAD
     @parametrize("use_torch_compile", [False, True])
-    def test_grouped_gemm_2d_2d(self, fast_accum, strided, use_torch_compile):
-=======
-    def test_scaled_grouped_gemm_2d_2d(self, fast_accum, strided):
->>>>>>> b3d84d5c
+    def test_scaled_grouped_gemm_2d_2d(self, fast_accum, strided, use_torch_compile):
         device = "cuda"
         m, n, k, n_groups = 16, 16, 16, 4  # all sizes have to be divisible by 16
         a = torch.randn(m, k * n_groups + k * int(strided), device=device).to(torch.float8_e4m3fn)[:, :k * n_groups]
@@ -1470,12 +1466,8 @@
     @unittest.skipIf(not SM90OrLater, "Grouped gemm supported on SM90")
     @parametrize("fast_accum", [False, True])
     @parametrize("strided", [False, True])
-<<<<<<< HEAD
     @parametrize("use_torch_compile", [False, True])
-    def test_grouped_gemm_2d_3d(self, fast_accum, strided, use_torch_compile):
-=======
-    def test_scaled_grouped_gemm_2d_3d(self, fast_accum, strided):
->>>>>>> b3d84d5c
+    def test_scaled_grouped_gemm_2d_3d(self, fast_accum, strided, use_torch_compile):
         device = "cuda"
         s_int = int(strided)
         m, n, k, n_groups = 16, 32, 16, 4
@@ -1507,12 +1499,8 @@
     @unittest.skipIf(not SM90OrLater, "Grouped gemm supported on SM90")
     @parametrize("fast_accum", [False, True])
     @parametrize("strided", [False, True])
-<<<<<<< HEAD
     @parametrize("use_torch_compile", [False, True])
-    def test_grouped_gemm_3d_3d(self, fast_accum, strided, use_torch_compile):
-=======
-    def test_scaled_grouped_gemm_3d_3d(self, fast_accum, strided):
->>>>>>> b3d84d5c
+    def test_scaled_grouped_gemm_3d_3d(self, fast_accum, strided, use_torch_compile):
         device = "cuda"
         s_int = int(strided)
         m, n, k, n_groups = 16, 32, 16, 4
@@ -1535,12 +1523,8 @@
     @unittest.skipIf(not SM90OrLater, "Grouped gemm supported on SM90")
     @parametrize("fast_accum", [False, True])
     @parametrize("strided", [False, True])
-<<<<<<< HEAD
     @parametrize("use_torch_compile", [False, True])
-    def test_grouped_gemm_3d_2d(self, fast_accum, strided, use_torch_compile):
-=======
-    def test_scaled_grouped_gemm_3d_2d(self, fast_accum, strided):
->>>>>>> b3d84d5c
+    def test_scaled_grouped_gemm_3d_2d(self, fast_accum, strided, use_torch_compile):
         device = "cuda"
         s_int = int(strided)
         m, n, k, n_groups = 16, 32, 16, 4
