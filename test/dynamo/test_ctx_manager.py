--- conflicted
+++ resolved
@@ -2791,11 +2791,6 @@
         with self.assertRaises(RuntimeError):
             ctx.__exit__(TypeError, TypeError("foo"), None)
 
-<<<<<<< HEAD
-    @unittest.expectedFailure
-    @make_dynamo_test
-=======
->>>>>>> 5c8184f8
     def test_contextmanager_except(self):
         state = []
 
