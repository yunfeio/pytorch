# Owner(s): ["module: dynamo"]
# ruff: noqa: F841
import abc
import collections
import collections.abc
import copy
import dataclasses
import dis
import enum
import functools
import gc
import importlib
import itertools
import logging
import math
import operator
import os
import random
import sys
import tempfile
import threading
import traceback
import typing
import unittest
import unittest.mock as mock
import warnings
import weakref
from unittest.mock import patch

import numpy as np

import torch
import torch._dynamo.testing
import torch._inductor.test_case
import torch.onnx.operators
import torch.utils._pytree as python_pytree
import torch.utils.cpp_extension
from torch import Tensor
from torch._C import FileCheck
from torch._dynamo import allow_in_graph
from torch._dynamo.eval_frame import _debug_get_cache_entry_list
from torch._dynamo.exc import Unsupported
from torch._dynamo.source import ConstantSource, GetItemSource, LocalSource
from torch._dynamo.testing import (
    CompileCounter,
    CompileCounterWithBackend,
    expectedFailureDynamic,
    requiresPy310,
    same,
    skipIfNotPy311,
    unsupported,
)
from torch._dynamo.utils import counters, ifdynstaticdefault
from torch._inductor.utils import run_and_get_code
from torch.ao.quantization import MinMaxObserver
from torch.ao.quantization.fake_quantize import FakeQuantize
from torch.ao.quantization.qconfig import QConfig
from torch.ao.quantization.quantize_fx import prepare_qat_fx
from torch.fx.experimental.recording import NotEqualError, replay_shape_env_events
from torch.fx.experimental.symbolic_shapes import (
    _constrain_range_for_size,
    constrain_range,
    constrain_unify,
    ConstraintViolationError,
    expect_true,
    guard_size_oblivious,
    ShapeEnv,
)
from torch.nn import functional as F
from torch.testing import make_tensor
from torch.testing._internal.common_cuda import (
    PLATFORM_SUPPORTS_FLASH_ATTENTION,
    SM80OrLater,
    TEST_CUDA,
    TEST_MULTIGPU,
)
from torch.testing._internal.common_methods_invocations import (
    sample_inputs_take_along_dim,
)
from torch.testing._internal.common_utils import (
    freeze_rng_state,
    IS_FBCODE,
    scoped_load_inline,
    set_default_dtype,
    skipIfNNModuleInlined,
    skipIfWindows,
    wrapDeterministicFlagAPITest,
)
from torch.testing._internal.jit_utils import JitTestCase
from torch.testing._internal.logging_utils import logs_to_string


if python_pytree._cxx_pytree_dynamo_traceable:
    import torch.utils._cxx_pytree as cxx_pytree
else:
    cxx_pytree = None

MyTuple = collections.namedtuple("MyTuple", ["a", "b", "ab"])
T = typing.TypeVar("T")


# Defined in CPython's Include/object.h
TPFLAGS_MAPPING = 1 << 6


# Specializes a test to run only if translation validation is set.
def onlyIfTranslationValidation(fn: typing.Callable) -> typing.Callable:
    @functools.wraps(fn)
    def wrapper(*args, **kwargs):
        import torch.fx.experimental.validator

        if torch.fx.experimental.validator.translation_validation_enabled():
            return fn(*args, **kwargs)
        raise unittest.SkipTest(f"only works when TV is True.")

    return wrapper


class MyPickledModule(torch.nn.Module):
    def __init__(self, z):
        super().__init__()
        self.z = z

    def forward(self, x, y):
        return x * x * x + y + self.z


# These are used for test_{cond/map}_with_quantization
default_symmetric_fake_quant = FakeQuantize.with_args(
    observer=MinMaxObserver, qscheme=torch.per_tensor_symmetric, dtype=torch.quint8
)
default_weight_symmetric_fake_quant = FakeQuantize.with_args(
    observer=MinMaxObserver, qscheme=torch.per_tensor_symmetric, dtype=torch.qint8
)
uniform_qconfig_8bit = QConfig(
    activation=default_symmetric_fake_quant,
    weight=default_weight_symmetric_fake_quant.with_args,
)
qconfig_dict = {"object_type": [(torch.nn.Linear, uniform_qconfig_8bit)]}


def closure_adder(val):
    def inner(x):
        return torch.sin(x + val)

    return inner


class UserDefineSetAttr:
    setup = False

    def __setattr__(self, key, value):
        assert torch.compiler.is_dynamo_compiling() or UserDefineSetAttr.setup
        super().__setattr__(f"pfx_{key}", value)

    def __getattr__(self, key, c=1):
        assert torch.compiler.is_dynamo_compiling() or UserDefineSetAttr.setup
        # c is added to force a guard on __defaults__ and checks the source for __getattr__
        if c:
            return self.__dict__[f"pfx_{key}"]
        else:
            return None


class MiscTests(torch._inductor.test_case.TestCase):
    def test_get_cache_entry(self):
        def f(x):
            return x + 1

        torch.compile(f)(torch.randn(5, 5, 5))
        entries = _debug_get_cache_entry_list(f)
        self.assertTrue(len(entries) > 0)

        def g(x):
            return x + 2

        entries = _debug_get_cache_entry_list(g)
        self.assertTrue(len(entries) == 0)

        try:
            _debug_get_cache_entry_list(1)
        except TypeError as e:
            self.assertIn("expected a code object!", str(e))

        # test get cache entry on skipped code object
        def h(x):
            x = x + 1
            torch._dynamo.graph_break()
            return x + 1

        torch.compile(h)(torch.randn(3, 3))

        entries = _debug_get_cache_entry_list(torch._dynamo.graph_break)
        self.assertEqual(len(entries), 0)

    def test_boolarg(self):
        def boolarg(aa, bb, flag):
            if flag:
                return aa - bb
            else:
                return bb - aa

        a = torch.randn(10, 10)
        b = torch.randn(10, 10)
        correct1 = boolarg(a, b, True)
        correct2 = boolarg(a, b, False)
        correct3 = boolarg(a, b, None)
        counter = CompileCounter()
        opt_boolarg = torch._dynamo.optimize_assert(counter)(boolarg)
        val1 = opt_boolarg(a, b, True)
        val2 = opt_boolarg(a, b, False)
        val3 = opt_boolarg(a, b, None)
        val4 = opt_boolarg(a, b, True)
        self.assertTrue(same(val1, correct1))
        self.assertTrue(same(val2, correct2))
        self.assertTrue(same(val3, correct3))
        self.assertTrue(same(val4, correct1))
        self.assertEqual(counter.frame_count, 3)

    @torch._dynamo.config.patch(accumulated_recompile_limit=1)
    def test_dynamo_disabled_in_custom_op_kernels(self):
        counters.clear()

        @torch.library.custom_op("mylib::foo9", mutates_args={})
        def foo(x: torch.Tensor) -> torch.Tensor:
            torch._dynamo.graph_break()
            return x.clone()

        foo.register_fake(torch.clone)

        @torch.compile(backend="eager")
        def f(x):
            return foo._opoverload(x)

        x = torch.randn(2)
        f(x)
        x = torch.randn(3)
        # Recompile hits the cache size limit, which will cause Dynamo to
        # recurse into the frames. The only frame is the implementation
        # of foo. If Dynamo was not turned off correctly, then
        # we'll see a graph break
        f(x)
        self.assertEqual(len(counters["graph_break"]), 0)

        counters.clear()

        called = 0

        # test register_kernel
        @foo.register_kernel("cpu")
        def _(x):
            nonlocal called
            called += 1
            torch._dynamo.graph_break()
            return x.clone()

        f(x)
        self.assertEqual(called, 1)
        self.assertEqual(len(counters["graph_break"]), 0)

        # test torch.library.register_kernel
        counters.clear()
        with torch.library._scoped_library("mylib", "FRAGMENT") as m:
            m.define("foo2(Tensor x) -> Tensor")

            @torch.library.register_fake("mylib::foo2", lib=m)
            def _(x):
                return x.clone()

            @torch.library.register_kernel("mylib::foo2", "cpu", lib=m)
            def _(x):
                torch._dynamo.graph_break()
                return x.clone()

            @torch.compile(backend="eager")
            def g(x):
                return torch.ops.mylib.foo2.default(x)

            x = torch.randn(2)
            g(x)  # compiles
            x = torch.randn(3)
            g(x)  # dynamo falls back on the outermost frame
            self.assertEqual(len(counters["graph_break"]), 0)

    def test_invalid_args_builtin(self):
        @torch.compile(backend="eager")
        def fn(x):
            x = x.sin()
            if isinstance(x, torch.Tensor, invalid=True):
                x = x.sin()
            return x

        with self.assertRaises(TypeError):
            fn(torch.randn(16))

    def test_scalar_device_movement(self):
        if not torch._dynamo.config.assume_static_by_default:
            self.skipTest("Doesn't work with symints")

        def add_fn(a, b, out):
            res = torch.add(a, b, out=out)
            return res

        res = add_fn(2, 3, torch.tensor(0.0))
        add_fn = torch.compile(add_fn, backend="eager", fullgraph=True)
        res_compiled = add_fn(2, 3, torch.tensor(0.0))
        self.assertEqual(res, res_compiled)

    def test_callpacked(self):
        def call_packed(args):
            a, b, c = args
            return a - b * c

        counter = CompileCounter()
        a = torch.randn(10, 10)
        b = torch.randn(10, 10)
        c = torch.randn(10, 10)
        correct = call_packed([a, b, c])
        opt_call_packed = torch._dynamo.optimize_assert(counter)(call_packed)
        val1 = opt_call_packed([a, b, c])
        val2 = opt_call_packed((a, b, c))
        val3 = opt_call_packed([a, b, c])
        val4 = opt_call_packed((a, b, c))
        self.assertTrue(same(val1, correct))
        self.assertTrue(same(val2, correct))
        self.assertTrue(same(val3, correct))
        self.assertTrue(same(val4, correct))
        self.assertEqual(counter.frame_count, 2)

    def test_raises(self):
        def fn(a, b, c, cls):
            x = a + b - c * 10
            raise cls(str(x))

        counter = CompileCounter()
        a = torch.randn(10, 10)
        b = torch.randn(10, 10)
        c = torch.randn(10, 10)
        opt_fn = torch.compile(fn, backend=counter)
        self.assertRaises(AssertionError, lambda: opt_fn(a, b, c, AssertionError))
        self.assertEqual(counter.frame_count, 1)
        self.assertEqual(counter.op_count, 3)

    def test_module_not_callable(self):
        def fn(x):
            return torch.fft(x)

        counter = CompileCounter()
        a = torch.randn(10, 10)
        opt_fn = torch.compile(fn, backend=counter)
        self.assertRaisesRegex(
            TypeError, "'module' object is not callable", lambda: opt_fn(a)
        )

    def test_inplace(self):
        def inplace1(a, b):
            o = torch.empty((10, 10))
            o.copy_(a)
            o -= b
            return o

        torch._dynamo.testing.standard_test(self, inplace1, 2, expected_ops=3)

    def test_inplace_desugaring(self):
        def inplace_on_literals(y):
            x0 = 1
            x0 += y
            x1 = 1
            x1 -= y
            return x0, x1

        torch._dynamo.testing.standard_test(
            self, inplace_on_literals, 1, expected_ops=2
        )

    def test_unpack4(self):
        def unpack4(a, b):
            a = a[:5, :]
            b = b[:5, :]
            x, y = a.size()
            o = torch.empty((x, y))
            o.copy_(a / b)
            return o

        torch._dynamo.testing.standard_test(
            self,
            unpack4,
            2,
            expected_ops=5,
        )

    def test_unpack5(self):
        def unpack5(a, b):
            a = a[:5, :]
            b = b[:5, :]
            x, y = a.shape
            o = torch.empty((x, y))
            o.copy_(a / b)
            return o

        torch._dynamo.testing.standard_test(
            self,
            unpack5,
            2,
            expected_ops=5,
        )

    def test_matmul1(self):
        def matmul_op1(a, b):
            return a @ b

        # TODO(jansel): FX doesn't support this, should add upstream support
        torch._dynamo.testing.standard_test(self, matmul_op1, 2, expected_ops=1)

    def test_int_shape_binops(self):
        def fn(x):
            # Test reversal by putting int arg first.
            y = 15 - x.shape[0]
            y = 4 + y
            y = 5 * y
            y = 2 % y
            y = 3**y
            y = 10 // y
            y = pow(2, y)
            y = 10 / y
            return x + y

        torch._dynamo.testing.standard_test(
            self, fn, 1, expected_ops=1, expected_ops_dynamic=ifdynstaticdefault(1, 9)
        )

    @torch._dynamo.config.patch(only_allow_pt2_compliant_ops=True)
    def test_pt2_compliant_ops_are_allowed(self):
        with torch.library._scoped_library("mylib", "FRAGMENT") as lib:
            torch.library.define(
                "mylib::bar",
                "(Tensor x) -> Tensor",
                lib=lib,
                tags=(torch.Tag.pt2_compliant_tag,),
            )
            torch.library.impl(
                "mylib::bar", "CompositeImplicitAutograd", torch.sin, lib=lib
            )
            assert torch.Tag.pt2_compliant_tag in torch.ops.mylib.bar.default.tags

            def f(x):
                return torch.ops.mylib.bar(x)

            overload = torch.ops.mylib.bar.default

            def g(x):
                return overload(x)

            x = torch.randn(3)

            counts = torch._dynamo.testing.CompileCounter()
            optimized_f = torch.compile(f, backend=counts, fullgraph=True)
            _ = optimized_f(x)

            optimized_g = torch.compile(f, backend=counts, fullgraph=True)
            _ = optimized_g(x)

    @torch._dynamo.config.patch(only_allow_pt2_compliant_ops=True)
    def test_non_pt2_compliant_ops_graph_break(self):
        with torch.library._scoped_library("mylib", "FRAGMENT") as lib:
            torch.library.define("mylib::bar2", "(Tensor x) -> Tensor", lib=lib)
            torch.library.impl(
                "mylib::bar2", "CompositeImplicitAutograd", torch.sin, lib=lib
            )
            assert torch.Tag.pt2_compliant_tag not in torch.ops.mylib.bar2.default.tags

            def f(x):
                return torch.ops.mylib.bar2(x)

            overload = torch.ops.mylib.bar2.default

            def g(x):
                return overload(x)

            x = torch.randn(3)

            counts = torch._dynamo.testing.CompileCounter()
            with self.assertRaisesRegex(
                torch._dynamo.exc.Unsupported, "not PT2 compliant"
            ):
                optimized_f = torch.compile(f, backend=counts, fullgraph=True)
                y = optimized_f(x)

            with self.assertRaisesRegex(
                torch._dynamo.exc.Unsupported, "not PT2 compliant"
            ):
                optimized_g = torch.compile(f, backend=counts, fullgraph=True)
                y = optimized_g(x)

    @torch._dynamo.config.patch(only_allow_pt2_compliant_ops=True)
    def test_pt2_compliant_overload(self):
        with torch.library._scoped_library("mylib", "FRAGMENT") as lib:
            torch.library.define(
                "mylib::bar3.tensor",
                "(Tensor x) -> Tensor",
                tags=torch.Tag.pt2_compliant_tag,
                lib=lib,
            )
            torch.library.define(
                "mylib::bar3.int", "(Tensor x, int dim) -> Tensor", lib=lib
            )

            torch.library.impl(
                "mylib::bar3.tensor",
                "CompositeImplicitAutograd",
                torch.sin,
                lib=lib,
            )
            torch.library.impl(
                "mylib::bar3.int", "CompositeImplicitAutograd", torch.sum, lib=lib
            )

            def f(x):
                return torch.ops.mylib.bar3(x)

            def g(x):
                return torch.ops.mylib.bar3(x, 1)

            def h(x):
                return torch.ops.mylib.bar3(x, x, x)

            x = torch.randn(3)

            counts = torch._dynamo.testing.CompileCounter()
            optimized_f = torch.compile(f, backend=counts, fullgraph=True)
            optimized_g = torch.compile(g, backend=counts, fullgraph=True)
            optimized_h = torch.compile(h, backend=counts, fullgraph=True)

            # No error: the overload is PT2 compliant
            optimized_f(x)

            with self.assertRaisesRegex(
                torch._dynamo.exc.Unsupported, "not PT2 compliant"
            ):
                y = optimized_g(x)

            # graph break on incorrect parsing
            with self.assertRaisesRegex(torch._dynamo.exc.Unsupported, "failed to"):
                y = optimized_h(x)

    def test_user_defined_setattr1(self):
        @torch.compile(backend="eager", fullgraph=True)
        def fn(obj):
            obj.y = obj.x + 1

        obj = UserDefineSetAttr()
        with patch.object(UserDefineSetAttr, "setup", True):
            obj.x = torch.randn(8)
        fn(obj)
        with patch.object(UserDefineSetAttr, "setup", True):
            self.assertEqual(obj.y, obj.x + 1)
        self.assertEqual(obj.__dict__.keys(), {"pfx_x", "pfx_y"})

    def test_user_defined_setattr2(self):
        @torch.compile(backend="eager", fullgraph=True)
        def fn(x):
            obj = UserDefineSetAttr()
            obj.x = x
            obj.y = obj.x + 1
            return obj

        x = torch.randn(8)
        obj = fn(x)
        with patch.object(UserDefineSetAttr, "setup", True):
            self.assertIs(obj.x, x)
            self.assertEqual(obj.y, x + 1)
        self.assertEqual(obj.__dict__.keys(), {"pfx_x", "pfx_y"})

    def test_closure_recompiles(self):
        cnt = CompileCounter()

        def fn(x, other_fn):
            return other_fn(x + 1) - 1

        opt = torch.compile(fn, backend=cnt, fullgraph=True)

        x = torch.randn(8)
        for f in (
            closure_adder(5),
            closure_adder(5),
            closure_adder(torch.randn(8)),
            closure_adder(torch.randn(8)),
        ):
            self.assertEqual(opt(x, f), fn(x, f))

        self.assertEqual(cnt.frame_count, 2)

    def test_generate_trivial_abstract_impl(self):
        with torch.library._scoped_library("mylib", "FRAGMENT") as lib:
            torch.library.define(
                "mylib::foo",
                "(Tensor x, Tensor[] y, Tensor(a!)? z, SymInt w) -> ()",
                tags=torch.Tag.pt2_compliant_tag,
                lib=lib,
            )

            @torch.library.impl("mylib::foo", "cpu", lib=lib)
            @torch._dynamo.disable
            def foo_impl(x, y, z, w):
                x + y[0] + w
                return

            def f(x, y, z, w):
                return torch.ops.mylib.foo(x, y, z, 2)

            x = torch.randn(3)
            y = (torch.randn(3), torch.randn(3))
            z = torch.randn(3)
            w = torch.randn(3)
            args = (x, y, z, w)

            output = torch.compile(f, backend="eager", fullgraph=True)(*args)
            self.assertEqual(output, None)

    def test_shape_int_inplace_binops(self):
        def fn(x):
            p = x.shape[0]
            p += 2
            p -= 2
            p **= 2
            p /= 2
            p *= 2
            p //= 2
            p %= 2
            return x + p

        torch._dynamo.testing.standard_test(
            self, fn, 1, expected_ops=1, expected_ops_dynamic=ifdynstaticdefault(1, 6)
        )

    def test_int_shape_inplace_binops(self):
        def fn(x):
            p = x.shape[0]
            # Test reversal by putting constant first
            y = 2
            y += p
            y = 2
            y -= p
            y = 2
            y **= p
            y = 2
            y /= p
            y = 2
            y *= p
            y = 2
            y //= p
            y = 2
            y %= p
            return x + y

        torch._dynamo.testing.standard_test(
            self, fn, 1, expected_ops=1, expected_ops_dynamic=ifdynstaticdefault(1, 2)
        )

    def test_int_int_comparisons(self):
        def fn(x):
            if 2 != 2:
                out = 1
            elif 2 < 1:
                out = 1
            elif 1 > 2:
                out = 1
            elif 1 >= 2:
                out = 1
            elif 2 <= 1:
                out = 1
            elif 2 == 2:
                out = 2
            else:
                out = 1
            return x + out

        torch._dynamo.testing.standard_test(self, fn, 1, expected_ops=1)

    def test_shape_int_comparisons(self):
        def fn(x):
            a = x.shape[0]
            # Ensure support for constant on right side
            if a != 10:
                out = 1
            elif a < 2:
                out = 1
            elif a > 12:
                out = 1
            elif a >= 12:
                out = 1
            elif a <= 2:
                out = 1
            elif a == 10:
                out = 2
            else:
                out = 1
            return x + out

        # TODO: Test the guards maybe?
        torch._dynamo.testing.standard_test(self, fn, 1, expected_ops=1)

    def test_int_shape_comparisons(self):
        def fn(x):
            a = x.shape[0]
            # Ensure support for constant on left side
            if 10 != a:
                out = 1
            elif 12 < a:
                out = 1
            elif 2 > a:
                out = 1
            elif 2 >= a:
                out = 1
            elif 12 <= a:
                out = 1
            elif 10 == a:
                out = 2
            else:
                out = 1
            return x + out

        # TODO: Test the guards maybe?
        torch._dynamo.testing.standard_test(self, fn, 1, expected_ops=1)

    def test_param_shape_binops(self):
        class MyModule(torch.nn.Module):
            def __init__(self) -> None:
                super().__init__()
                self.param = torch.nn.Parameter(torch.randn(15))

            def forward(self, x):
                # Test reversal by putting param shape arg first.
                p = self.param.shape[0]
                y = p - x.shape[0]
                y = p + y
                y = p * y
                y = p % y
                y = p**y
                y = p // y
                y = pow(p, y)
                y = p / y
                return x + y

        counts = torch._dynamo.testing.CompileCounter()
        mod = MyModule()
        optimized_mod = torch.compile(mod, backend=counts, fullgraph=True)

        x = torch.randn(3)
        ref = mod(x)
        res = optimized_mod(x)

        self.assertTrue(same(ref, res))
        self.assertEqual(counts.frame_count, 1)

        if torch._dynamo.config.assume_static_by_default:
            self.assertExpectedInline(counts.op_count, """1""")
        else:
            self.assertExpectedInline(counts.op_count, """9""")

    def test_user_defined_binop(self):
        class MyClass:
            def __init__(self, value):
                self.value = value

            def __radd__(self, other):
                return self.value + other

        def fn(x, c):
            y = x.shape[0] + c
            return x + y

        counts = torch._dynamo.testing.CompileCounter()
        opt_fn = torch.compile(fn, backend=counts)

        x = torch.randn(3)
        c = MyClass(4)
        ref = fn(x, c)
        res = opt_fn(x, c)

        self.assertTrue(same(ref, res))
        self.assertEqual(counts.frame_count, 1)
        if torch._dynamo.config.assume_static_by_default:
            self.assertExpectedInline(counts.op_count, """1""")
        else:
            self.assertExpectedInline(counts.op_count, """2""")

    def test_user_defined_iter(self):
        class Mod:
            def __init__(self) -> None:
                self.a = [torch.randn(2, 2), torch.randn(2, 2)]

            def __iter__(self):
                return iter(self.a)

        def f(mod):
            ret = []
            for x in mod:
                ret.append(x + 1)
            return ret

        mod = Mod()
        counts = torch._dynamo.testing.CompileCounter()
        opt_fn = torch.compile(f, backend=counts, fullgraph=True)
        ref = f(mod)
        res = opt_fn(mod)
        res = opt_fn(mod)
        res = opt_fn(mod)
        res = opt_fn(mod)
        self.assertTrue(same(ref, res))
        self.assertEqual(counts.frame_count, 1)

        mod.a.append(torch.randn(2, 2))
        # `for x in mod` is inlined, where iter(m.a) creates a guard on the list length of m.a
        # Mutating length of mod.a causes a re-compilation.
        ref2 = f(mod)
        res2 = opt_fn(mod)
        res2 = opt_fn(mod)
        res2 = opt_fn(mod)
        res2 = opt_fn(mod)
        self.assertTrue(same(ref2, res2))
        self.assertEqual(counts.frame_count, 2)

    def test_compare_shapes_eq(self):
        def compare_shapes(a, b, to_list):
            x = list(a.unsqueeze(-1).shape) if to_list else a.shape
            y = list(b.unsqueeze(-1).shape) if to_list else b.shape
            if x == y:
                return a + 1
            else:
                return a + 2

        # Test both ListVariable and ShapeVariable
        torch._dynamo.testing.standard_test(
            self, lambda a, b: compare_shapes(a, b, to_list=True), 2
        )
        torch._dynamo.testing.standard_test(
            self, lambda a, b: compare_shapes(a, b, to_list=False), 2
        )

    def test_compare_shapes_tuple_eq(self):
        def compare_shapes(a, b):
            x = tuple(a.unsqueeze(-1).shape)
            y = tuple(b.unsqueeze(-1).shape)
            if x == y:
                return a + 1
            else:
                return a + 2

        torch._dynamo.testing.standard_test(self, lambda a, b: compare_shapes(a, b), 2)

    def test_compare_shapes_tuple_neq(self):
        def compare_shapes(a, b):
            x = tuple(a.unsqueeze(-1).shape)
            y = tuple(b.unsqueeze(-1).shape)
            if x != y:
                return a + 1
            else:
                return a + 2

        torch._dynamo.testing.standard_test(self, lambda a, b: compare_shapes(a, b), 2)

    def test_compare_shapes_neq(self):
        def compare_shapes(a, b, to_list):
            x = list(a.unsqueeze(-1).shape) if to_list else a.shape
            y = list(b.unsqueeze(-1).shape) if to_list else b.shape
            if x != y:
                return a + 1
            else:
                return a + 2

        # Test both ListVariable and ShapeVariable
        torch._dynamo.testing.standard_test(
            self, lambda a, b: compare_shapes(a, b, to_list=True), 2
        )
        torch._dynamo.testing.standard_test(
            self, lambda a, b: compare_shapes(a, b, to_list=False), 2
        )

    def test_compare_shapes_with_constant(self):
        def compare_shapes(a):
            x = a.shape
            if x[0] != 3:
                return a * 4
            return a * 3

        guard_failure = None

        def guard_failures(failure):
            nonlocal guard_failure
            guard_failure = failure

        opt_fn = torch._dynamo.optimize(
            "eager", nopython=True, guard_fail_fn=guard_failures
        )(compare_shapes)
        opt_fn(torch.randn([3, 4]))
        opt_fn(torch.randn([4, 3]))
        self.assertIn(
            """tensor 'L['a']' size mismatch at index 0. expected 3, actual 4""",
            guard_failure.reason,
        )

    def test_recompile_message_on_parameter(self):
        def guard_failures(failure):
            self.assertIn("torch._dynamo.config.force_parameter_static_shapes", failure)

        @torch._dynamo.optimize("eager", guard_fail_fn=guard_failures)
        def fn(x):
            return torch.cos(x)

        x1 = torch.nn.Parameter(torch.rand(32, 16))
        x2 = torch.nn.Parameter(torch.rand(8, 4, 3, 3))
        x3 = torch.nn.Parameter(torch.rand(8, 8, 3, 3))
        fn(x1)
        fn(x2)
        fn(x3)

    def test_builtin_abs(self):
        def fn(x, y):
            return abs(x) + abs(y)

        sample = torch.randn(10, 10)
        opt_fn = torch.compile(fn, backend="eager", fullgraph=True)

        for sample in [
            (torch.randn(10, 10), torch.randn(10, 10)),
            (-10, make_tensor(10, dtype=torch.int64, device="cpu")),
            (-0.1, torch.randn(10)),
        ]:
            expect = fn(*sample)
            actual = opt_fn(*sample)
            self.assertEqual(expect, actual)

    def test_builtin_isinstance(self):
        def fn(x):
            t = torch.arange(1, 3)
            a = isinstance(x, torch.Tensor)
            b = isinstance(t, torch.Tensor)
            c = isinstance(x, int)
            d = isinstance(3, int)
            e = isinstance([1, 2, 3], list)
            f = isinstance({"foo": 1, "bar": 2}, dict)
            res = [a, b, c, d, e, f]
            # Can't run yet due to other unimplemented instructions
            # res += [isinstance(torch.nn.LazyLinear(2, 3), torch.nn.Linear)]
            return res

        torch._dynamo.testing.standard_test(self, fn, 1, expected_ops=1)

    def test_os_environ_get(self):
        cnts = torch._dynamo.testing.CompileCounter()

        @torch.compile(backend=cnts, fullgraph=True)
        def fn(x):
            if os.environ.get("OS_ENVIRON_TEST") == "1":
                return x + 1
            else:
                return x - 1

        x = torch.ones(2, 3)
        try:
            original = os.environ.get("OS_ENVIRON_TEST", None)

            os.environ["OS_ENVIRON_TEST"] = "1"
            res1 = fn(x)
            self.assertEqual(res1, x + 1)
            self.assertEqual(cnts.frame_count, 1)
            os.environ["OS_ENVIRON_TEST"] = "0"
            res2 = fn(x)
            self.assertEqual(res2, x - 1)
            # Ensure re-compile if os.environ items updated
            self.assertEqual(cnts.frame_count, 2)
        finally:
            if original is None:
                del os.environ["OS_ENVIRON_TEST"]
            else:
                os.environ["OS_ENVIRON_TEST"] = original

    def test_os_environ_set_graph_break(self):
        cnts = torch._dynamo.testing.CompileCounter()

        @torch.compile(backend=cnts, fullgraph=False)
        def fn(x):
            x = x + 1
            os.environ["OS_ENVIRON_TEST"] = "0"
            return torch.sin(x)

        x = torch.ones(2, 3)
        try:
            original = os.environ.get("OS_ENVIRON_TEST", None)

            os.environ["OS_ENVIRON_TEST"] = "1"
            res1 = fn(x)
            self.assertEqual(res1, torch.sin(x + 1))
            self.assertEqual(os.environ["OS_ENVIRON_TEST"], "0")
            # Ensure we graph break on os.environ.__setitem__
            self.assertEqual(cnts.frame_count, 2)
        finally:
            if original is None:
                del os.environ["OS_ENVIRON_TEST"]
            else:
                os.environ["OS_ENVIRON_TEST"] = original

    def test_sys_modules(self):
        def fn(x, y):
            mod_a = sys.modules.get("aaaaaaaa")
            assert mod_a is None
            assert "bbbbbbbb" not in sys.modules

            assert "operator" in sys.modules
            operator = sys.modules["operator"]
            builtins = sys.modules.get("builtins")
            operator2 = sys.modules.get("cccccccc", operator)

            return operator.add(x, y), operator2.neg(builtins.abs(x))

        torch._dynamo.testing.standard_test(self, fn, 2, expected_ops=3)

        x = torch.randn(10, 10)
        _, guards = torch._dynamo.export(fn, x, x)
        guard_code = []
        for guard in guards:
            if guard.code_list:
                guard_code += guard.code_list

        # Filter out id-matches that won't reproduce run to run
        guard_code = filter(
            lambda line: "id" not in line and "lookup_backend" not in line,
            sorted(guard_code),
        )
        guard_code_str = "\n".join(guard_code)

        for line in """\
2 <= L['x'].size()[0]
L['x'] is L['y']
L['x'].ndimension() == 2
L['x'].requires_grad == False
L['x'].size()[1] == L['x'].size()[0]
L['x'].storage_offset() == 0
___dict_contains('operator', G['sys'].modules)
___dict_contains('operator', G['sys'].modules)
hasattr(L['x'], '_dynamo_dynamic_indices') == False
not ___dict_contains('aaaaaaaa', G['sys'].modules)
not ___dict_contains('bbbbbbbb', G['sys'].modules)
not ___dict_contains('cccccccc', G['sys'].modules)
str(L['x'].device) == 'cpu'
str(L['x'].dtype) == 'torch.float32'
utils_device.CURRENT_DEVICE == None""".split("\n"):
            self.assertIn(
                line,
                guard_code_str,
            )

    def test_fold(self):
        def fn(a):
            return a + math.sqrt(63)

        torch._dynamo.testing.standard_test(self, fn, 1, expected_ops=1)

    def test_getattr_dict(self):
        def fn(x):
            from torch.masked.maskedtensor._ops_refs import _MASKEDTENSOR_FUNCTION_TABLE

            return x * len(_MASKEDTENSOR_FUNCTION_TABLE)

        i = torch.randn(5)
        r1 = fn(i)
        opt_fn = torch.compile(fn, backend="eager", fullgraph=True)
        r2 = opt_fn(i)
        self.assertEqual(r1, r2)

    def test_tensor_hasattr(self):
        @torch.compile(fullgraph=True)
        def fn(x):
            if hasattr(x, "test"):
                return x + 2
            else:
                return x + 1

        self.assertEqual(torch.ones(2, 2) + 1, fn(torch.ones(2, 2)))

        inp = torch.ones(2, 2)
        inp.test = None
        self.assertEqual(torch.ones(2, 2) + 2, fn(inp))

    def test_mro_type_tensor_no_source(self):
        @torch.compile(fullgraph=True)
        def fn(x):
            z = []
            input_type = type(torch.ones(2, 2))
            for cls in input_type.__mro__:
                z.append(cls.__name__)

            return x, input_type, z

        inp = torch.ones(2, 2)
        fn(inp)

    def test_tensor_dynamic_method(self):
        def add_one(x):
            return x + 1

        t = torch.nn.Parameter(torch.ones(1))
        t.add_one = add_one

        @torch.compile(fullgraph=True)
        def fn(x):
            return t.add_one(t) + x

        result = fn(torch.ones(1))
        self.assertEqual(torch.ones(1) + 2, result)

    def test_shape_unpack(self):
        def fn(x):
            a, b = x.size()
            return x * b

        i = torch.randn(5, 10)
        r1 = fn(i)
        opt_fn = torch.compile(fn, backend="eager")
        r2 = opt_fn(i)
        self.assertTrue(same(r1, r2))

    def test_typing_dict(self):
        def fn(d):
            return d[T]

        d = {T: torch.randn(3)}
        r1 = fn(d)
        opt_fn = torch.compile(fn, backend="eager", fullgraph=True)
        r2 = opt_fn(d)
        self.assertEqual(r1, r2)

    def test_tensor_iter(self):
        def fn(x):
            for y in x:
                y.add_(1.0)
            return y

        torch._dynamo.testing.standard_test(
            self,
            fn,
            1,
            expected_ops=20,
        )

    def test_empty_list(self):
        def fn(x, ll):
            if len(ll) == 0 and not ll and ll is not None:
                return x + 1

        i = torch.randn(5, 10)
        r1 = fn(i, [])
        opt_fn = torch.compile(fn, backend="eager")
        r2 = opt_fn(i, [])
        r3 = opt_fn(i, ())
        self.assertTrue(same(r1, r2))
        self.assertTrue(same(r1, r3))

    def test_min_max_over_iterable(self):
        def get_test_fn(func):
            def _fn(a, b, func=func):
                # try all of list, iterator, tuple, vararg.
                lst = [a.shape[0] + 1, 8, a.shape[0]]
                x = func(lst)
                y = func(iter(lst))
                z = func(tuple(lst))
                w = func(*lst)
                return a + (x + y + z + w)

            return _fn

        torch._dynamo.testing.standard_test(
            self,
            get_test_fn(func=min),
            2,
            expected_ops=1,
            expected_ops_dynamic=ifdynstaticdefault(1, 10),
        )
        torch._dynamo.testing.standard_test(
            self,
            get_test_fn(func=max),
            2,
            expected_ops=1,
            expected_ops_dynamic=ifdynstaticdefault(1, 5),
        )

    @torch._dynamo.config.patch(capture_scalar_outputs=True)
    def test_arange_length_with_float32_dtype(self):
        @torch.compile(fullgraph=True)
        def f(x):
            y = x.item()
            torch._check_is_size(y)
            r = torch.arange(y, dtype=torch.float32)

            if r.size(0) == y:
                return r + 1

            return r

        x = torch.tensor([300])
        r = f(x)

    @torch._dynamo.config.patch(capture_scalar_outputs=True)
    def test_torch_check(self):
        cnts = torch._dynamo.testing.CompileCounter()

        @torch.compile(backend=cnts, fullgraph=True)
        def f(x):
            y = x.item()
            torch._check(y >= 0)
            return torch.arange(0, y)

        f(torch.tensor([3]))
        f(torch.tensor([4]))
        self.assertEqual(cnts.frame_count, 1)

    @torch._dynamo.config.patch(capture_scalar_outputs=True)
    def test_torch_check_symbolic_shape_rel(self):
        cnts = torch._dynamo.testing.CompileCounter()

        @torch.compile(backend=cnts, fullgraph=True)
        def f(x):
            y = x.item()
            torch._check(x.shape[0] == 1)
            torch._check(x.shape[0] != 2)
            torch._check(x.shape[0] >= 0)
            torch._check(x.shape[0] > 0)
            torch._check(x.shape[0] < 4)
            torch._check(x.shape[0] <= 3)
            return torch.arange(0, y)

        f(torch.tensor([3]))
        f(torch.tensor([4]))
        self.assertEqual(cnts.frame_count, 1)

    @torch._dynamo.config.patch(capture_scalar_outputs=True)
    # Translation validation changes the exception type, don't run with it
    @torch.fx.experimental._config.patch(translation_validation=False)
    def test_torch_check_is_size(self):
        cnts = torch._dynamo.testing.CompileCounter()

        @torch.compile(backend=cnts, fullgraph=True)
        def f(x):
            y = x.item()
            torch._check_is_size(y)
            # Cannot conditional on unbacked SymInt
            if y == 0:
                assert False
            else:
                return torch.arange(0, y)

        self.assertRaises(torch._dynamo.exc.UserError, lambda: f(torch.tensor([3])))

    def test_assert(self):
        @torch.compile
        def fn1(x):
            assert x.shape != x.shape

        with self.assertRaises(AssertionError):
            a = torch.randn(10)
            fn1(a)

        def fn2(x):
            assert x.shape == x.shape
            return x.abs()

        torch._dynamo.testing.standard_test(self, fn=fn2, nargs=1, expected_ops=1)

    @torch._dynamo.config.patch(specialize_float=False)
    def test_config_obj(self):
        class Cfg:
            def __init__(self) -> None:
                self.val = 0.5
                self.count = 3

        def fn(x, cfg):
            for i in range(cfg.count):
                x = x + cfg.val
            return x

        cfg1 = Cfg()
        cfg1.val = 1.0
        cfg2 = Cfg()
        v = torch.zeros(1)
        cnts = torch._dynamo.testing.CompileCounter()
        opt_fn = torch.compile(fn, backend=cnts)
        v = opt_fn(v, cfg1)  # 3
        v = opt_fn(v, cfg2)  # 4.5
        cfg2.count = 1
        v = opt_fn(v, cfg2)  # 5
        cfg2.val = 2.0
        v = opt_fn(v, cfg2)  # 7
        self.assertEqual(v[0], 7)
        self.assertEqual(cnts.op_count, 9)

    def test_config_getattr_default(self):
        class Cfg:
            def __init__(self) -> None:
                self.val = 0.5
                self.count = 10

        def fn(x, cfg):
            if getattr(cfg, "just_add_7", False):
                return x + 7
            for i in range(cfg.count):
                x = x + cfg.val
            return x

        cfg1 = Cfg()
        v = torch.zeros(1)
        cnts = torch._dynamo.testing.CompileCounter()
        opt_fn = torch.compile(fn, backend=cnts)
        self.assertEqual(opt_fn(v, cfg1)[0], 5)
        self.assertEqual(opt_fn(v, cfg1)[0], 5)
        cfg1.just_add_7 = True
        self.assertEqual(opt_fn(v, cfg1)[0], 7)
        self.assertEqual(opt_fn(v, cfg1)[0], 7)
        cfg1.just_add_7 = False
        self.assertEqual(opt_fn(v, cfg1)[0], 5)
        self.assertEqual(opt_fn(v, cfg1)[0], 5)
        self.assertEqual(cnts.frame_count, 3)

    def test_size_input(self):
        def fn(x, s):
            a, b = s
            return x + (a - b)

        v = torch.zeros(10, 20)
        cnts = torch._dynamo.testing.CompileCounter()
        opt_fn = torch.compile(fn, backend=cnts)
        self.assertEqual(opt_fn(v, v.size())[0, 0], -10)
        self.assertEqual(opt_fn(v, (10, 20))[0, 0], -10)
        self.assertEqual(opt_fn(v, [10, 20])[0, 0], -10)
        # One recompile per differing input type
        self.assertEqual(cnts.frame_count, 3)

    def test_cell_output1(self):
        out = None

        def fn(a, b):
            nonlocal out
            out = a + b * 10

        v = torch.Tensor([100])
        cnts = torch._dynamo.testing.CompileCounter()
        opt_fn = torch.compile(fn, backend=cnts)
        self.assertIsNone(opt_fn(v, v))
        self.assertEqual(out[0], 1100)
        self.assertEqual(cnts.op_count, 2)

    def test_cell_output2(self):
        out = None

        def fn(a, b):
            nonlocal out
            c = unsupported(a, b)
            out = a + b * 10 + c

        v = torch.Tensor([100])
        cnts = torch._dynamo.testing.CompileCounter()
        opt_fn = torch.compile(fn, backend=cnts)
        self.assertIsNone(opt_fn(v, v))
        self.assertEqual(out[0], 1200)
        self.assertEqual(cnts.op_count, 3)

    def test_return_nested_function(self):
        out = None

        def fn(a, b):
            nonlocal out
            c = a + b
            d = a + 1.0

            def fn2(f: int = 7, g: float = 9.0):
                nonlocal out
                out = a + b * 10
                return c * f - d * g

            return fn2

        v1 = torch.Tensor([100])
        v2 = torch.Tensor([200])
        cnts = torch._dynamo.testing.CompileCounter()
        opt_fn = torch.compile(fn, backend=cnts)
        opt_fn_ret = torch.compile(opt_fn(v1, v2), backend=cnts)
        self.assertEqual(opt_fn_ret(1.5)[0], -459)
        self.assertEqual(out[0], 2100)
        self.assertEqual(cnts.frame_count, 2)
        self.assertEqual(cnts.op_count, 7)

    def test_tensor_dict1(self):
        def fn(inputs):
            return inputs["a"] - inputs["b"] * 1.5

        v1 = torch.Tensor([100])
        v2 = torch.Tensor([200])
        cnts = torch._dynamo.testing.CompileCounter()
        opt_fn = torch.compile(fn, backend=cnts, fullgraph=True)
        self.assertEqual(opt_fn({"a": v1, "b": v2})[0], -200)
        self.assertEqual(cnts.frame_count, 1)
        self.assertEqual(cnts.op_count, 2)

    def test_tensor_dict3(self):
        def fn(inputs_a, inputs_b):
            total = torch.zeros(1)
            input_keys = inputs_a.keys() | inputs_b.keys()
            for k in input_keys:
                if k in inputs_a:
                    total += inputs_a[k]
                if k in inputs_b:
                    total += inputs_b[k]
            return total

        v1 = torch.Tensor([100])
        v2 = torch.Tensor([200])
        cnts = torch._dynamo.testing.CompileCounter()
        opt_fn = torch.compile(fn, backend=cnts, fullgraph=True)
        self.assertEqual(
            opt_fn({"a": v1, "b": v2}, {"b": v1, "c": v2}),
            fn({"a": v1, "b": v2}, {"b": v1, "c": v2}),
        )
        self.assertEqual(cnts.frame_count, 1)
        self.assertEqual(cnts.op_count, 5)

    def test_tensor_dict2(self):
        def fn1(inputs):
            total = torch.zeros(1)
            for k, v in inputs.items():
                total += v
            return total

        def fn2(inputs):
            total = torch.zeros(1)
            for v in inputs.values():
                total += v
            return total

        def fn3(inputs):
            total = torch.zeros(1)
            for k in inputs.keys():
                total += inputs[k]
            return total

        v1 = torch.Tensor([100])
        v2 = torch.Tensor([200])
        cnts = torch._dynamo.testing.CompileCounter()
        opt_fn1 = torch.compile(fn1, backend=cnts, fullgraph=True)
        opt_fn2 = torch.compile(fn2, backend=cnts, fullgraph=True)
        opt_fn3 = torch.compile(fn3, backend=cnts, fullgraph=True)
        self.assertEqual(opt_fn1({"a": v1, "b": v2})[0], 300)
        self.assertEqual(opt_fn2({"a": v1, "b": v2})[0], 300)
        self.assertEqual(opt_fn3({"a": v1, "b": v2})[0], 300)
        self.assertEqual(cnts.frame_count, 3)
        self.assertEqual(cnts.op_count, 9)

    def test_dictcomp(self):
        def fn1(inputs):
            return {k: v + 1 for k, v in inputs.items()}

        v1 = torch.Tensor([100])
        v2 = torch.Tensor([200])
        cnts = torch._dynamo.testing.CompileCounter()
        opt_fn1 = torch.compile(fn1, backend=cnts)
        self.assertEqual(opt_fn1({"a": v1, "b": v2})["a"], 101)
        self.assertEqual(opt_fn1({"a": v1, "b": v2})["b"], 201)
        self.assertEqual(cnts.frame_count, 1)
        self.assertEqual(cnts.op_count, 2)

    def test_listcomp(self):
        def fn2(inputs):
            return torch.sum(torch.cat([v + 1 for k, v in inputs.items()], 0))

        v1 = torch.Tensor([100])
        v2 = torch.Tensor([200])
        cnts = torch._dynamo.testing.CompileCounter()
        opt_fn2 = torch.compile(fn2, backend=cnts)
        self.assertEqual(opt_fn2({"a": v1, "b": v2}), 302)
        self.assertEqual(cnts.frame_count, 1)
        self.assertEqual(cnts.op_count, 4)

    def test_is_floating_point(self):
        def fn(a, b):
            x = a + 1.0
            if torch.is_floating_point(b):
                x = x + b
            return x + 2.0

        return torch._dynamo.testing.standard_test(self, fn=fn, nargs=2, expected_ops=3)

    def test_is_floating_point2(self):
        def fn(a, b):
            x = a + 1.0
            if b.is_floating_point():
                x = x + b
            return x + 2.0

        return torch._dynamo.testing.standard_test(self, fn=fn, nargs=2, expected_ops=3)

    def test_is_tensor(self):
        def fn(a, b):
            x = a + 1.0
            if torch.is_tensor(b):
                x = x + b
            return x + 2.0

        return torch._dynamo.testing.standard_test(self, fn=fn, nargs=2, expected_ops=3)

    def test_is_tensor2(self):
        def fn(x):
            if torch.is_tensor(x):
                return x + 1
            else:
                return torch.ones([2, 3])

        x1 = {"input": torch.rand(2, 3)}
        x2 = torch.rand(2, 3)
        ref1 = fn(x1)
        ref2 = fn(x2)
        opt_fn = torch.compile(fn, backend="eager")
        res1 = opt_fn(x1)
        res2 = opt_fn(x2)
        self.assertEqual(ref1, res1)
        self.assertEqual(ref2, res2)

    def test_numel(self):
        def fn(a):
            return (a + a.numel() + torch.numel(a), a + a.nelement())

        return torch._dynamo.testing.standard_test(
            self,
            fn=fn,
            nargs=1,
            expected_ops=3,
            expected_ops_dynamic=ifdynstaticdefault(3, 4),
        )

    def test_pair(self):
        def fn(a):
            return (
                torch.zeros(torch.nn.modules.utils._pair(a.size()))
                + a
                + torch.ones(torch.nn.modules.utils._ntuple(3)(3)).sum()
            )

        return torch._dynamo.testing.standard_test(
            self,
            fn=fn,
            nargs=1,
            expected_ops=5,
            expected_ops_dynamic=5,
        )

    @patch.object(torch._dynamo.config, "capture_scalar_outputs", True)
    def test_tensor_item_capture(self):
        def fn(a, b):
            return (a + b).sum().item()

        v1 = torch.randn((10, 10))
        v2 = torch.randn((10, 10))
        correct = fn(v1, v2)
        cnts = torch._dynamo.testing.CompileCounter()
        opt_fn = torch.compile(fn, backend=cnts)
        self.assertEqual(opt_fn(v1, v2), correct)
        self.assertEqual(cnts.frame_count, 1)
        self.assertEqual(cnts.op_count, 4)

    @patch.object(torch._dynamo.config, "capture_scalar_outputs", False)
    def test_tensor_item_no_capture(self):
        def fn(a, b):
            return (a + b).sum().item()

        v1 = torch.randn((10, 10))
        v2 = torch.randn((10, 10))
        correct = fn(v1, v2)
        cnts = torch._dynamo.testing.CompileCounter()
        opt_fn = torch.compile(fn, backend=cnts)
        self.assertEqual(opt_fn(v1, v2), correct)
        self.assertEqual(cnts.frame_count, 1)
        self.assertEqual(cnts.op_count, 2)

    def test_namedtuple1(self):
        def fn(a, b):
            tmp = MyTuple(a, b, a + b)
            return MyTuple(tmp.a, tmp[1], tmp.ab + b)

        v1 = torch.Tensor([10])
        v2 = torch.Tensor([20])
        cnts = torch._dynamo.testing.CompileCounter()
        opt_fn = torch.compile(fn, backend=cnts)
        self.assertEqual(opt_fn(v1, v2).ab, 50)
        self.assertEqual(cnts.frame_count, 1)
        self.assertEqual(cnts.op_count, 2)

    def test_namedtuple2(self):
        def fn(packed):
            a, b, c = packed
            if hasattr(packed, "b"):
                b = packed.b + 1
            c = packed[2]
            return a + b + c

        v1 = torch.Tensor([1])
        v2 = torch.Tensor([2])
        v3 = torch.Tensor([3])
        cnts = torch._dynamo.testing.CompileCounter()
        opt_fn = torch.compile(fn, backend=cnts)
        self.assertEqual(opt_fn(MyTuple(v1, v2, v3))[0], 7)
        self.assertEqual(cnts.frame_count, 1)
        self.assertEqual(cnts.op_count, 3)

    def test_namedtuple3(self):
        def fn(x, packed):
            if isinstance(packed, MyTuple):
                return x + 1
            else:
                return x - 1

        x = torch.rand([2, 3])
        packed = MyTuple(1, 2, 3)
        ref = fn(x, packed)
        opt_fn = torch.compile(fn, backend="eager")
        res = opt_fn(x, packed)
        self.assertTrue(same(ref, res))

    def test_namedtuple_with_custom_getitem(self):
        @torch.compile(fullgraph=True, backend="eager")
        def f(my_tuple):
            return my_tuple.a + 1

        class MyTuple(typing.NamedTuple):
            a: torch.Tensor
            b: torch.Tensor

            def __getitem__(self, index):
                return MyTuple(a[index], b[index])

        a = torch.randn(2)
        b = torch.randn(2)

        out = f(MyTuple(a, b))
        self.assertTrue(same(a + 1, out))

        # Test guard evaluation in the second call
        out = f(MyTuple(a, b))
        self.assertTrue(same(a + 1, out))

    def test_structseq1(self):
        def fn(x, y):
            return torch.return_types.max((x, y))

        x = torch.randn(3, 2)
        y = torch.randn(2, 4)
        expected = fn(x, y)
        fn_opt = torch.compile(fullgraph=True)(fn)
        actual = fn_opt(x, y)

        self.assertEqual(actual, expected)

    def test_structseq2(self):
        def fn(x, y):
            return tuple(torch.return_types.qr((2 * x, y - 1)))

        x = torch.randn(3, 2)
        y = torch.randn(2, 4)
        expected = fn(x, y)
        fn_opt = torch.compile(fullgraph=True)(fn)
        actual = fn_opt(x, y)

        self.assertEqual(actual, expected)

    def test_range_input(self):
        def fn(a, rng):
            x = a
            for i in rng:
                x = x + i
            return x

        def fn1(a):
            return fn(a, rng=range(3))

        return torch._dynamo.testing.standard_test(
            self, fn=fn1, nargs=1, expected_ops=3
        )

    def test_range_with_shape(self):
        def fn(a):
            for i in range(1, a.shape[0]):
                a += 1
            return a

        return torch._dynamo.testing.standard_test(
            self,
            fn=fn,
            nargs=1,
            expected_ops=9,
        )

    def test_range_iter_guards(self):
        @torch.compile()
        def func():
            @torch._dynamo.disable(recursive=False)
            def run(n):
                # For python <= 3.11, list comprehension is implemented by
                # desugaring to:
                # 1. creation of an iterator object
                # 2. calling a new `listcomp` function with (1)
                #
                # In this test we force Dynamo to trace through (2) as the root
                # frame, thereby ensuring we have the right guards for range
                # iterators.
                xs = [torch.ones(1) for i in range(n)]
                return torch.concat(xs)

            return run(2), run(3)

        res2, res3 = func()
        self.assertTrue(same(res2, torch.ones(2)))
        self.assertTrue(same(res3, torch.ones(3)))

    def test_range_iter_side_effects(self):
        @torch.compile(backend="eager", fullgraph=True)
        def run(x, it):
            n = next(it)
            return x + n

        it = iter(range(1, 3))
        res = run(torch.zeros(1), it)
        self.assertTrue(same(res, torch.ones(1)))
        self.assertEqual(next(it), 2)

    def test_build_tuple_unpack(self):
        def fn1(a, b, c):
            return a - b / c

        def fn2(a, b, c):
            tmp1 = (a,)
            tmp2 = (b, c)
            args = (*tmp1, *tmp2)
            return fn1(*args)

        def fn3(a, *args):
            return fn1(a, *args)

        torch._dynamo.testing.standard_test(self, fn=fn2, nargs=3, expected_ops=2)
        torch._dynamo.testing.standard_test(self, fn=fn3, nargs=3, expected_ops=2)

    def test_list_mul(self):
        def fn(count):
            head_mask = count * [None] * count
            return head_mask

        cnts = torch._dynamo.testing.CompileCounter()
        opt_fn = torch.compile(fn, backend=cnts)
        self.assertEqual(opt_fn(2), [None] * 4)
        # TODO: the captured frame here is a bit goofy, because we don't
        # output anything and none of the traced operations have side
        # effects.  Probably need better heuristic for bailing on
        # dynamo if there are no outputs
        if torch._dynamo.config.assume_static_by_default:
            self.assertExpectedInline(cnts.frame_count, """0""")
            self.assertExpectedInline(cnts.op_count, """0""")
        else:
            self.assertExpectedInline(cnts.frame_count, """1""")
            self.assertExpectedInline(cnts.op_count, """2""")

    def test_list_slice_mul(self):
        def fn(count):
            a = [1, 2, 3]
            head_mask = count * a[1:] * count
            return head_mask

        cnts = torch._dynamo.testing.CompileCounter()
        opt_fn = torch.compile(fn, backend=cnts)
        self.assertEqual(opt_fn(2), [2, 3] * 4)
        if torch._dynamo.config.assume_static_by_default:
            self.assertExpectedInline(cnts.frame_count, """0""")
            self.assertExpectedInline(cnts.op_count, """0""")
        else:
            self.assertExpectedInline(cnts.frame_count, """1""")
            self.assertExpectedInline(cnts.op_count, """2""")

    def test_tuple_mul(self):
        def fn(count):
            head_mask = count * (2, 3) * count
            return head_mask

        cnts = torch._dynamo.testing.CompileCounter()
        opt_fn = torch.compile(fn, backend=cnts)
        self.assertEqual(opt_fn(2), (2, 3) * 4)
        if torch._dynamo.config.assume_static_by_default:
            self.assertExpectedInline(cnts.frame_count, """0""")
            self.assertExpectedInline(cnts.op_count, """0""")
        else:
            self.assertExpectedInline(cnts.frame_count, """1""")
            self.assertExpectedInline(cnts.op_count, """2""")

    def test_tuple_mul_with_shape(self):
        def fn(a):
            x = a.shape[0]
            y = 2 * (x, 3) * 2
            return a + y[4]

        # expect 3 ops post folding for dynamic case: size, index, add
        torch._dynamo.testing.standard_test(
            self, fn, 1, expected_ops=1, expected_ops_dynamic=1
        )

    def test_tuple_iadd_with_shape(self):
        def fn(a):
            output = (a + a.shape[0], a - a.shape[0])
            # tuple += tuple
            output += (a - a.shape[0], a + a.shape[0])
            # tuple += constant tuple
            output += (2, 3)
            return output

        # expect 4 add / subs for static
        torch._dynamo.testing.standard_test(
            self, fn, 1, expected_ops=4, expected_ops_dynamic=4
        )

    def test_list_iadd_with_shape(self):
        def fn(a):
            output = [a + a.shape[0], a - a.shape[0]]
            # list += list
            output += [a - a.shape[0], a + a.shape[0]]
            # list += tuple
            output += (a + a.shape[0], a - a.shape[0])
            return output

        # expect 6 add / subs for static

        torch._dynamo.testing.standard_test(
            self, fn, 1, expected_ops=6, expected_ops_dynamic=6
        )

    def test_list_iadd_side_effect(self):
        def fn(a, b):
            a += [b]
            torch._dynamo.graph_break()
            return a

        a = [1, 2, 3]
        b = torch.ones(2, 2)

        opt_fn = torch.compile(fn, backend="eager")

        exp = fn(a, b)

        a = [1, 2, 3]
        b = torch.ones(2, 2)
        act = opt_fn(a, b)

        self.assertEqual(exp, act)

    def test_user_getattr1(self):
        class MyConfig(dict):
            def __getattr__(self, name):
                return self[name]

        def fn(cfg, x, y):
            return x + y + cfg.offset

        x = torch.randn(10)
        cfg = MyConfig(offset=5)
        cnts = torch._dynamo.testing.CompileCounter()
        opt_fn = torch.compile(fn, backend=cnts)
        self.assertTrue(same(opt_fn(cfg, x, x), 2 * x + 5))
        self.assertEqual(cnts.frame_count, 1)
        self.assertEqual(cnts.op_count, 2)

    def test_user_getattr2(self):
        class MyConfig:
            defined_on_class = 1

            def __init__(self) -> None:
                self.defined_on_object = 2

            def __getattr__(self, name):
                return 3

        def fn(cfg, x):
            return x + cfg.defined_on_class - cfg.defined_on_object + cfg.not_defined

        x = torch.randn(10)
        cfg = MyConfig()
        cnts = torch._dynamo.testing.CompileCounter()
        opt_fn = torch.compile(fn, backend=cnts)
        self.assertTrue(same(opt_fn(cfg, x), x + 1 - 2 + 3))
        self.assertEqual(cnts.frame_count, 1)
        self.assertEqual(cnts.op_count, 3)

    def test_getset_descriptor(self):
        def fn(g, x):
            # Just to make Dynamo not skip the frame
            torch.sin(x)
            return g.__get__(x)

        cnts = torch._dynamo.testing.CompileCounter()
        opt_fn = torch.compile(fullgraph=True, backend="eager")(fn)
        g = torch.Tensor.shape

        res = opt_fn(g, torch.ones(2, 2))
        exp_res = fn(g, torch.ones(2, 2))
        self.assertEqual(res, exp_res)

        with unittest.mock.patch("torch._dynamo.config.error_on_recompile", True):
            res = opt_fn(g, torch.ones(2, 2))

    def test_get_attr_function(self):
        def fn(g, x):
            return g(x)

        cnts = torch._dynamo.testing.CompileCounter()
        opt_fn = torch.compile(fn, backend=cnts)
        g = torch.Tensor.shape.__get__

        res = opt_fn(g, torch.ones(2, 2))
        exp_res = fn(g, torch.ones(2, 2))
        self.assertEqual(res, exp_res)

    def test_user_getattribute(self):
        class MyObject:
            def __init__(self) -> None:
                self.custom_dict = {"a": torch.rand((2, 2))}
                self.my_number = 42

            def __getattribute__(self, name):
                custom_dict = super().__getattribute__("custom_dict")
                if name in custom_dict:
                    return custom_dict[name]
                return super().__getattribute__(name)

            def run(self, x):
                return self.my_number * x + self.a * x

        def fn(obj, x):
            return obj.run(x)

        obj = MyObject()
        x = torch.rand((2, 2))
        cnts = torch._dynamo.testing.CompileCounter()
        opt_fn = torch.compile(fn, backend=cnts)
        self.assertTrue(same(opt_fn(obj, x), fn(obj, x)))

    def test_nn_module_getattr(self):
        class MyMod(torch.nn.Module):
            def __init__(self) -> None:
                super().__init__()
                self.custom_dict = {"queue": [torch.rand((2, 2)) for _ in range(3)]}
                self.other_attr = torch.rand((2, 2))

            def __getattr__(self, name):
                custom_dict = self.custom_dict
                if name in custom_dict:
                    return custom_dict[name]
                return super().__getattr__(name)

            def forward(self, x):
                return x @ self.other_attr + self.queue[-1]

        x = torch.rand((2, 2))
        mod = MyMod()
        cnts = torch._dynamo.testing.CompileCounter()
        opt_mod = torch.compile(mod, backend=cnts)
        self.assertTrue(same(opt_mod(x), mod(x)))
        self.assertTrue(cnts.frame_count, 1)
        self.assertTrue(cnts.op_count, 2)

    def test_nn_module_getattribute(self):
        class MyMod(torch.nn.Module):
            def __init__(self) -> None:
                super().__init__()
                self.my_number = 42

            def __getattribute__(self, name):
                if name == "special_attr":
                    return torch.tensor([[1, 2], [3, 4]])
                return super().__getattribute__(name)

            def forward(self, x):
                return self.my_number * x + self.special_attr * x

        def fn(mod, x):
            return mod(x)

        mod = MyMod()
        x = torch.rand((2, 2))
        cnts = torch._dynamo.testing.CompileCounter()
        opt_fn = torch.compile(fn, backend=cnts)
        self.assertTrue(same(opt_fn(mod, x), fn(mod, x)))

    def test_constant_getattr(self):
        # https://github.com/pytorch/pytorch/issues/97480
        def fn():
            return getattr(None, "arg", 3)

        cnt = torch._dynamo.testing.CompileCounter()
        optimized_fn = torch.compile(fn, backend=cnt)
        res = optimized_fn()
        self.assertTrue(same(res, 3))

    def test_user_property(self):
        class MyConfig:
            @property
            def prop5(self):
                return 5

        def fn(cfg, x, y):
            return x + y + cfg.prop5

        x = torch.randn(10)
        cfg = MyConfig()
        cnts = torch._dynamo.testing.CompileCounter()
        opt_fn = torch.compile(fn, backend=cnts)
        self.assertTrue(same(opt_fn(cfg, x, x), 2 * x + 5))
        self.assertEqual(cnts.frame_count, 1)
        self.assertEqual(cnts.op_count, 2)

    def test_data_access_in_inference_mode(self):
        @torch.compile(fullgraph=True)
        def f(x):
            y = x.data
            return y

        with torch.inference_mode():
            x = torch.randn(3)
            y = f(x)
        self.assertEqual(y, x)

    def test_dataclass_fields(self):
        @dataclasses.dataclass
        class MyDataClass:
            a: torch.Tensor
            b: torch.Tensor = None
            c: torch.Tensor = None
            d: torch.Tensor = None
            e: torch.Tensor = None

        def fn(obj):
            class_fields = dataclasses.fields(obj)
            assert len(class_fields)
            assert all(field.default is None for field in class_fields[1:])
            other_fields_are_none = all(
                getattr(obj, field.name) is None for field in class_fields[1:]
            )
            assert not other_fields_are_none

            if not hasattr(obj, "a"):
                return -1
            if hasattr(obj, "z"):
                return -2

            total = getattr(obj, class_fields[0].name)
            for field in class_fields[1:]:
                v = getattr(obj, field.name)
                if v is not None:
                    total += v

            return total

        obj1 = MyDataClass(torch.randn(10), torch.randn(10), torch.randn(10))
        obj2 = MyDataClass(torch.randn(10), e=torch.randn(10))
        correct1 = fn(obj1)
        correct2 = fn(obj2)

        cnts = torch._dynamo.testing.CompileCounter()
        opt_fn = torch.compile(fn, backend=cnts)
        self.assertTrue(same(opt_fn(obj1), correct1))
        self.assertEqual(cnts.frame_count, 1)
        self.assertEqual(cnts.op_count, 2)

        torch._dynamo.reset()
        cnts = torch._dynamo.testing.CompileCounter()
        opt_fn = torch.compile(fn, backend=cnts)
        self.assertTrue(same(opt_fn(obj2), correct2))
        self.assertEqual(cnts.frame_count, 1)
        self.assertEqual(cnts.op_count, 1)

        # guard failure
        obj2.z = True
        self.assertEqual(opt_fn(obj2), -2)

    def test_dataclass_local_hasattr(self):
        cnt = CompileCounter()
        x = torch.randn(10)

        @dataclasses.dataclass
        class MyDataClass:
            a: torch.Tensor
            b: torch.Tensor

        @torch.compile(backend=cnt, fullgraph=True)
        def fn():
            obj = MyDataClass(x + 1, x - 1)
            if not hasattr(obj, "a"):
                return -1
            if hasattr(obj, "z"):
                return -2
            return obj

        result = fn()
        self.assertIsInstance(result, MyDataClass)
        self.assertEqual(result.a, x + 1)
        self.assertEqual(result.b, x - 1)
        self.assertEqual(cnt.frame_count, 1)
        self.assertEqual(cnt.op_count, 2)

    def test_catch_watchings1(self):
        cnt = CompileCounter()

        @torch.compile(backend=cnt, fullgraph=True)
        def fn(x):
            with warnings.catch_warnings(record=True):
                return x.sin()

        x = torch.randn(8)
        self.assertEqual(fn(x), x.sin())
        self.assertEqual(cnt.frame_count, 1)

    def test_catch_watchings2(self):
        cnt = CompileCounter()

        @torch.compile(backend=cnt, fullgraph=True)
        def fn(x):
            return x.sin(), warnings.catch_warnings(record=True)

        x = torch.randn(8)
        _, a = fn(x)
        _, b = fn(x)
        self.assertEqual(cnt.frame_count, 1)
        self.assertIsInstance(a, warnings.catch_warnings)
        self.assertIsInstance(b, warnings.catch_warnings)
        self.assertIsNot(a, b)

    def test_tensor_build_list_unpack(self):
        def fn(x):
            # seen in fastNLP_Bert
            return torch.cat([*x], dim=-1)

        val = torch.randn([1, 1, 473, 768])
        correct = fn(val)
        cnts = torch._dynamo.testing.CompileCounter()
        opt_fn = torch.compile(fn, backend=cnts)
        self.assertTrue(same(opt_fn(val), correct))
        self.assertEqual(cnts.frame_count, 1)
        self.assertEqual(cnts.op_count, 2)

    def test_numpy_int_constant(self):
        def fn(x, a, b):
            return x + (a % b)

        args = [torch.randn(10), 4096, np.int64(8)]
        correct = fn(*args)
        cnts = torch._dynamo.testing.CompileCounter()
        opt_fn = torch.compile(fn, backend=cnts, dynamic=True, fullgraph=True)
        self.assertTrue(same(opt_fn(*args), correct))
        self.assertTrue(same(opt_fn(*args), correct))
        self.assertEqual(cnts.frame_count, 1)
        self.assertEqual(cnts.op_count, 2)

    def test_numpy_subdtype(self):
        def fn(x, n):
            return np.issubdtype(type(n), np.integer) + x

        args = [torch.randn(10), 4096]
        correct = fn(*args)
        cnts = torch._dynamo.testing.CompileCounter()
        opt_fn = torch.compile(fn, backend=cnts, fullgraph=True)
        self.assertEqual(opt_fn(*args), correct)
        self.assertEqual(cnts.frame_count, 1)

    def test_numpy_take_along_axis(self):
        def fn(x, i, a):
            return np.take_along_axis(x, i, a)

        def sample_to_args(s):
            args = (s.input, *sample.args)
            return tuple(a.numpy() if isinstance(a, torch.Tensor) else a for a in args)

        samples = list(
            sample_inputs_take_along_dim(
                None, "cpu", torch.float32, requires_grad=False
            )
        )
        cnts = torch._dynamo.testing.CompileCounter()
        opt_fn = torch.compile(fn, backend=cnts)
        i = 1
        for sample in samples:
            args = sample_to_args(sample)
            if len(args) < 3:
                # if axis is None, second argument is treated as 1d array
                args = (args[0], np.ravel(args[1]), None)
            self.assertEqual(fn(*args), opt_fn(*args))
            self.assertEqual(cnts.frame_count, i)
            i += 1

    def test_numpy_torch_operators(self):
        def fn(op, t1, t2):
            return op(t1, t2)

        from torch._dynamo.variables.builtin import BuiltinVariable

        operators = BuiltinVariable._fx_graph_functions()

        for op, t1_np, t2_np in itertools.product(
            operators, (True, False), (True, False)
        ):
            if op in [operator.eq, operator.ne]:
                # returns equivalent of torch.eq/ne
                continue
            if op is operator.getitem:
                # skip
                # Did you know that tensor[ndarray_of_floats] works?
                continue
            if op is operator.imatmul and (t1_np or t2_np):
                # skip
                # in numpy, in place matmul does not work single
                # dimensional arrays
                continue
            t1 = torch.rand(5)
            if t1_np:
                t1 = t1.numpy()
            t2 = torch.rand(5)
            if t2_np:
                t2 = t2.numpy()
            try:
                # TODO try a bit harder
                result = op(t1, t2)
            except (RuntimeError, TypeError, IndexError):
                continue
            cnts = torch._dynamo.testing.CompileCounter()
            opt_fn = torch.compile(fn, backend=cnts)
            self.assertEqual(result, opt_fn(op, t1, t2), msg=f"{op=} {t1_np=} {t2_np=}")
            self.assertEqual(cnts.frame_count, 1, msg=f"{op=} {t1_np=} {t2_np=}")
            torch._dynamo.reset()

    def test_numpy_ndarray_graph_break(self):
        def fn(x):
            a = x.numpy()
            b = a.real
            torch._dynamo.graph_break()
            c = np.multiply(b, 2.0)
            return c

        cnts = torch._dynamo.testing.CompileCounter()
        opt_fn = torch.compile(fn, backend=cnts)
        for _ in range(10):
            x = torch.randn(3)
            ref = fn(x)
            res = opt_fn(x)
            self.assertEqual(ref, res)
        self.assertEqual(cnts.frame_count, 2)

    def test_numpy_ndarray_graph_break_with_multiple_outputs(self):
        def fn(x, y):
            a = x.numpy()
            b = y.numpy()
            torch._dynamo.graph_break()
            return np.add(a, 1), np.add(b, 1)

        cnts = torch._dynamo.testing.CompileCounter()
        opt_fn = torch.compile(fn, backend=cnts)
        for _ in range(10):
            x = torch.randn([1, 3])
            y = torch.randn([1, 3])
            ref = fn(x, y)
            res = opt_fn(x, y)
            self.assertEqual(ref, res)
        self.assertEqual(cnts.frame_count, 2)

    def test_numpy_force(self):
        def fn(x):
            return x.numpy(force=False)

        cnts = torch._dynamo.testing.CompileCounter()
        opt_fn = torch.compile(fn, backend=cnts)
        x = torch.randn(3)
        res = opt_fn(x)
        self.assertEqual(type(res), np.ndarray)
        self.assertEqual(cnts.frame_count, 1)

        def fn(x):
            return x.numpy(force=True)

        cnts = torch._dynamo.testing.CompileCounter()
        opt_fn = torch.compile(fn, backend=cnts)
        x = torch.randn(3, requires_grad=True)
        res = opt_fn(x)
        self.assertEqual(type(res), np.ndarray)
        self.assertEqual(cnts.frame_count, 1)

    def test_numpy_recompilation_scalar(self):
        def fn(x, a):
            return np.where(x < 0.5, a, x)

        x = np.random.randn(8)
        cnts = torch._dynamo.testing.CompileCounter()
        opt_fn = torch.compile(fn, backend=cnts, dynamic=True)

        ref = fn(x, 3)
        res = opt_fn(x, 3)
        self.assertEqual(ref, res)

        ref = fn(x, 4)
        res = opt_fn(x, 4)
        self.assertEqual(ref, res)

        self.assertEqual(cnts.frame_count, 1)

    def test_tensor_interacts_with_numpy_ndarray(self):
        def fn(x, y):
            a = x.numpy()
            b = y.numpy()
            c = np.ones_like(a)
            d = np.ones_like(b)
            torch._dynamo.graph_break()
            return np.add(a, c), np.add(b, d)

        cnts = torch._dynamo.testing.CompileCounter()
        opt_fn = torch.compile(fn, backend=cnts)
        for _ in range(10):
            x = torch.randn([1, 3])
            y = torch.randn([1, 3])
            ref = fn(x, y)
            res = opt_fn(x, y)
            self.assertEqual(ref, res)
        self.assertEqual(cnts.frame_count, 2)

    def test_numpy_ndarray_works_with_builtin_function(self):
        def fn(x):
            v = x.sum() / len(x)
            return v

        cnts = torch._dynamo.testing.CompileCounter()
        opt_fn = torch.compile(fn, backend=cnts, fullgraph=True)
        for _ in range(10):
            x = np.random.randn(2, 3)
            ref = fn(x)
            res = opt_fn(x)
            self.assertEqual(ref, res)
        self.assertEqual(cnts.frame_count, 1)

    def test_numpy_array_of_arrays(self):
        def fn(x, y):
            return np.array([x, y])

        cnts = torch._dynamo.testing.CompileCounter()
        opt_fn = torch.compile(fn, backend=cnts, fullgraph=True)

        x, y = np.float64(1), np.float64(2)
        res = opt_fn(x, y)
        self.assertEqual(res, np.array([1, 2], dtype=float))
        self.assertEqual(type(res), np.ndarray)
        self.assertEqual(cnts.frame_count, 1)

        x, y = np.arange(2), np.arange(2) + 2
        res = opt_fn(x, y)
        self.assertEqual(res, np.array([[0, 1], [2, 3]]))
        self.assertEqual(type(res), np.ndarray)
        self.assertEqual(cnts.frame_count, 2)

    def test_numpy_readonly(self):
        @torch.compile(fullgraph=True)
        def fn(x):
            return x

        x = np.broadcast_to(np.arange(3), (2, 3))
        self.assertFalse(x.flags.writeable)

        with warnings.catch_warnings():
            warnings.simplefilter("error")
            warnings.simplefilter("ignore", category=DeprecationWarning)  # from asyncio
            y = fn(x)
        self.assertTrue(y.flags.writeable)  # XXX: differs from numpy

    def test_numpy_tolist(self):
        def fn(x):
            return x.tolist()

        cnts = torch._dynamo.testing.CompileCounter()
        opt_fn = torch.compile(fn, backend=cnts, fullgraph=True)

        x = np.arange(5)
        r = opt_fn(x)

        self.assertEqual(r, [0, 1, 2, 3, 4])
        self.assertEqual(type(r), list)
        self.assertEqual(cnts.frame_count, 1)

    def test_numpy_size_attr(self):
        def fn(x):
            return x.size + x

        cnts = torch._dynamo.testing.CompileCounter()
        opt_fn = torch.compile(fn, backend=cnts, fullgraph=True)

        x = np.arange(5)
        r = opt_fn(x)

        self.assertEqual(r, fn(x))
        self.assertEqual(type(r), np.ndarray)
        self.assertEqual(cnts.frame_count, 1)

    def test_numpy_no_raise(self):
        def _inf_nan_preprocess(t, t_np):
            t_np = np.nan_to_num(t_np)
            return t, t_np

        def fn():
            # shape, dims format
            test_cases = (
                (3, 3),
                (4, 4),
                (5, 5),
            )

            for shape in test_cases:
                t = torch.randn(shape, dtype=torch.complex64)
                t_np = np.random.randn(*shape).astype(np.complex64)

                _, t_np = _inf_nan_preprocess(t, t_np)
                print(t, t_np)  # Just a side effect so that compilation kicks in

        cnt = CompileCounterWithBackend("inductor")
        fn = torch.compile(fn, backend=cnt)
        fn()
        self.assertEqual(cnt.frame_count, ifdynstaticdefault(2, 1))

    def test_mandelbrot_numpy(self):
        def mandelbrot_numpy(max_iter):
            # Define the boundaries of the complex plane
            xn = 450
            yn = 375
            xmin = -2.25
            xmax = 0.75
            ymin = -1.25
            ymax = 1.25

            # Create the grid of complex numbers
            x_values = np.linspace(xmin, xmax, xn, dtype=np.float64)
            y_values = np.linspace(ymin, ymax, yn, dtype=np.float64)
            rx, iy = np.meshgrid(x_values, y_values, indexing="xy")

            x = rx.copy()
            y = iy.copy()
            mask = np.zeros_like(x)
            for i in range(max_iter):
                x_prev = x
                y_prev = y
                x = x_prev**2 - y_prev**2 + rx
                y = 2 * x_prev * y_prev + iy
                inside = np.sqrt(x**2 + y**2) <= 2
                mask += inside
            return mask

        cnts = torch._dynamo.testing.CompileCounter()
        opt_fn = torch.compile(mandelbrot_numpy, backend=cnts, fullgraph=True)
        n_iter = torch._dynamo.config.recompile_limit - 2
        for i in range(n_iter):
            x = i + 3
            ref = mandelbrot_numpy(x)
            res = opt_fn(x)
            self.assertEqual(ref, res)
        # We need to specialise the number as it's in a forloop
        self.assertEqual(cnts.frame_count, n_iter)

    def test_numpy_as_global(self):
        global x
        x = np.arange(10)

        @torch.compile(fullgraph=True)
        def fn(y):
            return y + x + x

        r = fn(np.arange(10))
        self.assertEqual(type(r), np.ndarray)
        self.assertEqual(r, x * 3)
        del x

    def test_numpy_gt(self):
        x = np.arange(10)

        @torch.compile
        def fn(y):
            return y >= 3

        r = fn(x)
        self.assertEqual(type(r), np.ndarray)
        self.assertEqual(r, x >= 3)

    def test_numpy_min(self):
        x = np.arange(10)

        @torch.compile
        def fn(y):
            return min(y, 3), min(y, y - 1)

        r1, r2 = fn(x)
        self.assertEqual(type(r1), np.ndarray)
        self.assertEqual(type(r2), np.ndarray)
        self.assertEqual(r1, np.minimum(x, 3))
        self.assertEqual(r2, np.minimum(x, x - 1))

    def test_graph_break_correctly_when_passing_numpy_ndarray_to_torch_function(self):
        # from transformers/models/big_bird/modeling_big_bird.py
        def fn(x: int, y: torch.Tensor):
            ndarray_list = [np.ones([2, x])]
            ndarray = np.stack(ndarray_list, axis=0)
            tensor = torch.tensor(ndarray, dtype=torch.long)
            tensor.unsqueeze_(0)
            return tensor + y

        cnts = torch._dynamo.testing.CompileCounter()
        opt_fn = torch.compile(fn, backend=cnts)
        for x in range(1, 10):
            y = torch.randn([1, 2, x])
            ref = fn(x, y)
            res = opt_fn(x, y)
            self.assertEqual(ref, res)
        # It's all traced once with x = 1 and then x = ks0
        # For dynamic it's x=ks0
        if torch._dynamo.config.assume_static_by_default:
            self.assertExpectedInline(str(cnts.frame_count), """2""")
        else:
            self.assertExpectedInline(str(cnts.frame_count), """2""")

    @skipIfWindows(
        msg="AssertionError: Object comparison failed: dtype('int64') != <class 'int'>"
    )
    def test_numpy_with_builtin_type(self):
        x = np.random.rand(5)

        def fn(x):
            return (x * 5).astype(bool).astype(float).astype(int) + 8

        cnts = torch._dynamo.testing.CompileCounter()
        opt_fn = torch.compile(fn, backend=cnts)

        r = opt_fn(x)
        self.assertEqual(r.dtype, int)
        self.assertEqual(cnts.frame_count, 1)

    def test_with_builtin_type(self):
        x = torch.randn(5)

        def fn(x):
            return (x * 5).to(bool).to(float).to(int) + 8

        cnts = torch._dynamo.testing.CompileCounter()
        opt_fn = torch.compile(fn, backend=cnts)

        r = opt_fn(x)
        self.assertEqual(r.dtype, torch.int64)
        self.assertEqual(cnts.frame_count, 1)

    @torch._dynamo.config.patch(capture_dynamic_output_shape_ops=True)
    def test_unique_consecutive(self):
        x = torch.tensor([1, 1, 2, 2, 1, 3])

        def fn(x):
            return torch.unique_consecutive(x)

        expected = fn(x)
        opt_fn = torch.compile(fn, fullgraph=True, backend="eager")
        result = opt_fn(x)
        self.assertEqual(result, expected)

    def test_numpy_unique_f16(self):
        def fn():
            x = np.asarray([1, 1, 2, 2, 3], dtype=np.float16)
            return np.unique(x)

        cnts = torch._dynamo.testing.CompileCounter()
        opt_fn = torch.compile(fn, backend=cnts)

        r = opt_fn()
        self.assertEqual(r.dtype, np.float16)
        self.assertEqual(cnts.frame_count, 1)

    def test_numpy_fallback_on_eager(self):
        def fn():
            return np.asarray(["L", "U"])

        cnts = torch._dynamo.testing.CompileCounter()
        opt_fn = torch.compile(fn, backend=cnts)

        r = opt_fn()
        self.assertEqual(cnts.frame_count, 0)  # graph break
        self.assertEqual(r, np.asarray(["L", "U"]))

        # repeat with a different function
        def fn2():
            return np.random.choice(["L", "U"])

        cnts2 = torch._dynamo.testing.CompileCounter()
        opt_fn2 = torch.compile(fn2, backend=cnts2)

        r2 = fn2()
        self.assertEqual(cnts.frame_count, 0)
        assert r2 in ("L", "U")

    def test_trace_ndarray_frame(self):
        def fn(x):
            x = x**2
            print("graph break.")
            return 2 * x

        counter = CompileCounter()
        compiled_fn = torch.compile(fn, backend=counter)

        x = np.arange(8)
        self.assertEqual(fn(x), compiled_fn(x))
        self.assertEqual(counter.frame_count, 2)

    @skipIfWindows(
        msg="AssertionError: The values for attribute 'dtype' do not match: torch.int32 != torch.int64."
    )
    def test_trace_ndarray_frame_2(self):
        # no tensors/ndarray as inputs in the frame
        def fn(x):
            print("graph break.")
            return 2 * np.arange(x)

        counter = CompileCounter()
        compiled_fn = torch.compile(fn, backend=counter)

        x = 8
        self.assertEqual(fn(x), compiled_fn(x))
        self.assertEqual(counter.frame_count, 1)

    def test_numpy_non_torch_dtype(self):
        # test that we gracefully graph break on dtypes
        # that do not have pytorch equivalents.
        def fn(x):
            return isinstance(x, torch.Tensor)

        cnts = torch._dynamo.testing.CompileCounter()
        opt_fn = torch.compile(fn, backend=cnts)

        # torch does not have the `uint16` dtype
        for x in [np.array([42], dtype=np.uint16), np.uint16(42), np.dtype("uint16")]:
            r = opt_fn(x)

            self.assertEqual(r, False)
            self.assertEqual(cnts.frame_count, 0)  # graph break

    def test_numpy_iter(self):
        # test that iteration over an ndarray produces ndarrays not bare tensors
        def fn(x):
            return [bm for bm in x]

        cnts = torch._dynamo.testing.CompileCounter()
        opt_fn = torch.compile(fn, backend=cnts)

        proba_map = np.arange(3)[:, None]
        res = opt_fn(proba_map)

        self.assertEqual([type(r) for r in res], [np.ndarray, np.ndarray, np.ndarray])
        self.assertEqual(res, [np.array([0]), np.array([1]), np.array([2])])
        self.assertEqual(cnts.frame_count, 1)

    # cache size limit needs to be larger than the `dtypes` list size
    @torch._dynamo.config.patch(recompile_limit=12)
    def test_dtypes_no_graphbreaks(self):
        dtypes = [
            # floats
            float,
            np.float64,
            "float64",
            np.float32,
            "float32",
            # np.dtype('float64')   # XXX: this is not supported, yet
            # integers
            int,
            "int",
            np.intp,
            np.int32,
            np.uint8,
            # np.dtype('int')       # XXX: as above
        ]

        def fn(dt):
            return np.arange(5, dtype=dt)

        for dtyp in dtypes:
            cnts = torch._dynamo.testing.CompileCounter()
            opt_fn = torch.compile(fn, backend=cnts)

            val = fn(dtyp)
            opt_val = opt_fn(dtyp)

            self.assertEqual(cnts.frame_count, 1)  # no graph break

    # setting the config value makes the PRNG identical to numpy's
    # NB this may involve a graph break
    @torch._dynamo.config.patch(use_numpy_random_stream=True)
    def test_numpy_random_config_to_numpy(self):
        @torch.compile
        def fn():
            return np.random.uniform(size=13)

        self.assertEqual(fn().shape, (13,))

    def test_inplace_view_on_graph_input(self):
        # graph break when calling methods with inplace_view tag on graph input
        func_args_map = {
            lambda x: x.resize_(6).mul_(2): torch.ones(4),
            lambda x: x.t_().mul_(2): torch.rand(2, 3),
            lambda x: x.transpose_(0, 1).mul_(2): torch.rand(2, 3),
            lambda x: x.squeeze_().mul_(2): torch.rand(1, 2, 3),
            lambda x: x.unsqueeze_(0).mul_(2): torch.rand(2, 3),
            lambda x: x.resize_as_(torch.rand(200, 300)): torch.rand(2, 3),
            lambda x: x.swapaxes_(0, 1).mul_(2): torch.rand(2, 3),
            lambda x: x.swapdims_(0, 1).mul_(2): torch.rand(2, 3),
            lambda x: x.rename_("N", "C").mul_(2): torch.zeros(2, 3),
            lambda x: x.as_strided_((3, 2), (2, 1)).mul_(2): torch.zeros(2, 3),
            lambda x: x.detach_().mul_(2): torch.zeros(2, 3),
        }
        for func, args in func_args_map.items():
            args_clone = args.clone()
            cnts = torch._dynamo.testing.CompileCounter()
            opt_f = torch.compile(func, backend=cnts)
            self.assertTrue(same(func(args).shape, opt_f(args_clone).shape))
            self.assertEqual(cnts.frame_count, 1)
            self.assertEqual(cnts.op_count, 1)  # mul_

    def test_out_variants_with_resizing_on_graph_inputs(self):
        def fn(x, y):
            return torch.cosh(x, out=y) + 1

        x = torch.rand(2, 3)
        y = torch.rand(4)

        cnts = torch._dynamo.testing.CompileCounter()
        opt_fn = torch.compile(fn, backend=cnts)
        self.assertTrue(same(fn(x, y), opt_fn(x.clone(), y.clone())))
        self.assertEqual(cnts.frame_count, 1)

    def test_out_variants_with_resizing_on_graph_inputs_with_dynamic(self):
        # https://github.com/pytorch/pytorch/issues/120482
        class CustomModel(torch.nn.Module):
            def __init__(self) -> None:
                super().__init__()

            def forward(self, inputs):
                return torch.outer(**inputs)

        compile_fn = torch.compile(CustomModel(), backend="eager", fullgraph=True)

        shapes = [(2, 1), (6, 1), (4, 1)]
        for shape in shapes:
            vec1, vec2 = shape
            input_tensor1 = torch.randn(vec1)
            input_tensor2 = torch.randn(vec2)
            out_tensor = torch.empty(shape)
            args = {"input": input_tensor1, "vec2": input_tensor2, "out": out_tensor}
            res = compile_fn(args)
            opt_res = res.clone()  # cuz this is out and we mutate it
            res = CustomModel()(args)
            self.assertEqual(res, opt_res)

    def test_out_variants_with_resizing_on_graph_inputs_with_dynamic1(self):
        mv_op = torch.mv

        def mv_out_op(a, b, c):
            torch.mv(b, c, out=a)
            return a

        def fn(op, *args):
            return op(*args)

        opt_fn = torch.compile(fn, backend="eager")

        ref = fn(mv_op, torch.ones(3, 3), torch.ones(3))
        res = opt_fn(mv_op, torch.ones(3, 3), torch.ones(3))
        self.assertEqual(ref, res)

        ref = fn(mv_out_op, torch.empty(0), torch.ones(3, 3), torch.ones(3))
        res = opt_fn(mv_out_op, torch.empty(0), torch.ones(3, 3), torch.ones(3))
        self.assertEqual(ref, res)

    def test_mutable_mapping_multiple_inheritance(self):
        class MyWeirdDict(collections.abc.MutableMapping, torch.nn.Module):
            def __init__(self, **kwargs):
                super().__init__()
                self._items = kwargs

            def keys(self):
                return self._items.keys()

            def __getitem__(self, item):
                return self._items[item]

            def __setitem__(self, key, value):
                self._items[key] = value

            def __delitem__(self, item):
                del self._items[item]

            def __len__(self):
                return len(self._items)

            def __iter__(self):
                yield from self._items

            def __hash__(self):
                return hash(id(self))

            def items(self):
                for k, v in self._items.items():
                    yield (k, v)

        @torch.compile(fullgraph=True)
        def to_weird_dict(td):
            return MyWeirdDict(**td)

        d = MyWeirdDict(a=1, b=2, c=3)
        res = to_weird_dict(d)
        self.assertEqual(tuple(d.items()), tuple(res.items()))

    def test_dunder_new_function_inlining(self):
        # https://github.com/pytorch/pytorch/issues/107460

        counters.clear()

        class ModelA(torch.nn.Module):
            def __init__(self) -> None:
                super().__init__()

            def forward(self, x):
                return torch.tanh(x + 1)

        class ModelB(torch.nn.Module):
            def __new__(cls):
                return ModelA()

        class Model(torch.nn.Module):
            def __init__(self) -> None:
                super().__init__()
                self.layer = torch.nn.Linear(2, 2)

            def forward(self, x):
                other = ModelB()
                return self.layer(x) + other(x)

        x = torch.rand(2, 2)
        m = Model()

        opt_m = torch.compile(backend="eager", fullgraph=True)(m)
        ref = m(x)
        res = opt_m(x)
        self.assertTrue(same(ref, res))

    def test_dunder_new_function_inlining1(self):
        class Mock:
            def __new__(cls):
                return super().__new__(cls)

            def __init__(self):
                self.c = 5

            def run(self, x):
                return x * self.c

        def fn(x):
            mock = Mock()
            return mock.run(x)

        opt_fn = torch.compile(fn, backend="eager", fullgraph=True)
        x = torch.randn(4)

        self.assertEqual(fn(x), opt_fn(x))

    def test_dunder_new_function_inlining2(self):
        class Vehicle:
            def __new__(cls, *args, **kwargs):
                return super(Vehicle, cls).__new__(cls)

            def __init__(self, make, model, year):
                self.make = make
                self.model = model
                self.year = year

        class Car(Vehicle):
            def __new__(cls, *args, **kwargs):
                return super(Car, cls).__new__(cls)

            def __init__(self, make, model, year, num_doors):
                super(Car, self).__init__(make, model, year)
                self.num_doors = num_doors

        class ElectricCar(Car):
            def __new__(cls, *args, **kwargs):
                return super(ElectricCar, cls).__new__(cls)

            def __init__(self, make, model, year, num_doors, battery_capacity):
                super(ElectricCar, self).__init__(make, model, year, num_doors)
                self.battery_capacity = battery_capacity

            def run(self, x):
                return torch.sin(x)

        def fn(x):
            ev = ElectricCar("Tesla", "Model S", 2022, 4, "100 kWh")
            return ev.run(x)

        opt_fn = torch.compile(fn, backend="eager", fullgraph=True)

        x = torch.randn(4)

        self.assertEqual(fn(x), opt_fn(x))

    def test_dunder_new_function_inlining3(self):
        class Foo:
            def __new__(cls):
                instance = object.__new__(cls)
                instance.a = 3
                return instance

            def __init__(self):
                self.a = 5

            def run(self, x):
                return torch.sin(x) * self.a

        class Bar:
            def __new__(cls):
                instance = object.__new__(Foo)  # not returning a new instance of Bar
                instance.a = 7
                return instance

            def __init__(self):
                self.a = 11  # not called in Bar()

            def run(self, x):
                return torch.sin(x) * self.a

        def fn(x):
            bar = Bar()
            return bar.run(x)

        opt_fn = torch.compile(fn, backend="eager", fullgraph=True)
        x = torch.randn(4)
        ref = fn(x)
        res = opt_fn(x)
        self.assertEqual(ref, res)

    def test_dunder_new_function_inlining4(self):
        class Mock(object):
            def __new__(cls, *args):
                return object.__new__(cls)

            def __init__(self):
                self.a = 5

            def run(self, x):
                return torch.sin(x) * self.a

        def fn(x):
            mock = Mock()
            return mock.run(x)

        opt_fn = torch.compile(fn, backend="eager", fullgraph=True)
        x = torch.randn(4)
        ref = fn(x)
        res = opt_fn(x)
        self.assertEqual(ref, res)

    def test_user_defined_object_class_interaction(self):
        class Foo:
            x = 5

        class Mock:
            # This is a class variable
            class_variable = Foo()

            @classmethod
            def get_class_variable(cls):
                # Accessing the class variable using the cls parameter
                return cls.class_variable.x

            def run(self, x):
                return self.get_class_variable() * x

        def fn(x):
            mock = Mock()
            return mock.run(x)

        x = torch.randn(4)
        opt_fn = torch.compile(fn, backend="eager", fullgraph=True)
        self.assertEqual(fn(x), opt_fn(x))

    def test_multiple_inheritance(self):
        class Base1:
            def __new__(cls):
                return super().__new__(cls)

            def __init__(self):
                super().__init__()
                if not hasattr(self, "base2"):
                    raise ValueError("Wrong MRO tracing")
                self.base1 = 3

        class Base2:
            def __new__(cls):
                return super().__new__(cls)

            def __init__(self):
                super().__init__()
                self.base2 = 5

        class Derived(Base1, Base2):
            def __new__(cls):
                return super().__new__(cls)

            def __init__(self):
                super().__init__()
                self.derived = 7

            def run(self, x):
                return self.base1 * self.base2 * self.derived * x

        def fn(x):
            o = Derived()
            return o.run(x)

        opt_fn = torch.compile(fn, backend="eager", fullgraph=True)
        x = torch.randn(4)
        self.assertEqual(fn(x), opt_fn(x))

    def test_class_duner_mro(self):
        class ModuleA(torch.nn.Module):
            pass

        class ModuleB(ModuleA):
            pass

        def fn(x, mod):
            if ModuleA in type(mod).__mro__:
                return x + 1
            else:
                return x - 1

        x = torch.rand(2, 3)
        mod = ModuleB()
        opt_fn = torch.compile(backend="eager", fullgraph=True)(fn)
        ref = fn(x, mod)
        res = opt_fn(x, mod)
        self.assertTrue(same(ref, res))

    def test_class_duner_flags(self):
        class ModuleA(torch.nn.ModuleDict, collections.abc.MutableMapping):
            def __hash__(self):
                return id(self)

        def fn(x, mod_class):
            if mod_class.__flags__ & TPFLAGS_MAPPING:
                return x + 1
            else:
                return x - 1

        x = torch.rand(2, 3)
        mod_class = ModuleA
        opt_fn = torch.compile(backend="eager", fullgraph=True)(fn)
        ref = fn(x, mod_class)
        res = opt_fn(x, mod_class)
        self.assertTrue(same(ref, res))

        def fn(x, mod):
            if type(mod).__flags__ & TPFLAGS_MAPPING:
                return x + 1
            else:
                return x - 1

        x = torch.rand(2, 3)
        mod = ModuleA()
        opt_fn = torch.compile(backend="eager", fullgraph=True)(fn)
        ref = fn(x, mod)
        res = opt_fn(x, mod)
        self.assertTrue(same(ref, res))

    def test_nested_wraps(self):
        def foo(x, y):
            def add(x, y):
                return x + y

            @functools.wraps(add)
            def wrapped_call(x, y):
                return add(x, y)

            return wrapped_call(x, y)

        x = torch.randn(3, 3)
        y = torch.randn(3, 3)

        o = torch.compile(foo, fullgraph=True, backend="eager")(x, y)
        self.assertEqual(o, x + y)

        def foo(x, y):
            def nested_call(x, y):
                def mul(x, y):
                    return x * y

                @functools.wraps(mul)
                def double_nested_call(x, y):
                    return mul(x, y)

                return double_nested_call(x, y)

            return nested_call(x, y)

        o = torch.compile(foo, fullgraph=True, backend="eager")(x, y)
        self.assertEqual(o, x * y)

    def test_module_deepcopy(self):
        m1 = torch.nn.Sequential(
            torch.nn.Linear(10, 10),
            torch.nn.ReLU(),
            torch.nn.Linear(10, 10),
            torch.nn.ReLU(),
        )
        m2 = torch.nn.Sequential(
            torch.nn.Linear(10, 10),
            torch.nn.ReLU(),
            torch.nn.Linear(10, 10),
            torch.nn.ReLU(),
        )

        def fn(m, x):
            m_copy = copy.deepcopy(m)
            return m_copy(x)

        v = torch.randn(10)
        correct1 = fn(m1, v)
        correct2 = fn(m2, v)
        cnts = torch._dynamo.testing.CompileCounter()
        opt_fn = torch.compile(fn, backend=cnts)
        for _ in range(10):
            self.assertTrue(same(opt_fn(m1, v), correct1))
        for _ in range(10):
            self.assertTrue(same(opt_fn(m2, v), correct2))
        self.assertEqual(cnts.frame_count, 1)
        self.assertEqual(cnts.op_count, 4)

    def test_type_copy(self):
        def fn(seq):
            a, b = seq
            return type(seq)([a + 1, b + 2, a + b])

        args1 = [torch.randn(10), torch.randn(10)]
        args2 = (torch.randn(10), torch.randn(10))
        correct1 = fn(args1)
        correct2 = fn(args2)
        cnts = torch._dynamo.testing.CompileCounter()
        opt_fn = torch.compile(fn, backend=cnts)
        self.assertTrue(same(opt_fn(args1), correct1))
        self.assertTrue(same(opt_fn(args2), correct2))
        self.assertIsInstance(opt_fn(args1), list)
        self.assertIsInstance(opt_fn(args2), tuple)
        self.assertEqual(cnts.frame_count, 2)
        self.assertEqual(cnts.op_count, 6)

    def test_setattr_mutation1(self):
        class MyObj:  # noqa: B903
            def __init__(self, a, b):
                self.a = a
                self.b = b

        def fn(obj):
            obj.c = obj.a * obj.b + 1
            obj.b = obj.a * obj.c + 2
            obj.a = obj.b * obj.c + 3
            obj.c = obj.a * obj.b + 4
            obj.b = obj.a * obj.c + 5
            obj.a = obj.b * obj.c + 6
            return obj

        x1 = torch.randn(10)
        x2 = torch.randn(10)
        obj1 = MyObj(x1, x2)
        obj2 = MyObj(x1, x2)
        fn(obj2)
        cnts = torch._dynamo.testing.CompileCounter()
        opt_fn = torch.compile(fn, backend=cnts)
        self.assertIs(opt_fn(obj1), obj1)
        self.assertTrue(same(obj1.a, obj2.a))
        self.assertTrue(same(obj1.b, obj2.b))
        self.assertTrue(same(obj1.c, obj2.c))
        self.assertEqual(cnts.frame_count, 1)
        self.assertEqual(cnts.op_count, 12)

    def test_setattr_mutation2(self):
        class MyObj:
            def __init__(self, x):
                self.a = x + 1
                self.b = x + 2

        def fn(x):
            x = x / 3.0
            obj = MyObj(x)
            obj.c = obj.a * obj.b + 1
            obj.b = obj.a * obj.c + 2
            obj.a = obj.b * obj.c + 3
            return obj

        x1 = torch.randn(10)
        obj2 = fn(x1)

        cnts = torch._dynamo.testing.CompileCounter()
        opt_fn = torch.compile(fn, backend=cnts)
        obj1 = opt_fn(x1)
        self.assertTrue(same(obj1.a, obj2.a))
        self.assertTrue(same(obj1.b, obj2.b))
        self.assertTrue(same(obj1.c, obj2.c))
        self.assertEqual(cnts.frame_count, 1)
        self.assertEqual(cnts.op_count, 9)

    def test_setattr_mutation3(self):
        # TODO(jansel): dead code eliminate the object creation
        class MyObj:
            def __init__(self, x):
                super().__init__()
                self.a = x + 1
                self.b = x + 2

        def fn(x):
            x = x / 3.0
            obj = MyObj(x)
            obj.c = obj.a * obj.b + 1
            obj.b = obj.a * obj.c + 2
            obj.a = obj.b * obj.c + 3
            return obj.a, obj.b, obj.c

        x1 = torch.randn(10)
        obj2 = fn(x1)

        cnts = torch._dynamo.testing.CompileCounter()
        opt_fn = torch.compile(fn, backend=cnts)
        obj1 = opt_fn(x1)
        self.assertTrue(same(obj1, obj2))
        self.assertEqual(cnts.frame_count, 1)
        self.assertEqual(cnts.op_count, 9)

    def test_object_setattr(self):
        @dataclasses.dataclass
        class A:
            x: torch.Tensor

        def fn1(x) -> None:
            a = A(x)
            object.__setattr__(a, "x", x + 2)
            return a

        x1 = torch.randn(10)
        obj11 = fn1(x1.clone())

        cnts = torch._dynamo.testing.CompileCounter()
        opt_fn1 = torch.compile(fn1, backend=cnts, fullgraph=True)
        obj12 = opt_fn1(x1.clone())
        self.assertTrue(same(obj11.x, x1 + 2))
        self.assertTrue(same(obj12.x, x1 + 2))
        self.assertTrue(same(obj11.x, obj12.x))
        self.assertEqual(cnts.frame_count, 1)

        @dataclasses.dataclass(frozen=True)
        class B:
            x: torch.Tensor

        def fn2(x) -> None:
            b = B(x)
            return b

        x2 = torch.randn(10)
        obj21 = fn2(x2.clone())

        cnts = torch._dynamo.testing.CompileCounter()
        opt_fn2 = torch.compile(fn2, backend=cnts, fullgraph=True)
        obj22 = opt_fn2(x2.clone())
        self.assertTrue(same(obj21.x, x2))
        self.assertTrue(same(obj22.x, x2))
        self.assertTrue(same(obj21.x, obj22.x))
        self.assertEqual(cnts.frame_count, 0)

        @dataclasses.dataclass(frozen=True)
        class C:
            x: torch.Tensor

        def fn3(x) -> None:
            c = C(x)
            object.__setattr__(c, "x", x + 2)
            return c

        x3 = torch.randn(10)
        obj31 = fn3(x3.clone())

        cnts = torch._dynamo.testing.CompileCounter()
        opt_fn3 = torch.compile(fn3, backend=cnts, fullgraph=True)
        obj32 = opt_fn3(x3.clone())
        self.assertTrue(same(obj31.x, x3 + 2))
        self.assertTrue(same(obj32.x, x3 + 2))
        self.assertTrue(same(obj31.x, obj32.x))
        self.assertEqual(cnts.frame_count, 1)

        @dataclasses.dataclass(frozen=True)
        class D:
            x: torch.Tensor

            def __post_init__(self):
                object.__setattr__(self, "y", self.x + 2)

        def fn4(x) -> None:
            d = D(x)
            return d

        x4 = torch.randn(10)
        obj41 = fn4(x4.clone())

        cnts = torch._dynamo.testing.CompileCounter()
        opt_fn4 = torch.compile(fn4, backend=cnts, fullgraph=True)
        obj42 = opt_fn4(x4.clone())
        self.assertTrue(same(obj41.x, x4))
        self.assertTrue(same(obj42.x, x4))
        self.assertTrue(same(obj41.x, obj42.x))
        self.assertTrue(same(obj41.y, x4 + 2))
        self.assertTrue(same(obj42.y, x4 + 2))
        self.assertTrue(same(obj41.y, obj42.y))
        self.assertEqual(cnts.frame_count, 1)

    def test_thread_local_setattr(self):
        from threading import local

        loc = local()

        @torch.compile(fullgraph=True)
        def fn(x, l):
            l.x = x
            return x + 1

        x = torch.ones(2, 2)
        fn(x, loc)

        self.assertTrue(loc.x is x)

    def test_user_defined_class_name(self):
        class MyClassFoo:
            pass

        def fn1(a, b, c):
            tmp = MyClassFoo()
            if tmp.__class__.__name__ == "MyClassFoo":
                return a - b / c

        torch._dynamo.testing.standard_test(self, fn=fn1, nargs=3)

    def test_user_defined_class_python_type(self):
        class MyClass1:
            pass

        class ExampleMeta(type):
            pass

        class MyClass2(metaclass=ExampleMeta):
            pass

        def fn(x, c):
            if isinstance(c, MyClass1):
                return x + 1
            elif isinstance(c, MyClass2):
                return x + 2
            else:
                return x + 3

        x = torch.rand(3)
        opt_fn = torch.compile(fn, backend="eager")
        for c in [MyClass1, MyClass2]:
            ref = fn(x, c)
            res = opt_fn(x, c)
            self.assertTrue(same(ref, res))

    def test_super_calling_with_metaclass(self):
        class ExampleMeta(type):
            pass

        class MyClass1(metaclass=ExampleMeta):
            coeff = 4  # Force the constant guard to test source in guards

            @classmethod
            def add(cls, x):
                return x + 1

        class MyClass2(MyClass1):
            @classmethod
            def add(cls, x):
                torch._dynamo.graph_break()
                return x + super().add(x) + super().coeff

        def fn(x, obj):
            return x + obj.add(x)

        x = torch.rand(3)
        obj = MyClass2()
        opt_fn = torch.compile(fn, backend="eager")
        ref = fn(x, obj)
        res = opt_fn(x, obj)
        self.assertTrue(same(ref, res))

    def test_usr_cls_staticmethod(self):
        class Foo:
            @staticmethod
            def bar(a, b):
                return a + b

        def fn(a, b):
            return Foo.bar(a, b) - 1

        torch._dynamo.testing.standard_test(self, fn=fn, nargs=2)

    def test_usr_cls_classmethod(self):
        class Foo:
            @classmethod
            def bar(cls, a, b):
                return a + b

        def fn(a, b):
            return Foo.bar(a, b) - 1

        torch._dynamo.testing.standard_test(self, fn=fn, nargs=2)

    def test_dunder_methods(self):
        class Foo:
            def __init__(self, val):
                super().__init__()
                self.val = val

            def __add__(self, other):
                return Foo(self.val + other.val)

            def __mul__(self, other):
                return Foo(self.val * other.val)

            def __truediv__(self, other):
                return Foo(self.val / other.val)

            def __sub__(self, other):
                return Foo(self.val - other.val)

        def fn(a, b, c):
            return Foo(a) + Foo(b) * Foo(c) / Foo(a) - Foo(b)

        torch._dynamo.testing.standard_test(self, fn=fn, nargs=3, expected_ops=4)

    def test_function_annotation(self):
        class Variable:
            pass

        def fn(x):
            x = x / 3.0

            def inner(y: typing.List[Variable]):
                return x + 1

            return inner

        x1 = torch.randn(10)
        obj2 = fn(x1)([])

        cnts = torch._dynamo.testing.CompileCounter()
        opt_fn = torch._dynamo.optimize_assert(cnts)(fn)
        opt_fn_inner = torch._dynamo.optimize_assert(cnts)(opt_fn(x1))
        obj1 = opt_fn_inner([])
        self.assertTrue(same(obj1, obj2))
        self.assertEqual(cnts.frame_count, 2)
        self.assertEqual(cnts.op_count, 2)

    def test_function_generic_alias_annotation(self):
        class Variable:
            pass

        def fn(x):
            x = x / 3.0

            def inner(y: list[Variable]):
                return x + 1

            return inner

        x1 = torch.randn(10)
        obj2 = fn(x1)([])

        cnts = torch._dynamo.testing.CompileCounter()
        opt_fn = torch._dynamo.optimize_assert(cnts)(fn)
        opt_fn_inner = torch._dynamo.optimize_assert(cnts)(opt_fn(x1))
        obj1 = opt_fn_inner([])
        self.assertTrue(same(obj1, obj2))
        self.assertEqual(cnts.frame_count, 2)
        self.assertEqual(cnts.op_count, 2)

    def test_nested_closure(self):
        v0 = torch.randn(10)

        def fn1():
            v1 = torch.randn(10)

            def fn2(*args, **kwargs):
                assert len(args) == 1
                assert len(kwargs) == 1
                v2 = torch.randn(10) + args[0] + kwargs["b"]

                def fn3(v3=torch.randn(10)):
                    def fn4():
                        return v0 + v1 + v2 + v3 + 1

                    return fn4

                return fn3

            return fn2(1, b=2)()

        cnts = torch._dynamo.testing.CompileCounter()
        opt_fn1 = torch._dynamo.optimize_assert(cnts)(fn1)
        tmp1 = torch._dynamo.optimize_assert(cnts)(opt_fn1())
        tmp2 = torch._dynamo.optimize_assert(cnts)(opt_fn1())
        self.assertTrue(tmp1().shape, (10,))
        self.assertTrue(same(tmp1(), tmp1()))
        self.assertFalse(same(tmp1(), tmp2()))
        self.assertEqual(cnts.frame_count, 2)
        self.assertEqual(cnts.op_count, 9)

    def test_nested_closure_mutation(self):
        def fn1():
            v1 = torch.randn(10)

            def fn2():
                v2 = torch.randn(10)

                def fn3():
                    nonlocal v1, v2
                    v1 += 1
                    v2 += 2
                    return v1 + v2

                return fn3

            rv = fn2()
            rv()
            rv()
            return rv

        torch.manual_seed(9000)
        counter1 = fn1()
        result1 = [counter1(), counter1(), counter1()]

        torch.manual_seed(9000)
        cnts = torch._dynamo.testing.CompileCounter()
        opt_fn1 = torch._dynamo.optimize_assert(cnts)(fn1)
        counter2 = torch._dynamo.optimize_assert(cnts)(opt_fn1())
        result2 = [counter2(), counter2(), counter2()]
        result1.append(counter1())
        result2.append(counter2())

        self.assertTrue(same(result1, result2))
        self.assertEqual(cnts.frame_count, 2)
        self.assertEqual(cnts.op_count, 11)

    def test_write_to_closures_in_inlining(self):
        out = []
        for use_dynamo in [False, True]:

            def make_counter():
                x = torch.randn(10)

                def counter():
                    nonlocal x
                    x = x + 1
                    return x

                return counter

            torch.manual_seed(0)
            counter = make_counter()
            if not use_dynamo:
                out.append(counter() + counter())
            else:
                cnts = torch._dynamo.testing.CompileCounter()

                @torch.compile(backend=cnts, fullgraph=True)
                def fn(counter):
                    return counter() + counter()

                out.append(fn(counter))
                self.assertEqual(cnts.frame_count, 1)
                self.assertEqual(cnts.op_count, 3)
                self.assertFalse(same(counter() + counter(), out[-1]))

        self.assertTrue(same(out[0], out[1]))

    @torch._dynamo.config.patch(specialize_float=False)
    def test_closure_out_of_scope_cell(self):
        cell1 = torch.rand(1).item()
        cell2 = torch.rand(3, 3)

        def indirect():
            return direct()

        def direct():
            def inner():
                return cell1 + 1, cell2 + 3

            return inner()

        cnts = torch._dynamo.testing.CompileCounter()
        opt_fn = torch.compile(indirect, backend=cnts)
        result1, result2 = opt_fn()
        self.assertAlmostEqual(cell1 + 1, result1)
        self.assertTrue(torch.allclose(cell2 + 3, result2))
        self.assertEqual(cnts.frame_count, 1)
        self.assertEqual(cnts.op_count, 1)

    @torch._dynamo.config.patch(specialize_float=False)
    def test_closure_out_of_scope_cell_with_mutation(self):
        cell1 = torch.rand(1).item()
        orig1 = cell1
        cell2 = torch.rand(3, 3)
        orig2 = cell2.clone()

        def indirect():
            return direct()

        def direct():
            def inner():
                nonlocal cell1, cell2
                x = cell2 + 1
                cell1 += 1
                cell2 += 10
                x = x + cell2
                return cell1, cell2, x

            return inner()

        cnts = torch._dynamo.testing.CompileCounter()
        opt_fn = torch.compile(indirect, backend=cnts, fullgraph=True)
        for i in range(1, 4):
            result1, result2, _ = opt_fn()
            self.assertAlmostEqual(orig1 + 1 * i, result1)
            self.assertTrue(torch.allclose(orig2 + 10 * i, result2))
            if i == 1:
                # No automatic dynamic
                self.assertEqual(cnts.frame_count, 1)
                self.assertEqual(cnts.op_count, 3)
            elif i == 2:
                # Automatic dynamic float arguments kicked in
                self.assertEqual(cnts.frame_count, 1)
                self.assertEqual(cnts.op_count, 6)
            else:
                # No more recompiles
                self.assertEqual(cnts.frame_count, 0)
                self.assertEqual(cnts.op_count, 0)
            cnts.clear()

    def test_closure_with_mutation_and_graph_break(self):
        def fn():
            x = torch.zeros(1)

            def subfunc():
                x[0] = backup

            if x[0] >= -1e5:
                pass

            backup = 1
            subfunc()
            return x

        cnts = torch._dynamo.testing.CompileCounter()
        opt_fn = torch.compile(fn, backend=cnts)
        expected = fn()
        actual = opt_fn()
        self.assertTrue(same(expected, actual))
        self.assertEqual(cnts.frame_count, 2)

    def test_closure_out_of_scope_cell_with_cond(self):
        # Test closure with out-of-scope cell variable, used in a cond
        # where the two branches read different closure variables
        from functorch.experimental.control_flow import cond

        def g(x):
            return x

        class ModuleCondDeep(torch.nn.Module):
            def forward(self, pred, x):
                return self._indirection(pred, x)

            def _indirection(self, pred, x):
                return self.indirection(pred, x)

            def indirection(self, pred, x):
                def true_fn(y):
                    return y + 2

                def false_fn(y):
                    return y - 2

                def shallow(x):
                    return x * 2

                def deep(x):
                    # y = g(x)
                    y = x
                    return cond(
                        x[0][0] > 0,
                        true_fn,
                        false_fn,
                        [y],
                    )

                return cond(pred, shallow, deep, [x])

        mod = ModuleCondDeep()
        opt_mod = torch.compile(mod, backend="eager")
        inp = torch.randn(3, 3)
        exp1 = mod(torch.tensor(False), inp)
        actual1 = opt_mod(torch.tensor(False), inp)
        exp2 = mod(torch.tensor(True), inp)
        actual2 = opt_mod(torch.tensor(True), inp)
        self.assertTrue(torch.allclose(exp1, actual1))
        self.assertTrue(torch.allclose(exp2, actual2))

    def test_closure_write_across_functions(self):
        z = 1
        k = 2

        def create_fn():
            def fn(x):
                nonlocal k, z
                k = z

            return fn

        def update_z_and_run_fn(fn, x):
            nonlocal z
            z = 3
            fn(x)
            return x.cos()

        @torch.compile(backend="eager")
        def foo(x):
            fn = create_fn()
            return update_z_and_run_fn(fn, x)

        x = torch.randn(1)
        foo(x)
        self.assertEqual(3, z)
        self.assertEqual(3, k)

    def test_free_var_and_local_name_collision(self):
        x = 10

        def make_func():
            def func():
                return x

            return func

        @torch.compile(backend="eager")
        def root(t):
            x = 0
            func = make_func()
            res = func()
            return t + 1, x, res

        res = root(torch.ones(1))
        self.assertTrue(torch.allclose(torch.ones(1) + 1, res[0]))
        self.assertEqual(0, res[1])
        self.assertEqual(10, res[2])

    def test_cell_captured_by_existing_func_but_not_root_frame(self):
        x = torch.ones(1)

        def get_inner():
            def inner():
                return x + x

            # Calling `inner` so Dynamo won't skip this frame.
            return inner(), inner

        @torch.compile
        def root():
            return get_inner()

        res, inner = root()
        self.assertTrue(torch.allclose(x + x, res))
        self.assertTrue(torch.allclose(inner(), res))

    def test_writes_to_cells_across_frames1(self):
        # This regression test was added when Dynamo accidentally had both
        # unboxed and normal modeling for pre-existing cells, and failed to
        # account for buffered writes when we read from the unboxed value.
        x = 0

        def inc_x():
            nonlocal x
            x += 1

        class MyObj:
            def inc_x_then_return_x(self, fn):
                fn()
                return x

        @torch.compile(backend="eager")
        def root(t):
            obj = MyObj()
            res = obj.inc_x_then_return_x(inc_x)
            return t + 1, res

        res = root(torch.zeros(1))
        self.assertTrue(torch.allclose(res[0], torch.ones(1)))
        self.assertEqual(res[1], 1)
        self.assertEqual(x, 1)

    def test_writes_to_cells_across_frames2(self):
        # This regression test was added when Dynamo didn't fully account for
        # already established `CellVariable` instance for pre-existing cell,
        # while encountering the same cell again (we should reuse the instance
        # rather than creating a new one). This caused buffered writes to escape
        # the newly created `CellVariable`.
        x = 0

        def inc_x_and_get_x(obj):
            nonlocal x
            x += 1
            return obj.get_x()

        class MyObj:
            def get_x(self):
                return x

        @torch.compile(backend="eager")
        def root(t):
            obj = MyObj()
            res = inc_x_and_get_x(obj)
            return t + 1, res

        res = root(torch.zeros(1))
        self.assertTrue(torch.allclose(res[0], torch.ones(1)))
        self.assertEqual(res[1], 1)
        self.assertEqual(x, 1)

    def test_write_to_cells_with_name_shadowing(self):
        x = 0
        y = x

        def make_x_get_set():
            # NOTE: this `x` is a different cell object than the outter `x`.
            x = y

            def set_x(v):
                nonlocal x
                x = v

            def get_x():
                return x

            return get_x, set_x

        get_x, set_x = make_x_get_set()

        @torch.compile(fullgraph=True)
        def fn(t):
            set_x(42)  # This sets the `x` created within `make_x_get_set`
            res = t + x  # This uses the `x` outside `make_x_get_set`.
            return res

        result = fn(torch.ones(1))
        inner_x = get_x()
        self.assertTrue(torch.allclose(result, torch.ones(1)))
        self.assertEqual(inner_x, 42)

    def test_existing_func_that_creates_capturing_nested_func(self):
        x = 0  # Captured by both `make_get_x` and `root`

        def make_get_x():
            def get_x():
                return x

            return get_x

        @torch.compile(backend="eager", fullgraph=True)
        def root(t):
            get_x = make_get_x()
            res = t + x
            return res, get_x

        res, get_x = root(torch.ones(1))
        self.assertTrue(torch.allclose(res, torch.ones(1)))
        self.assertEqual(0, get_x())
        x += 1
        self.assertEqual(1, get_x())

    def test_input_cell_mutation(self):
        def fn(x):
            x = x.cos()

            def inner():
                return x.sin()

            return inner()

        x = torch.ones(10)
        opt_fn = torch.compile(fn, fullgraph=True, backend="eager")
        ref = fn(x)
        res = opt_fn(x)
        self.assertEqual(res, ref)

    def test_top_package_import(self):
        def fn(x):
            import torch.fx

            assert not isinstance(x, torch.fx.Proxy)
            return torch.sin(x)

        x = torch.randn(4, 5)
        ref = fn(x)
        cnts = torch._dynamo.testing.CompileCounter()
        opt_fn = torch._dynamo.optimize_assert(cnts)(fn)
        res = opt_fn(x)
        self.assertTrue(same(ref, res))

    def test_typing_typevar(self):
        def fn(x):
            def sumt(y: torch.Tensor) -> torch.Tensor:
                return torch.sum(y)

            def foo(c: typing.Callable[[T], T], y: T) -> T:
                return c(y)

            return foo(sumt, x)

        x = torch.randn(3)
        ref = fn(x)
        cnts = torch._dynamo.testing.CompileCounter()
        opt_fn = torch._dynamo.optimize_assert(cnts)(fn)
        res = opt_fn(x)
        self.assertTrue(same(ref, res))
        self.assertEqual(cnts.frame_count, 1)

    def test_typing_union_and_optional(self):
        def fn(x):
            a = torch.jit.annotate(typing.Dict[str, typing.Optional[torch.Tensor]], {})
            b = torch.jit.annotate(
                typing.Dict[str, typing.Union[torch.Tensor, None]], {}
            )
            return a, b, x + 1

        x = torch.randn(3)
        ref = fn(x)
        opt_fn = torch.compile(fn, backend="eager", fullgraph=False)
        res = opt_fn(x)
        self.assertTrue(same(ref, res))

    def test_optimize_on_module(self):
        class MockModule(torch.nn.Module):
            def __init__(self) -> None:
                super().__init__()
                self.relu = torch.nn.ReLU()

            def custom_member(self):
                # Just for checking that Dynamo returned mod object can redirect
                # to this method
                pass

            def forward(self, x):
                return self.relu(x)

        cnts1 = torch._dynamo.testing.CompileCounter()
        mod = MockModule()
        optimized_mod = torch.compile(mod, backend=cnts1, fullgraph=True)

        a = torch.randn(10)
        ref = mod(a)
        res = optimized_mod(a)

        optimized_mod.custom_member()

        self.assertTrue(same(ref, res))

    def test_nested_optimize_decorator(self):
        cnts2 = torch._dynamo.testing.CompileCounter()
        cnts3 = torch._dynamo.testing.CompileCounter()

        @torch._dynamo.run()
        def fn1(x):
            return torch.sin(x) * 10

        @torch.compile(backend=cnts2, fullgraph=True)
        def fn2(x):
            return fn1(x) + 1

        @torch.compile(backend=cnts3, fullgraph=True)
        def fn3(x):
            return torch.relu(fn2(x))

        fn3(torch.randn(4, 5))
        self.assertEqual(cnts2.frame_count, 0)
        self.assertEqual(cnts3.frame_count, 1)
        self.assertEqual(cnts3.op_count, 4)

    def test_nested_optimize_run(self):
        cnts = torch._dynamo.testing.CompileCounter()

        @torch.compile(backend=cnts, fullgraph=True)
        def fn(x):
            return torch.relu(torch.cos(x) + torch.sin(x))

        fn(torch.randn(4))
        self.assertEqual(cnts.frame_count, 1)

        fn(torch.randn(4, 4))
        self.assertEqual(cnts.frame_count, 2)

        # Test that run works on a decorated fn
        fn = torch._dynamo.run(fn)
        fn(torch.randn(4, 4, 4))
        self.assertEqual(cnts.frame_count, 2)

    def test_nested_optimize(self):
        cnts1 = torch._dynamo.testing.CompileCounter()
        cnts2 = torch._dynamo.testing.CompileCounter()

        def fn(x):
            return torch.relu(torch.cos(x) + torch.sin(x))

        fn1 = torch.compile(fn, backend=cnts1, fullgraph=True)
        fn2 = torch.compile(fn1, backend=cnts2, fullgraph=True)

        # The first optimize in the nesting should be ignored
        fn2(torch.randn(4))
        self.assertEqual(cnts2.frame_count, 1)
        self.assertEqual(cnts1.frame_count, 0)

        # Since the fn code object is already compiled, calling fn1 should
        # directly call the compiled_fn callable.
        torch._dynamo.run()(fn1)(torch.randn(4))
        self.assertEqual(cnts1.frame_count, 0)

        # Test same behavior by reversing the calls
        torch._dynamo.reset()
        cnts1 = torch._dynamo.testing.CompileCounter()
        cnts2 = torch._dynamo.testing.CompileCounter()
        fn1 = torch.compile(fn, backend=cnts1, fullgraph=True)
        fn2 = torch.compile(fn1, backend=cnts2, fullgraph=True)
        fn1(torch.randn(4))
        self.assertEqual(cnts1.frame_count, 1)
        torch._dynamo.run()(fn2)(torch.randn(4))
        self.assertEqual(cnts2.frame_count, 0)

    def test_torch_size(self):
        cnts = torch._dynamo.testing.CompileCounter()

        def fn(x):
            output_size = torch.Size([10, 10])
            x = x.view(*output_size)
            return (x,)

        x = torch.randn(100, requires_grad=True)
        x_clone = x.clone()
        ref = fn(x)

        opt_fn = torch.compile(fn, backend=cnts, fullgraph=True)
        res = opt_fn(x_clone)

        self.assertTrue(same(ref, res))

    def test_torch_size_numel(self):
        cnts = torch._dynamo.testing.CompileCounter()

        def fn():
            return torch.Size([10, 8]).numel()

        opt_fn = torch.compile(fn, backend=cnts, fullgraph=True)
        num = torch.Size([10, 8]).numel()
        self.assertEqual(opt_fn(), num)

    def test_torch_size_numel_dynamic(self):
        cnts = torch._dynamo.testing.CompileCounter()

        def fn(x):
            return x.size().numel()

        opt_fn = torch.compile(fn, backend=cnts, fullgraph=True)
        x = torch.rand(10, 1, 8, 1)
        expect = fn(x)
        self.assertEqual(opt_fn(x), expect)

    def test_shape_type(self):
        cnts = torch._dynamo.testing.CompileCounter()

        def fn(x):
            return x + (type(x.shape) == torch.Size)

        opt_fn = torch.compile(fn, backend=cnts, fullgraph=True)
        x = torch.zeros(())
        self.assertEqual(opt_fn(x), fn(x))

    def test_size_dim(self):
        cnts = torch._dynamo.testing.CompileCounter()

        def fn(x, dim):
            return x.size(dim=dim)

        opt_fn = torch.compile(fn, backend=cnts, fullgraph=True)
        x = torch.empty([4, 9, 8])
        self.assertEqual(opt_fn(x, 1), 9)
        self.assertEqual(opt_fn(x, -2), 9)

    def test_stride_dim(self):
        cnts = torch._dynamo.testing.CompileCounter()

        def fn(x, dim):
            return x.stride(dim=dim)

        opt_fn = torch.compile(fn, backend=cnts, fullgraph=True)
        x = torch.empty([4, 9, 8])
        self.assertEqual(opt_fn(x, 0), 72)
        self.assertEqual(opt_fn(x, -2), 8)

    def test_torch_seed(self):
        from torch._dynamo.utils import counters

        cnts = torch._dynamo.testing.CompileCounter()
        counters.clear()

        def fn(x):
            attention_seed = int(torch.seed() % sys.maxsize)
            torch.manual_seed(attention_seed)
            return (x,)

        x = torch.randn(10, requires_grad=True)
        ref = fn(x)

        # Python code is needed here, since torch.manual_seed graph-breaks.
        # Refs: https://github.com/pytorch/pytorch/issues/107187
        opt_fn = torch.compile(fn, backend=cnts, fullgraph=False)
        res = opt_fn(x)

        self.assertTrue(same(ref, res))
        # Only the torch.seed call is turned into an FX graph.
        self.assertEqual(cnts.op_count, 1)
        self.assertEqual(cnts.frame_count, 1)
        # Graph breaks at manual_seed.
        self.assertEqual(len(counters["graph_break"]), 1)

    def test_is_tensor_like(self):
        cnts = torch._dynamo.testing.CompileCounter()

        def f(x):
            if torch.overrides.is_tensor_like(x):
                return (x * 2,)
            return (torch.ones(10) + x,)

        x = torch.randn(10)
        ref0 = f(x)
        ref1 = f(4)
        opt_f = torch.compile(f, backend=cnts, fullgraph=True)
        res0 = opt_f(x)
        res1 = opt_f(4)
        self.assertTrue(same(ref0, res0))
        self.assertTrue(same(ref1, res1))

    def test_is_tensor_like2(self):
        class MyTensor:
            @classmethod
            def __torch_function__(cls, func, types, args=(), kwargs=None):
                if kwargs is None:
                    kwargs = {}

                if func is torch.max:
                    return torch.tensor(123)
                return func(*args, **kwargs)

        def fn(x):
            if torch.overrides.is_tensor_like(x):
                return torch.max(x)
            else:
                return torch.zeros(1)

        x = MyTensor()
        ref0 = fn(x)
        ref1 = fn(4)
        opt_fn = torch.compile(fn, backend="eager")
        res0 = opt_fn(x)
        res1 = opt_fn(4)
        self.assertTrue(same(ref0, res0))
        self.assertTrue(same(ref1, res1))

    def test_tensor_data(self):
        def fn(x, y):
            return x[y.data]

        x = torch.rand(8)
        y = torch.ones(8).to(torch.int)
        ref = fn(x, y)
        opt_fn = torch.compile(fn, backend="eager", fullgraph=True)
        res = opt_fn(x, y)
        self.assertTrue(same(ref, res))

    def test_tensor_layout(self):
        def fn(x):
            return torch.zeros(
                [x.size()[0], x.size()[1]],
                dtype=x.dtype,
                layout=x.layout,
                device=x.device,
            )

        x = torch.rand(2, 3)
        ref = fn(x)
        opt_fn = torch.compile(fn, backend="eager", fullgraph=True)
        res = opt_fn(x)
        self.assertTrue(same(ref, res))

    def test_version_ci(self):
        # temporary test to check that the ci torch version is set correctly
        self.assertTrue(hasattr(torch, "_subclasses"))

    @unittest.skipIf(not TEST_CUDA, "requires cuda")
    def test_rand(self):
        cnts = torch._dynamo.testing.CompileCounter()
        device = "cuda"

        def fn():
            return torch.randn(10, device=device)

        torch.manual_seed(10)
        ref_run1 = fn()

        torch.manual_seed(10)
        ref_run2 = fn()
        self.assertTrue(same(ref_run1, ref_run2))

        torch.manual_seed(10)
        opt_fn = torch.compile(fn, backend=cnts, fullgraph=True)
        res = opt_fn()

        self.assertTrue(same(res, ref_run1))

    def test_slice_input(self):
        cnts = torch._dynamo.testing.CompileCounter()

        def getitem(a, idx):
            if isinstance(idx, slice):
                return (
                    torch.zeros(1),
                    a[idx]
                    + [
                        100,
                    ],
                )
            else:
                return (torch.zeros(1), a[idx])

        layers = list(range(10))
        ref0 = getitem(layers, slice(0, 2, 1))
        ref1 = getitem(layers, 2)
        ref2 = getitem(layers, slice(3, 8, 2))
        opt_getitem = torch.compile(getitem, backend=cnts, fullgraph=True)
        res0 = opt_getitem(layers, slice(0, 2, 1))
        res1 = opt_getitem(layers, 2)
        res2 = opt_getitem(layers, slice(3, 8, 2))

        self.assertTrue(ref0 == res0)
        self.assertTrue(ref1 == res1)
        self.assertTrue(ref2 == res2)

    def test_grad(self):
        cnts = torch._dynamo.testing.CompileCounter()

        def fn(a, b):
            out = a * b
            out.sum().backward()
            real_out = torch.sigmoid(a.grad + b)
            return real_out

        inps = [torch.randn(4, requires_grad=True) for _ in range(2)]
        for inp in inps:
            inp.grad = None
        ref = fn(*inps)

        for inp in inps:
            inp.grad = None
        opt_fn = torch.compile(fn, backend=cnts)
        res = opt_fn(*inps)

        self.assertTrue(same(ref, res))

    @torch._dynamo.config.patch(guard_nn_modules=True)
    def test_source_non_input_grad_access(self):
        # This test creates a model, and accesses the grads
        # from its parameter. This means that within dynamo,
        # the tensor we are reading the grad from HAS a source,
        # but is not known to graphargs.
        cnts = torch._dynamo.testing.CompileCounter()

        class TrivialModel(torch.nn.Module):
            def __init__(self) -> None:
                super(TrivialModel, self).__init__()
                self.linear = torch.nn.Linear(2, 1)

            def forward(self, x):
                return self.linear(x)

        def fn(a, b):
            outs = []
            for param in model.parameters():
                outs.append(torch.ones(param.grad.size()))
            return outs, param.grad + 1

        model = TrivialModel()
        # Eager
        a = torch.ones([2, 2], requires_grad=True)
        b = torch.ones([2, 2])
        out = model(a)
        out_sum = out.sum()
        out_sum.backward()
        ref = fn(a, b)

        # Compiled
        model = TrivialModel()
        a = torch.ones([2, 2], requires_grad=True)
        b = torch.ones([2, 2])
        out = model(a)
        out_sum = out.sum()
        out_sum.backward()

        opt_fn = torch.compile(fn, backend=cnts, fullgraph=True)
        res = opt_fn(a, b)

        self.assertTrue(same(ref, res))
        self.assertEqual(cnts.frame_count, 1)
        self.assertEqual(cnts.op_count, 3)

    def test_intermediary_tensor_grad_access(self):
        # This test creates a model, and accesses the grads
        # from its parameters and an entirely intermediary tensor.
        cnts = torch._dynamo.testing.CompileCounter()

        def fn(a, b):
            intermediary = torch.ones(2, 2)
            c = a + intermediary
            outs = []
            outs.append(intermediary.grad)
            return outs

        # Eager
        a = torch.ones([2, 2], requires_grad=True)
        b = torch.ones([2, 2])
        ref = fn(a, b)

        # Compiled
        a = torch.ones([2, 2], requires_grad=True)
        b = torch.ones([2, 2])
        opt_fn = torch.compile(fn, backend=cnts, fullgraph=True)
        res = opt_fn(a, b)
        self.assertTrue(same(ref, res))
        self.assertEqual(cnts.frame_count, 1)
        self.assertEqual(cnts.op_count, 2)

    def test_clone_sparse_input(self):
        for layout in [
            torch.sparse_coo,
            torch.sparse_csr,
            torch.sparse_csc,
            torch.sparse_bsr,
            torch.sparse_bsc,
        ]:
            for sparse_input in self.generate_simple_inputs(
                layout,
                device="cpu",
                dtype=torch.float64,
                index_dtype=torch.int64,
            ):
                # Invoke the dynamo clone input method directly.
                sparse_copy = torch._dynamo.utils.clone_input(sparse_input)
                # Make sure sparse clone is successful.
                self.assertEqual(sparse_input, sparse_copy)

    def test_tensor_is_contiguous(self):
        def fn(x):
            input = torch.randn((1, 16, 1, 1))
            weight = torch.randn((8, 16, 3, 3))
            weight = weight.to(memory_format=x)
            output = torch.conv2d(input, weight, None, (2, 1), (1, 1), (1, 1), 1)
            return output.is_contiguous(memory_format=x)

        opt_fn = torch.compile(fn, backend="eager")
        for x in [torch.contiguous_format, torch.channels_last]:
            self.assertEqual(fn(x), opt_fn(x))

    def test_python_slice(self):
        def f1(input):
            y = 0
            for i, x in enumerate(input[2:], 1):
                y = y + x
            return y

        def f2(input):
            y = 0
            for i, x in enumerate(input.shape[2:], 1):
                y = y + x
            return y

        cnts = torch._dynamo.testing.CompileCounter()
        opt_f1 = torch.compile(f1, backend=cnts)
        opt_f2 = torch.compile(f2, backend=cnts)
        res1 = opt_f1([1, 2, 3, 5])
        res2 = opt_f2(torch.rand([2, 3, 4, 5]))

        self.assertEqual(res1, 8)
        self.assertEqual(res2, 9)

    def test_enum_as_dict_key(self):
        class MyEnum(enum.Enum):
            FOO = 10
            BAR = 20

        def fn(x):
            y = x + 2
            z = {
                MyEnum.FOO: torch.tensor(1),
                MyEnum.BAR: 10,
                "MyEnum.BAR": torch.tensor(8),
                5: torch.rand(3),
            }
            torch._dynamo.graph_break()
            a = z[MyEnum.FOO] + z["MyEnum.BAR"]
            b = y * 2
            return a, b

        cnts = torch._dynamo.testing.CompileCounter()
        opt_fn = torch.compile(fn, backend=cnts)
        for _ in range(10):
            x = torch.rand(3)
            ref = fn(x)
            res = opt_fn(x)
            self.assertTrue(same(ref, res))
        self.assertEqual(cnts.frame_count, 2)

    def test_enum_as_dict_key_with_overloaded_str(self):
        class MyEnum(enum.Enum):
            FOO = 10
            BAR = 20

            def __str__(self):
                return self.value

        def fn(x):
            y = x + 2
            z = {
                MyEnum.FOO: torch.tensor(1),
                MyEnum.BAR: 10,
                "MyEnum.BAR": torch.tensor(8),
                5: torch.rand(3),
            }
            torch._dynamo.graph_break()
            a = z[MyEnum.FOO] + z["MyEnum.BAR"]
            b = y * 2
            return a, b

        cnts = torch._dynamo.testing.CompileCounter()
        opt_fn = torch.compile(fn, backend=cnts)
        for _ in range(10):
            x = torch.rand(3)
            ref = fn(x)
            res = opt_fn(x)
            self.assertTrue(same(ref, res))
        self.assertEqual(cnts.frame_count, 2)

    def test_const_dict_variable_python_type(self):
        from torch._dynamo.variables import ConstantVariable, ConstDictVariable

        make_key = ConstantVariable.create

        d1 = {
            make_key("a"): ConstantVariable.create(10),
            make_key("b"): ConstantVariable.create(20),
        }
        d2 = collections.OrderedDict(
            [
                (make_key("x"), ConstantVariable.create(12)),
                (make_key("y"), ConstantVariable.create(22)),
            ]
        )
        self.assertEqual(ConstDictVariable(d1).python_type(), dict)
        self.assertEqual(
            ConstDictVariable(d2, collections.OrderedDict).python_type(),
            collections.OrderedDict,
        )

    def test_builtin_subclasses_as_method_on_class_type(self):
        class Foo:
            def __init__(self, name):
                self.ame_ = name

            def get_name(self):
                return "Foo " + self.name_

        class Bar(Foo):
            def __init__(self, name):
                self.name_ = name

            def get_name(self):
                return "Bar " + self.name_

        class Baz(Foo):
            def __init__(self, name):  # noqa: B903
                self.name_ = name

            def get_name(self):
                return "Baz " + self.name_

        subs_of_foo_reg = Foo.__subclasses__()

        counter = CompileCounter()

        @torch._dynamo.optimize_assert(counter)
        def fn():
            return Foo.__subclasses__()

        subs_of_foo_optim = fn()

        self.assertEqual(len(subs_of_foo_reg), 2)
        self.assertEqual(subs_of_foo_reg, subs_of_foo_optim)

    def test_builtin_subclasses_as_method_on_var(self):
        class Foo:
            def __init__(self, name):
                self.name_ = name

            def get_name(self):
                return "Foo " + self.name_

        class Bar(Foo):
            def __init__(self, name):
                self.name_ = name

            def get_name(self):
                return "Bar " + self.name_

        class Baz(Bar):
            def __init__(self, name):
                self.name_ = name

            def get_name(self):
                return "Baz " + self.name_

        subs_of_foo_reg = Foo.__subclasses__()
        sub_of_foo_subclass_var_reg = subs_of_foo_reg[0].__subclasses__()

        sub_of_foo_subclass_var_optim = []
        counter = CompileCounter()

        @torch._dynamo.optimize_assert(counter)
        def fn():
            return Foo.__subclasses__()

        @torch._dynamo.optimize_assert(counter)
        def fn_single(subs_of_foo_optim):
            return subs_of_foo_optim[0].__subclasses__()

        subs_of_foo_optim = fn()
        sub_of_foo_subclass_var_optim = fn_single(subs_of_foo_optim)

        self.assertEqual(len(sub_of_foo_subclass_var_optim), 1)
        self.assertEqual(sub_of_foo_subclass_var_optim, sub_of_foo_subclass_var_reg)

    def test_builtin_str_on_user_defined_function(self):
        def another_fn():
            pass

        def fn():
            return "another_fn" in str(another_fn)

        opt_fn = torch.compile(fn, fullgraph=True)
        self.assertTrue(opt_fn())

    def test_enum_no_graphbreaks(self):
        class Foo(enum.Enum):
            FOO = 0
            BAR = 1

        def fn(x, foo):
            if foo is Foo.FOO:
                x = torch.add(x, 1.0)
            x = torch.mul(x, 1.0)
            return x

        x = torch.randn(1)
        cnts = torch._dynamo.testing.CompileCounter()
        opt_fn = torch.compile(fn, backend=cnts, fullgraph=True)
        opt_fn(x, Foo.FOO)
        self.assertEqual(cnts.op_count, 2)

        torch._dynamo.reset()
        cnts = torch._dynamo.testing.CompileCounter()
        opt_fn = torch.compile(fn, backend=cnts, fullgraph=True)
        opt_fn(x, Foo.BAR)
        self.assertEqual(cnts.op_count, 1)

    def test_repeat_interleave_graphbreaks(self):
        def fn_no_breaks(x):
            # no breaks on self_int
            x += 1
            x = torch.repeat_interleave(x, 2, 3)
            x += 1
            return x

        def fn_has_breaks(x):
            # breaks on self_Tensor
            x += 1
            x = torch.repeat_interleave(x, torch.tensor(2), 3)
            x += 1
            return x

        x = torch.randn([4, 16, 1, 64])

        cnts = torch._dynamo.testing.CompileCounter()
        opt_fn = torch.compile(fn_no_breaks, backend=cnts)
        opt_fn(x)
        self.assertEqual(cnts.frame_count, 1)

        torch._dynamo.reset()
        cnts = torch._dynamo.testing.CompileCounter()
        opt_fn = torch.compile(fn_has_breaks, backend=cnts)
        opt_fn(x)
        self.assertEqual(cnts.frame_count, 2)

    def test_id_guarded_class(self):
        class MyClass1:
            pass

        class MyClass2:
            pass

        def fn(x, y):
            return x + id(y) // 100000

        cnts = torch._dynamo.testing.CompileCounter()
        compiled_fn = torch.compile(backend=cnts, fullgraph=True)(fn)
        x = torch.randn(3)
        y = MyClass1
        self.assertEqual(fn(x, y), compiled_fn(x, y))
        self.assertEqual(cnts.frame_count, 1)

        # No recompile if still pass in the original class (MyClass1)
        x = torch.randn(3)
        y = MyClass1
        self.assertEqual(fn(x, y), compiled_fn(x, y))
        self.assertEqual(cnts.frame_count, 1)

        # Have to recompile if pass in new class (MyClass2)
        x = torch.randn(3)
        y = MyClass2
        self.assertEqual(fn(x, y), compiled_fn(x, y))
        self.assertEqual(cnts.frame_count, 2)

    def test_id_guarded_object(self):
        class UDO:
            @torch.compile(backend="eager")
            def call(self, x, ref_id):
                self_id = id(self)
                if self_id == ref_id:
                    x = torch.mul(x, 1.0)
                else:
                    x = torch.mul(x, 0)
                return x

        # Make sure we do recompile when id(self) is executed on
        # different self objects.
        x = torch.ones(2)
        obj1 = UDO()
        obj1_id = id(obj1)
        self.assertEqual(obj1.call(x, obj1_id), torch.ones(2))

        obj2 = UDO()
        # if we do not install ID_MATCH: ___check_obj_id(L['self'], xxx) this fails.
        self.assertEqual(obj2.call(x, obj1_id), torch.zeros(2))

    def test_id_guarded_module(self):
        class M(torch.nn.Module):
            def forward(self, x, ref_id):
                self_id = id(self)
                if self_id == ref_id:
                    x = torch.mul(x, 1.0)
                else:
                    x = torch.mul(x, 0)
                return x

        cnts = torch._dynamo.testing.CompileCounter()

        # Make sure we do recompile when id(self) is executed on
        # different self objects.
        x = torch.ones(2)
        m1 = M()
        m1_id = id(m1)
        opt_m1 = torch.compile(m1, backend=cnts, fullgraph=True)
        self.assertEqual(opt_m1(x, m1_id), torch.ones(2))
        self.assertEqual(opt_m1(x, m1_id), torch.ones(2))

        self.assertEqual(cnts.frame_count, 1)
        self.assertEqual(cnts.op_count, 1)

        m2 = M()
        opt_m2 = torch.compile(m2, backend=cnts, fullgraph=True)
        # if we do not install ID_MATCH: ___check_obj_id(L['self'], xxx) this fails.
        self.assertEqual(opt_m2(x, m1_id), torch.zeros(2))
        self.assertEqual(cnts.frame_count, 2)
        self.assertEqual(cnts.op_count, 2)

    def test_id_tensor(self):
        class M(torch.nn.Module):
            def __init__(self):
                super().__init__()
                self.y1 = torch.ones(2)
                self.y2 = torch.zeros(2)
                self.ref_y1_id = id(self.y1)
                self.ref_y2_id = id(self.y2)

            def forward(self, x, ref_id):
                if ref_id == id(self.y1):
                    x = torch.mul(x, self.y1)
                else:
                    x = torch.mul(x, self.y2)
                return x

        cnts = torch._dynamo.testing.CompileCounter()

        x = torch.ones(2)
        m = M()
        opt_m = torch.compile(m, backend=cnts, fullgraph=True)

        self.assertEqual(opt_m(x, m.ref_y1_id), torch.ones(2))
        self.assertEqual(cnts.frame_count, 1)

        self.assertEqual(opt_m(x, m.ref_y2_id), torch.zeros(2))
        self.assertEqual(cnts.frame_count, 2)

    def test_id_of_nn_module(self):
        class M(torch.nn.Module):
            def forward(self, x, ref_id):
                self_id = id(self)
                if self_id == ref_id:
                    x = torch.mul(x, 1.0)
                x = torch.add(x, 1.0)
                return x

        m = M().eval()
        data = torch.randn(1)
        cnts = torch._dynamo.testing.CompileCounter()
        correct_ref_id = id(m)
        opt_m = torch.compile(m, backend=cnts, fullgraph=True)
        opt_m(data, correct_ref_id)
        # Extra op is the recorded equality test (although once
        # the trace is flattened this is dead!)
        if torch._dynamo.config.assume_static_by_default:
            self.assertExpectedInline(cnts.op_count, """2""")
        else:
            self.assertExpectedInline(cnts.op_count, """2""")

        torch._dynamo.reset()
        cnts = torch._dynamo.testing.CompileCounter()
        incorrect_ref_id = id(m) + 1
        opt_m = torch.compile(m, backend=cnts, fullgraph=True)
        opt_m(data, incorrect_ref_id)
        if torch._dynamo.config.assume_static_by_default:
            self.assertExpectedInline(cnts.op_count, """1""")
        else:
            self.assertExpectedInline(cnts.op_count, """1""")

    def test_inline_func_jump_on_tensor_condition(self):
        def f1(input):
            if input == 0:
                return input + 1
            else:
                return input + 2

        def f2(input):
            return f1(input)

        cnts = torch._dynamo.testing.CompileCounter()
        opt_f2 = torch.compile(f2, backend=cnts)
        res1 = opt_f2(torch.tensor([1.0]))
        res2 = opt_f2(torch.tensor([0.0]))

        self.assertEqual(res1, 3)
        self.assertEqual(res2, 1)

    def test_set_discard(self):
        def fn(y):
            x = set(["bar"])
            x.discard("bar")
            x.discard("foo")
            return y + len(x)

        cnts = torch._dynamo.testing.CompileCounter()
        opt_fn = torch.compile(fn, backend=cnts, fullgraph=True)
        x = torch.randn(3)
        self.assertEqual(opt_fn(x), x)
        self.assertEqual(cnts.op_count, 1)

    def test_set_update(self):
        @torch.compile(backend="eager", fullgraph=True)
        def run(x, int_set, int_list):
            int_set.update(map(int, int_list))
            return x + 1

        int_set = set()
        int_list = [1, 2, 1]
        res = run(torch.ones(1), int_set, int_list)
        self.assertTrue(same(res, torch.ones(1) + 1))
        self.assertEqual(int_set, set([1, 2]))
        self.assertEqual(int_list, [1, 2, 1])

    def test_frozenset_torch_func_contains(self):
        funcs = frozenset([torch.add])

        def fn(x, func):
            if func in funcs:
                x = torch.add(x, 1.0)
            x = torch.mul(x, 1.0)
            return x

        x = torch.randn(1)
        cnts = torch._dynamo.testing.CompileCounter()
        opt_fn = torch.compile(fn, backend=cnts, fullgraph=True)
        opt_fn(x, torch.add)
        self.assertEqual(cnts.op_count, 2)

        torch._dynamo.reset()
        cnts = torch._dynamo.testing.CompileCounter()
        opt_fn = torch.compile(fn, backend=cnts, fullgraph=True)
        opt_fn(x, torch.mul)
        self.assertEqual(cnts.op_count, 1)

    def test_inline_list_mutation(self):
        def f1(x):
            x.append(torch.ones(8))
            return x

        def f2():
            x = [torch.ones(6)]
            f1(x)
            return x

        res1 = f2()
        cnts = torch._dynamo.testing.CompileCounter()
        opt_f2 = torch.compile(f2, backend=cnts)
        res2 = opt_f2()
        self.assertTrue(same(res1, res2))

    def test_inline_dict_mutation(self):
        def f1(d):
            d["c"] = d["a"] + d.pop("b")
            return d

        def f2():
            d = {"a": torch.ones(5), "b": torch.ones(5)}
            f1(d)
            return d

        res1 = f2()
        cnts = torch._dynamo.testing.CompileCounter()
        opt_f2 = torch.compile(f2, backend=cnts)
        res2 = opt_f2()
        self.assertTrue(same(res1, res2))

    def test_inline_local_dict_clear(self):
        def f(d):
            d.clear()
            return d

        inp = {"a": torch.randn(2, 2), "b": torch.randn(2, 2)}
        out = torch.compile(f, backend="eager", fullgraph=True)(inp)
        self.assertEqual(len(out), 0)
        self.assertEqual(len(inp), 0)

    def test_inline_module_attr_dict_clear(self):
        class MyMod(torch.nn.Module):
            def __init__(self) -> None:
                super().__init__()
                self.a = {"a": torch.randn(2, 2), "b": torch.randn(2, 2)}

            def forward(self):
                self.a.clear()
                return self.a

        m = MyMod()
        out = torch.compile(m, backend="eager", fullgraph=True)()
        self.assertEqual(len(out), 0)
        self.assertEqual(len(m.a), 0)

    def test_inline_user_defined_dict_attr_clear(self):
        class MyMod:
            def __init__(self) -> None:
                self.a = {"a": torch.randn(2, 2), "b": torch.randn(2, 2)}

        def f(obj, inp):
            ret = len(obj.a) + inp
            obj.a.clear()
            return obj.a, ret

        m = MyMod()
        before_len = len(m.a)
        t_inp = torch.ones(1)
        d, ret = torch.compile(f, backend="eager", fullgraph=True)(m, t_inp)
        self.assertEqual(len(m.a), 0)
        self.assertEqual(len(d), 0)
        self.assertEqual(ret, t_inp + before_len)

    def test_recursive_inline_list_mutation(self):
        def f1(x, y):
            x.append(torch.tensor([1.1]))
            y.append(torch.tensor([1.2]))
            return x, y

        def f2(x, y):
            x.append(torch.tensor([2.1]))
            y.append(torch.tensor([2.2]))
            f1(x, y)
            return x, y

        def f3(x):
            x.append(torch.tensor([3.1]))
            y = [torch.tensor([3.2])]
            f2(x, y)
            return x, y

        def f4():
            x = [torch.tensor([4.1])]
            return f3(x)

        res1 = f4()
        cnts = torch._dynamo.testing.CompileCounter()
        opt_f4 = torch.compile(f4, backend=cnts)
        res2 = opt_f4()
        self.assertTrue(same(res1, res2))

    def test_sample_input(self):
        from torch.testing._internal.common_methods_invocations import SampleInput

        def fn(sample):
            if isinstance(sample.input, torch.Tensor):
                return sample.input * 2
            return torch.zeros(())

        sample = SampleInput(torch.ones(2))
        ref = fn(sample)

        opt_fn = torch.compile(fn, backend="eager")
        res = opt_fn(sample)

        self.assertTrue(same(ref, res))

    def test_release_input_memory(self):
        x = torch.rand([4])
        x_ref = weakref.ref(x)

        cnts = torch._dynamo.testing.CompileCounter()

        @torch.compile(backend=cnts)
        def foo(x):
            return x + x

        out = foo(x)
        self.assertTrue(same(out, x + x))
        del x
        self.assertIs(x_ref(), None)

    def test_release_module_memory(self):
        mod = torch.nn.Linear(10, 10)
        x = torch.rand([10, 10])
        mod_weight_ref = weakref.ref(mod.weight)
        mod_ref = weakref.ref(mod)

        # Modules that are passed into torch._dynamo optimized functions
        # will normally be held onto through the generated GraphModule,
        # which contains the modules. remove the reference in this backend
        # and test that no additional references are being held.
        class NoLeakBackend:
            def __call__(self, gm: torch.fx.GraphModule, example_inputs):
                gm.mod = None

                def foo(*args, **kwargs):
                    return (1,)

                return foo

        no_leak_backend = NoLeakBackend()

        @torch.compile(backend=no_leak_backend)
        def foo(mod, x):
            return mod(x)

        foo(mod, x)
        del mod
        del x
        self.assertIsNone(mod_ref(), None)
        self.assertIsNone(mod_weight_ref(), None)

    def test_release_scope_memory(self):
        def inner(y):
            y

        inner = torch.compile(inner, backend="eager")

        p_ref = None

        x = torch.randn((10, 10))
        inner(x)

        p_ref = weakref.ref(x)
        self.assertTrue(p_ref() is not None)
        del x
        self.assertTrue(p_ref() is None)

    def test_update_locals_and_stack_uses_shared_cache(self):
        def fn(x):
            perm = [0, 3, 5]
            perm = list(range(min(perm))) + perm
            perm.extend(i for i in range(x.dim()) if i not in perm)
            return perm

        x = torch.rand([2, 2, 2, 2, 2, 2])
        res1 = fn(x)
        cnts = torch._dynamo.testing.CompileCounter()
        opt_fn = torch.compile(fn, backend=cnts)
        res2 = opt_fn(x)
        self.assertTrue(same(res1, res2))

    def test_side_effects_codegen_update_mutated(self):
        # codegen to update mutated variables with side effect
        # should after stack value's codegen
        def f1(x):
            alist = [x]
            alist.append(x + 1)
            alist[0].sum().item()  # graph break
            res = alist.pop()
            res.sum().item()  # graph break
            return res

        def f2(a, b):
            d = {"a": a + 1, "b": b + 2}
            x = d.pop("b")
            x.sum().item()  # graph break
            y = d["a"] + x
            y.sum().item()  # graph break
            d["c"] = y
            return d

        x = torch.rand([2, 3])
        a = torch.rand([5, 6])
        b = torch.rand([5, 6])
        res11 = f1(x)
        res21 = f2(a, b)
        cnts = torch._dynamo.testing.CompileCounter()
        opt_f1 = torch.compile(f1, backend=cnts)
        opt_f2 = torch.compile(f2, backend=cnts)
        res12 = opt_f1(x)
        res22 = opt_f2(a, b)
        self.assertTrue(same(res11, res12))
        self.assertTrue(same(res21, res22))

    def test_list_append_return_none(self):
        def fn(x):
            alist = []
            blist = alist.append(x + 1)
            return alist, blist

        x = torch.tensor([2.3])
        res = fn(x)
        cnts = torch._dynamo.testing.CompileCounter()
        opt_fn = torch.compile(fn, backend=cnts)
        res2 = opt_fn(x)
        self.assertEqual(res, res2)

    @patch.object(torch._dynamo.config, "capture_scalar_outputs", True)
    def test_tensor_ctor_list_of_tensor(self):
        def fn(x):
            return torch.tensor([x], dtype=torch.int64)

        x = torch.tensor(20)
        res = fn(x)
        cnts = torch._dynamo.testing.CompileCounter()
        opt_fn = torch.compile(fn, backend=cnts)
        res2 = opt_fn(x)
        self.assertEqual(res, res2)
        self.assertEqual(cnts.frame_count, 1)

    def test_tensor_types(self):
        def fn(dtype, tensor_type):
            x = torch.empty(4, dtype=dtype)
            assert isinstance(x, tensor_type)

        opt_fn = torch.compile(fn, backend="eager")
        opt_fn(torch.float32, torch.FloatTensor)
        opt_fn(torch.float64, torch.DoubleTensor)
        opt_fn(torch.float16, torch.HalfTensor)
        opt_fn(torch.bfloat16, torch.BFloat16Tensor)
        opt_fn(torch.uint8, torch.ByteTensor)
        opt_fn(torch.int8, torch.CharTensor)
        opt_fn(torch.int64, torch.LongTensor)
        opt_fn(torch.int, torch.IntTensor)
        opt_fn(torch.int16, torch.ShortTensor)
        opt_fn(torch.bool, torch.BoolTensor)

    def test_nan(self):
        def f(x, n):
            return x * 2 + n

        x = torch.randn(4)
        n = float("nan")

        cnts = torch._dynamo.testing.CompileCounter()
        opt_f = torch.compile(f, backend=cnts)
        opt_f(x, n)
        opt_f(x, n)
        self.assertEqual(cnts.frame_count, 1)

    @patch.object(torch._dynamo.config, "capture_scalar_outputs", True)
    def test_item(self):
        class MyMod(torch.nn.Module):
            def forward(self, x):
                z = torch.max(x)
                return z.int().item()

        x = torch.tensor([[10.6763, 11.7445, -2.2369]])
        model = MyMod()
        y = torch.compile(model, backend="eager", fullgraph=True)(x)

        self.assertEqual(y, 11)

    @patch.object(torch._dynamo.config, "capture_scalar_outputs", True)
    def test_item_changes(self):
        class MyMod(torch.nn.Module):
            def forward(self, x):
                z = torch.max(x)
                return z.int().item()

        x = torch.tensor([[10.6763, 11.7445, -2.2369]])
        model = MyMod()
        opt_model = torch.compile(model, backend="eager", fullgraph=True)
        y = opt_model(x)
        z = opt_model(torch.tensor([[y - 5, y + 10, y + 50]]))

        self.assertEqual(y, 11)
        self.assertEqual(z, 61)

    @patch.object(torch._dynamo.config, "capture_scalar_outputs", True)
    def test_item_changes_new_shape(self):
        class MyMod(torch.nn.Module):
            def forward(self, x):
                z = torch.max(x)
                return z.int().item()

        x = torch.tensor([[10.6763, 11.7445, -2.2369]])
        model = MyMod()
        opt_model = torch.compile(model, backend="eager", fullgraph=True)
        y = opt_model(x)
        z = opt_model(torch.tensor([[y - 5, y + 50], [y + 5, y - 50]]))

        self.assertEqual(y, 11)
        self.assertEqual(z, 61)

    @unittest.skip("https://github.com/pytorch/pytorch/issues/99726")
    def test_cross_entropy_loss_fancy_ctor1(self):
        rand_5 = torch.randn(5)
        rand_3_5 = torch.randn(3, 5)
        target = torch.empty(3, dtype=torch.long).random_(5)

        loss = torch.nn.CrossEntropyLoss(
            weight=rand_5, reduce=False, label_smoothing=0.5
        )
        opt_loss = torch.compile(loss, backend="eager", fullgraph=True)
        input = rand_3_5
        dynamo_output = opt_loss(input, target)

        loss = torch.nn.CrossEntropyLoss(
            weight=rand_5, reduce=False, label_smoothing=0.5
        )
        input = rand_3_5
        output = loss(input, target)

        self.assertTrue(torch.allclose(dynamo_output, output))

    def test_cross_entropy_loss_fancy_ctor2(self):
        rand_3_5 = torch.randn(3, 5)
        target = torch.empty(3, dtype=torch.long).random_(5)

        loss = torch.nn.CrossEntropyLoss(reduce=False, label_smoothing=0.5)
        opt_loss = torch.compile(loss, backend="eager", fullgraph=True)
        input = rand_3_5
        dynamo_output = opt_loss(input, target)

        loss = torch.nn.CrossEntropyLoss(reduce=False, label_smoothing=0.5)
        input = rand_3_5
        output = loss(input, target)

        self.assertTrue(torch.allclose(dynamo_output, output))

    def test_cross_entropy_loss_simple_ctor(self):
        output = None
        rand_3_5 = torch.randn(3, 5)
        target = torch.empty(3, dtype=torch.long).random_(5)

        loss = torch.nn.CrossEntropyLoss()
        opt_loss = torch.compile(loss, backend="eager", fullgraph=True)
        input = rand_3_5
        dynamo_output = opt_loss(input, target)

        loss = torch.nn.CrossEntropyLoss()
        input = rand_3_5
        output = loss(input, target)

        self.assertTrue(torch.allclose(dynamo_output, output))

    def test_nn_functional_reduction(self):
        def fn(loss, reduction):
            reduction_enum = F._Reduction.get_enum(reduction)
            if reduction_enum == 0:
                return loss
            elif reduction_enum == 1:
                return loss.mean()
            elif reduction_enum == 2:
                return loss.sum()

        x = torch.rand([3, 5])
        y = "mean"
        ref = fn(x, y)
        opt_fn = torch.compile(fn, backend="eager", fullgraph=True)
        res = opt_fn(x, y)
        self.assertTrue(torch.allclose(ref, res))

    def test_large_reduction_list(self):
        dtype = torch.float32
        device = "cpu"

        def check_sum_all(tensor: torch.Tensor) -> None:
            pylist = tensor.reshape(-1).tolist()
            self.assertTrue(same(tensor.sum(), torch.tensor(sum(pylist))))

        check_sum_all(torch.randn(200000, dtype=dtype, device=device))

    def test_raise_on_backend_error(self):
        def my_compiler(gm, _):
            raise RuntimeError("duck!")

        @torch.compile(backend=my_compiler)
        def fn(a, b):
            return a + b / (a - b)

        self.assertRaises(
            torch._dynamo.exc.BackendCompilerFailed,
            lambda: fn(torch.randn(10), torch.randn(10)),
        )

    def test_named_parameters(self):
        n_embd = 768
        block_size = 128
        vocab_size = 65
        embd_pdrop = 0.1

        class MyModel2(torch.nn.Module):
            def __init__(self) -> None:
                super().__init__()
                self.tok_emb = torch.nn.Embedding(vocab_size, n_embd)
                self.pos_emb = torch.nn.Parameter(torch.zeros(1, block_size, n_embd))
                self.drop = torch.nn.Dropout(embd_pdrop)

            def forward(self, x):
                return x

        class MyModel(torch.nn.Module):
            def __init__(self) -> None:
                super().__init__()
                self.tok_emb = torch.nn.Embedding(vocab_size, n_embd)
                self.pos_emb = torch.nn.Parameter(torch.zeros(1, block_size, n_embd))
                self.drop = torch.nn.Dropout(embd_pdrop)
                self.submod2 = MyModel2()

            def forward(self, x):
                return x

        # Regular
        params = []
        mod = MyModel()
        actual_params = list(mod.named_parameters())

        @torch.compile(backend="eager", fullgraph=True)
        def fn():
            return list(mod.named_parameters())

        params = fn()

        self.assertEqual(len(actual_params), len(params))
        for idx in range(len(params)):
            k_a, v_a = actual_params[idx]
            k, v = params[idx]
            self.assertEqual(k_a, k)
            self.assertTrue(torch.allclose(v_a, v))

        # Prefix
        params = []
        mod = MyModel()
        actual_params = list(mod.named_parameters(prefix="foo"))

        @torch.compile(backend="eager", fullgraph=True)
        def fn1():
            return list(mod.named_parameters(prefix="foo"))

        params = fn1()

        self.assertEqual(len(actual_params), len(params))
        for idx in range(len(params)):
            k_a, v_a = actual_params[idx]
            k, v = params[idx]
            self.assertEqual(k_a, k)
            self.assertTrue(torch.allclose(v_a, v))

    @torch._dynamo.config.patch(guard_nn_modules=True)
    def test_module_complex_iter(self):
        n_embd = 768
        block_size = 128
        vocab_size = 65
        embd_pdrop = 0.1

        class FakeGPT(torch.nn.Module):
            def __init__(self) -> None:
                super().__init__()
                self.tok_emb = torch.nn.Embedding(vocab_size, n_embd)
                self.pos_emb = torch.nn.Parameter(torch.zeros(1, block_size, n_embd))
                self.drop = torch.nn.Dropout(embd_pdrop)
                self.ln_f = torch.nn.LayerNorm(n_embd)
                self.head = torch.nn.Linear(n_embd, vocab_size, bias=False)

                self.block_size = block_size
                self.names = []

            def forward(self, idx, targets=None):
                b, t = idx.size()
                assert t <= self.block_size, (
                    "Cannot forward, model block size is exhausted."
                )

                # forward the GPT model
                token_embeddings = self.tok_emb(
                    idx
                )  # each index maps to a (learnable) vector
                position_embeddings = self.pos_emb[
                    :, :t, :
                ]  # each position maps to a (learnable) vector
                x = self.drop(token_embeddings + position_embeddings)
                x = self.blocks(x)
                x = self.ln_f(x)
                logits = self.head(x)

                # if we are given some desired targets also calculate the loss
                loss = None
                if targets is not None:
                    loss = F.cross_entropy(
                        logits.view(-1, logits.size(-1)), targets.view(-1)
                    )

                return logits, loss

            def foo(self, memo=None, prefix="", remove_duplicate=False):
                for mn, m in self.named_modules(
                    memo=memo, prefix=prefix, remove_duplicate=remove_duplicate
                ):
                    for pn, p in self.named_parameters():
                        fpn = f"{mn}.{pn}" if mn else pn
                        self.names.append(fpn)

        # Test plain recurse
        model_a = FakeGPT()
        model_a.foo()
        a_names = model_a.names

        model_b = FakeGPT()
        opt_model_b = torch.compile(model_b, backend="eager", fullgraph=True)
        opt_model_b.foo()

        self.assertEqual(a_names, model_b.names)

        # Test with prefix
        model_a = FakeGPT()
        model_a.foo(prefix="abc")
        a_names = model_a.names

        model_b = FakeGPT()
        opt_model_b = torch.compile(model_b, backend="eager", fullgraph=True)
        opt_model_b.foo(prefix="abc")

        self.assertEqual(a_names, model_b.names)

    def test_numpy_variable_isinstance(self):
        def fn(x, m):
            if isinstance(m, np.ndarray):
                return x + 1
            else:
                return x - 1

        x = torch.tensor([2.3])
        m = np.array([1, 2, 3])
        ref = fn(x, m)
        cnts = torch._dynamo.testing.CompileCounter()
        opt_fn = torch.compile(fn, backend=cnts)
        res = opt_fn(x, m)
        self.assertEqual(ref, res)

        # Test now the other path
        ref = fn(x, x)
        res = opt_fn(x, x)
        self.assertEqual(ref, res)

    def test_tensor_dot_grad_no_graph_break(self):
        def fn(a, b):
            y = 3 * a**3 - b**2
            y.backward(gradient=torch.tensor([1.0, 1.0]))
            b.grad.zero_()
            return a.grad, b.grad

        a = torch.tensor([2.0, 3.0], requires_grad=True)
        b = torch.tensor([6.0, 4.0], requires_grad=True)
        cnts = torch._dynamo.testing.CompileCounter()
        opt_fn = torch.compile(fn, backend=cnts)
        _, b_grad = opt_fn(a, b)
        self.assertTrue(same(b_grad, torch.tensor([0.0, 0.0])))
        self.assertEqual(cnts.frame_count, 2)

    def test_torch_nn_parameter_isinstance(self):
        def fn(x):
            a = torch.nn.Parameter(torch.rand(2, 3))
            if isinstance(a, torch.Tensor):
                return x + 1
            else:
                return x - 1

        x = torch.tensor([2.5])
        ref = fn(x)
        opt_fn = torch.compile(fn, backend="eager")
        res = opt_fn(x)
        self.assertEqual(ref, res)

    def _optimize_then_check_exp(
        self, foo, args, cnt, exp_out, exp_frame_count, exp_n_cached_backend
    ):
        opt_out = torch.compile(foo, backend=cnt)(*args)
        self.assertEqual(exp_out, opt_out)
        self.assertEqual(cnt.frame_count, exp_frame_count)

    def test_backend_match_guard(self):
        x = torch.randn([3, 4])

        def foo(x):
            return x.sin() + x.cos()

        def foo_graph_break(x):
            a = x.sin()
            torch._dynamo.graph_break()
            b = x.cos()
            return a + b

        eager_record_backend = torch._dynamo.testing.EagerAndRecordGraphs()
        backends = [eager_record_backend, "eager"]

        # We intentionally don't reset dynamo for each backend so that we can test
        # 1. dynamo doesn't recompile when backend stays the same, i.e. frame_count doesn't increase
        # 2. dynamo recompiles when backend changes, i.e. frame_count is non-zero for next backend
        def test_recompile(foo, *, exp_frame_count):
            eager_result = foo(x)
            for i, backend in enumerate(backends):
                cnt = torch._dynamo.testing.CompileCounterWithBackend(backend)
                # Run opt_f multiple times to make sure dynamo doesn't recompile.
                # Specifically, frame_count doesn't increase
                # the number of cached backends is i + 2 because we have the optimizing backend + None
                self._optimize_then_check_exp(
                    foo, (x,), cnt, eager_result, exp_frame_count, i + 2
                )
                self._optimize_then_check_exp(
                    foo, (x,), cnt, eager_result, exp_frame_count, i + 2
                )
                self._optimize_then_check_exp(
                    foo, (x,), cnt, eager_result, exp_frame_count, i + 2
                )

        test_recompile(foo, exp_frame_count=1)
        torch._dynamo.reset()
        test_recompile(foo_graph_break, exp_frame_count=2)

    def test_backend_match_guard_multi_threads(self):
        x = torch.randn([3, 4])

        def foo(x):
            return x.sin() + x.cos()

        def compile_then_check_exp(foo, args, cnt, eager_result, exp_frame_count):
            for i in range(3):
                opt_out = torch.compile(foo, backend=cnt)(*args)
                self.assertEqual(opt_out, eager_result)
            self.assertEqual(cnt.frame_count, exp_frame_count)
            thread_success[threading.current_thread()] = True

        eager_record_backend = torch._dynamo.testing.EagerAndRecordGraphs()
        backends = [eager_record_backend, "eager"]

        # Test dynamo recompiles but only caches a single backend for each thread
        eager_result = foo(x)
        # cnt and None
        exp_frame_count = 1
        threads = []
        thread_success = {}
        for i, backend in enumerate(backends):
            cnt = torch._dynamo.testing.CompileCounterWithBackend(backend)
            thread = threading.Thread(
                target=compile_then_check_exp,
                args=(
                    foo,
                    (x,),
                    cnt,
                    eager_result,
                    exp_frame_count,
                ),
            )
            threads.append(thread)
            thread.start()

        # Wait for all threads to finish
        for thread in threads:
            thread.join()

        self.assertEqual(len(thread_success), len(threads))

    def test_dynamo_min_operator_with_shape(self):
        @torch.compile(backend="eager", fullgraph=True)
        def f(x, a):
            return min(x.shape[0], a)

        result = f(torch.ones(6), 3)
        self.assertEqual(result, 3)

    def test_onnx_shape_as_tensor(self):
        @torch.compile(backend="eager", fullgraph=True)
        def f(x):
            return 1 + torch._shape_as_tensor(x)[0]

        gm, _ = torch._dynamo.export(f)(torch.ones(6))

        input_one_dim = torch.ones(6)
        input_two_dims = torch.ones(7, 4)
        self.assertEqual(f(input_one_dim), 7)
        self.assertEqual(f(input_two_dims), 8)
        self.assertEqual(f(input_two_dims), 8)

        @torch.compile(backend="eager", fullgraph=True)
        def f_onnx(x):
            return 1 + torch.onnx.operators.shape_as_tensor(x)[0]

        self.assertEqual(f_onnx(input_one_dim), 7)
        self.assertEqual(f_onnx(input_two_dims), 8)
        self.assertEqual(f_onnx(input_two_dims), 8)

    def test_cond(self):
        from functorch.experimental.control_flow import cond

        def true_fn(x):
            return x.sin()

        def false_fn(x):
            return x.cos()

        def f(pred, x):
            return cond(pred, true_fn, false_fn, [x])

        opt_fn = torch.compile(f, backend="eager")
        a = opt_fn(torch.tensor(False), torch.tensor([0.25, 0.25]))
        self.assertTrue(same(torch.cos(torch.tensor([0.25, 0.25])), a))
        b = opt_fn(torch.tensor(True), torch.tensor([0.25, 0.25]))
        self.assertTrue(same(torch.sin(torch.tensor([0.25, 0.25])), b))

    def test_cond_with_quantization(self):
        from functorch.experimental.control_flow import cond

        class MyModule(torch.nn.Module):
            def __init__(self) -> None:
                super().__init__()
                example_inputs = (torch.randn(5, 5),)
                self.model = torch.nn.Linear(5, 5)
                self.quantized_model = prepare_qat_fx(
                    self.model, qconfig_dict, example_inputs=example_inputs
                )

            def forward(self, pred, x):
                def true_fn(x):
                    return x.sin() + self.quantized_model(x)

                def false_fn(x):
                    return x.cos() + self.model(x)

                return cond(pred, true_fn, false_fn, [x])

        module = MyModule()
        opt_m = torch.compile(module, backend="eager", fullgraph=True)
        x = torch.rand((5, 5))
        pred = torch.tensor(True)
        self.assertTrue(same(module(pred, x), opt_m(pred, x)))
        pred = torch.tensor(False)
        self.assertTrue(same(module(pred, x), opt_m(pred, x)))

    def test_map_with_quantization(self):
        from functorch.experimental.control_flow import map

        class MyModule(torch.nn.Module):
            def __init__(self) -> None:
                super().__init__()
                example_inputs = (torch.randn(5, 5),)
                self.model = torch.nn.Linear(5, 5)
                self.quantized_model = prepare_qat_fx(
                    self.model, qconfig_dict, example_inputs=example_inputs
                )

            def forward(self, x):
                def body(x):
                    return x.sin() + self.quantized_model(x)

                return map(body, x)

        module = MyModule()
        opt_m = torch.compile(module, backend="eager", fullgraph=True)
        x = torch.rand((5, 5))
        self.assertTrue(same(module(x), opt_m(x)))

    def test_cond_side_effects(self):
        from functorch.experimental.control_flow import cond

        c = 0

        def true_fn(x):
            return x - c

        def false_fn(x):
            return x + c

        def f(pred, x):
            nonlocal c
            c = 1
            return cond(pred, true_fn, false_fn, [x])

        opt_fn = torch.compile(f, backend="eager")
        c = 0
        a = opt_fn(torch.tensor(False), torch.tensor([0.25, 0.25]))
        self.assertTrue(same(torch.tensor([1.25, 1.25]), a))

    def test_map_side_effects(self):
        from functorch.experimental.control_flow import map

        class Module(torch.nn.Module):
            def __init__(self) -> None:
                super().__init__()
                self.w = torch.tensor(1)

            def forward(self, xs):
                def body(x):
                    self.w += 1
                    return x

                return map(body, xs)

        mod = Module()

        error_message = ""
        if torch._dynamo.config.inline_inbuilt_nn_modules:
            error_message = r"HigherOrderOperator: Mutating a variable not in the current scope \(SideEffects\)"
        else:
            error_message = "Can't inplace modify module params/buffers"

        with self.assertRaisesRegex(Unsupported, error_message):
            opt_fn = torch.compile(mod, backend="eager", fullgraph=True)
            opt_fn(torch.randn(3, 2))

    def test_cond_nested(self):
        from functorch.experimental.control_flow import cond

        def true_fn_nested(x):
            return x * 10

        def false_fn_nested(x):
            return x * -1

        def true_fn(pred2, x):
            return x.sin()

        def false_fn(pred2, x):
            return x + cond(pred2, true_fn_nested, false_fn_nested, [x])

        def f(pred, pred2, x):
            return cond(pred, true_fn, false_fn, [pred2, x])

        cc = torch._dynamo.testing.CompileCounter()
        opt_fn = torch.compile(f, backend=cc)
        true_true_sin = opt_fn(
            torch.tensor(True), torch.tensor(True), torch.tensor([0.25, 0.25])
        )
        self.assertTrue(same(torch.sin(torch.tensor([0.25, 0.25])), true_true_sin))

        true_false_sin = opt_fn(
            torch.tensor(True), torch.tensor(False), torch.tensor([0.25, 0.25])
        )
        self.assertTrue(same(torch.sin(torch.tensor([0.25, 0.25])), true_false_sin))

        false_true_sum_mult = opt_fn(
            torch.tensor(False), torch.tensor(True), torch.tensor([0.25, 0.25])
        )
        self.assertTrue(
            same(torch.tensor([2.75, 2.75]), false_true_sum_mult)
        )  # * 10 then add x

        false_false_sum_neg = opt_fn(
            torch.tensor(False), torch.tensor(False), torch.tensor([0.25, 0.25])
        )
        self.assertTrue(
            same(torch.tensor([0.0, 0.0]), false_false_sum_neg)
        )  # * -1 then add x
        self.assertTrue(cc.frame_count, 2)

    def test_cond_export(self):
        from functorch.experimental.control_flow import cond

        def true_fn_nested(x):
            return x * 10

        def false_fn_nested(x):
            return x * -1

        def true_fn(pred2, x):
            return x.sin()

        def false_fn(pred2, x):
            return x + cond(pred2, true_fn_nested, false_fn_nested, [x])

        def f(pred, pred2, x):
            return cond(pred, true_fn, false_fn, [pred2, x])

        graph, guard = torch._dynamo.export(f)(
            torch.tensor(False), torch.tensor(True), torch.tensor([0.25, 0.25])
        )
        true_true_sin = graph(
            torch.tensor(True), torch.tensor(True), torch.tensor([0.25, 0.25])
        )
        self.assertTrue(same(torch.sin(torch.tensor([0.25, 0.25])), true_true_sin))

        true_false_sin = graph(
            torch.tensor(True), torch.tensor(False), torch.tensor([0.25, 0.25])
        )
        self.assertTrue(same(torch.sin(torch.tensor([0.25, 0.25])), true_false_sin))

        false_true_sum_mult = graph(
            torch.tensor(False), torch.tensor(True), torch.tensor([0.25, 0.25])
        )
        self.assertTrue(
            same(torch.tensor([2.75, 2.75]), false_true_sum_mult)
        )  # * 10 then add x

        false_false_sum_neg = graph(
            torch.tensor(False), torch.tensor(False), torch.tensor([0.25, 0.25])
        )
        self.assertTrue(
            same(torch.tensor([0.0, 0.0]), false_false_sum_neg)
        )  # * -1 then add x

    def test_cond_export_single_arg(self):
        from functorch.experimental.control_flow import cond

        def true_fn(x):
            return x

        def false_fn(x):
            return x.sin()

        def f(pred, x):
            return cond(pred, true_fn, false_fn, [x])

        graph, guard = torch._dynamo.export(f)(
            torch.tensor(False), torch.tensor([0.25, 0.25])
        )
        true_mirror = graph(torch.tensor(True), torch.tensor([0.25, 0.25]))
        self.assertTrue(same(torch.tensor([0.25, 0.25]), true_mirror))
        true_mirror_2 = graph(torch.tensor(True), torch.tensor([0.33, 0.33, 0.33]))
        self.assertTrue(same(torch.tensor([0.33, 0.33, 0.33]), true_mirror_2))

        false_sin = graph(torch.tensor(False), torch.tensor([0.5, 0.5]))
        self.assertTrue(same(torch.sin(torch.tensor([0.5, 0.5])), false_sin))

    def test_enum_guards(self):
        class MyEnum(enum.Enum):
            FOO = 10
            BAR = 20

        def fn(x, y):
            if y == MyEnum.FOO:
                return x + 1
            else:
                return x - 1

        x = torch.rand(3)
        y = MyEnum.BAR
        ref = fn(x, y)
        opt_fn = torch.compile(backend="eager")(fn)
        res = opt_fn(x, y)
        self.assertTrue(same(ref, res))

    def test_enum_method(self):
        class Bool(enum.IntEnum):
            TRUE = enum.auto()
            FALSE = enum.auto()

            def is_true(self, x):
                # Return `x + 1` to make sure Dynamo actually traced into this,
                # rather than invoking it.
                return self == Bool.TRUE, x + 1

        def f(x, e):
            cond, y = e.is_true(x)
            if cond:
                return y + 2
            else:
                return y - 2

        opt_f = torch.compile(fullgraph=True)(f)
        args = [torch.zeros(1), Bool.TRUE]
        ref_out = f(*args)
        opt_out = opt_f(*args)
        self.assertTrue(same(ref_out, opt_out))

    def test_enum_subclass(self):
        # Copied from inspect.py

        class _ParameterKind(enum.IntEnum):
            POSITIONAL_ONLY = "positional-only"

            def __new__(cls, description):
                value = len(cls.__members__)
                member = int.__new__(cls, value)
                member._value_ = value
                member.description = description
                return member

            def __str__(self):
                return self.name

        _POSITIONAL_ONLY = _ParameterKind.POSITIONAL_ONLY

        def fn(x):
            _ParameterKind(_POSITIONAL_ONLY)
            return torch.cos(x)

        opt_fn = torch.compile(fn, backend="eager", fullgraph=True)
        x = torch.randn(4)
        self.assertEqual(fn(x), opt_fn(x))

    def test_duplicate_graph_break_log(self):
        torch._logging.set_logs(graph_breaks=True)

        @torch.compile(backend="eager")
        def f1(a, b):
            f2(a, b)

        def f2(a, b):
            c = a + b
            print("break")
            return a + b + c

        @torch.compile(backend="eager")
        def g1(a, b):
            g2(a, b)

        def g2(a, b):
            c = a + b
            print("break")
            return a + b + c

        def count_graph_break_msgs(msgs):
            return sum("Graph break in user code" in msg for msg in msgs)

        with self.assertLogs(
            logger="torch._dynamo", level=logging.DEBUG
        ) as log, torch._dynamo.config.patch(verbose=True):
            f1(torch.randn(10), torch.randn(10))
            self.assertGreater(count_graph_break_msgs(log.output), 1)

        with self.assertLogs(
            logger="torch._dynamo", level=logging.DEBUG
        ) as log, torch._dynamo.config.patch(verbose=False):
            g1(torch.randn(10), torch.randn(10))
            self.assertEqual(count_graph_break_msgs(log.output), 1)

        # reset logging state
        torch._logging.set_logs()

    def test_inplace_param_update(self):
        def fn(param, y):
            prev_grad = torch.is_grad_enabled()
            try:
                torch.set_grad_enabled(False)
                torch.set_grad_enabled(True)
                torch.set_grad_enabled(False)
                param.add_(y)
            finally:
                torch.set_grad_enabled(prev_grad)

        y = torch.randn(4)
        x = torch.nn.Parameter(torch.randn(4))
        fn(x, y)

        cnts = torch._dynamo.testing.CompileCounter()
        opt_fn = torch.compile(fn, backend=cnts, fullgraph=True)
        opt_fn(x, y)
        self.assertEqual(cnts.frame_count, 1)
        self.assertEqual(cnts.op_count, 3)

    @unittest.skipIf(
        not PLATFORM_SUPPORTS_FLASH_ATTENTION,
        "Can't run fused SDPA on this platform",
    )
    def test_parsing_sdpa(self):
        class MyModule(torch.nn.Module):
            def forward(self, query, key, value):
                out = F.scaled_dot_product_attention(query, key, value, None, 0, True)
                out = F.scaled_dot_product_attention(
                    query, key, value, None, 0, True, scale=8
                )
                out = F.scaled_dot_product_attention(
                    query=query,
                    key=key,
                    value=value,
                    attn_mask=None,
                    dropout_p=0,
                    is_causal=True,
                )
                out = F.scaled_dot_product_attention(
                    query,
                    key=key,
                    value=value,
                    attn_mask=None,
                    dropout_p=0,
                    is_causal=True,
                )
                out = F.scaled_dot_product_attention(
                    query, key, value, None, dropout_p=0, is_causal=True
                )
                out = F.scaled_dot_product_attention(query, key, value, None, scale=8)
                return out

        device = "cuda"
        dtype = torch.float16
        seq_len_q = 1
        seq_len_k = 1
        head_dim = 8
        query = torch.ones(
            1, 8, seq_len_q, head_dim, device=device, dtype=dtype, requires_grad=True
        )
        key = torch.ones(
            1, 8, seq_len_k, head_dim, device=device, dtype=dtype, requires_grad=True
        )
        value = torch.ones(
            1, 8, seq_len_k, head_dim, device=device, dtype=dtype, requires_grad=True
        )
        module = MyModule()
        opt_mod = torch.compile(module, backend="inductor")
        opt_mod(query, key, value)

    def test_generate_tensor_from_list_of_numpy_primitive_type(self):
        # Test sth like torch.LongTensor(list(np.int64, np.int64, ...))
        def fn():
            x = np.array([1, 2, 3, 4, 5, 6], dtype=np.int64)
            y = [x[0], x[2], x[4]]
            return torch.LongTensor(y)

        ref = fn()
        res = torch.compile(fullgraph=True)(fn)()
        self.assertEqual(ref, res)

    def test_object_classmethod(self):
        class C:
            @classmethod
            def fn(cls, x):
                return x + x

        @torch.compile(backend="eager", fullgraph=True)
        def f():
            return C().fn(torch.ones(2, 3))

        self.assertTrue(torch.allclose(f(), torch.tensor([2.0])))

    def test_object_staticmethod(self):
        class C:
            @staticmethod
            def fn(x):
                return x + x

        @torch.compile(backend="eager", fullgraph=True)
        def f():
            return C().fn(torch.ones(2, 3))

        self.assertTrue(torch.allclose(f(), torch.tensor([2.0])))

    def test_user_function_variable_supports_enum_argument(self):
        class Foo(enum.Enum):
            FOO = 0
            BAR = 1

        def gn(x, y=Foo.FOO):
            if y is Foo.FOO:
                return x
            else:
                return x + 1

        def fn(x):
            return gn(x)

        x = torch.randn(2, 3)
        ref = fn(x)
        opt_fn = torch.compile(fn, backend="eager", fullgraph=True)
        res = opt_fn(x)
        self.assertTrue(torch.allclose(ref, res))

    def test_user_function_variable_supports_type_abcmeta_argument(self):
        class Foo(metaclass=abc.ABCMeta):
            @abc.abstractclassmethod
            def read(self):  # noqa: B027
                pass

        class Bar(Foo):
            def read(self):
                return "Hello World!"

        class Baz:
            pass

        def gn(x, tys=(Bar, Baz)):
            if Bar in tys:
                return x - 1
            else:
                return x + 1

        def fn(x):
            return gn(x)

        x = torch.randn(2, 3)
        ref = fn(x)
        opt_fn = torch.compile(fn, backend="eager", fullgraph=True)
        res = opt_fn(x)
        self.assertTrue(torch.allclose(ref, res))

    def test_user_function_variable_supports_function_argument(self):
        # Test user defined function default arguments can be:
        # 1, user defined functions (e.g, add1)
        # 2, torch functions (e.g, torch.sin)
        # 3, python builtin functions (e.g, operator.neg)
        def add1(x):
            return x + 1

        def gn(x, f1=add1, f2=torch.sin, f3=operator.neg):
            return f3(f2(f1(x)))

        def fn(x):
            return gn(x)

        x = torch.randn(2, 3)
        ref = fn(x)
        opt_fn = torch.compile(fn, backend="eager", fullgraph=True)
        res = opt_fn(x)
        self.assertTrue(torch.allclose(ref, res))

    def test_typing_variable_isinstance(self):
        def fn(x, m):
            if isinstance(m, typing.Mapping):
                return x + 1
            else:
                return x - 1

        x = torch.randn(2, 3)
        m = {"x": torch.randn(3)}
        ref = fn(x, m)
        opt_fn = torch.compile(fn, backend="eager")
        res = opt_fn(x, m)
        self.assertTrue(torch.allclose(ref, res))

    @torch._dynamo.config.patch(guard_nn_modules=True)
    def test_repro_graph_breaks_in__get_item_by_idx(self):
        class Mod(torch.nn.Module):
            def __init__(self) -> None:
                super().__init__()
                self.mod = torch.nn.Sequential(
                    torch.nn.Linear(3, 3), torch.nn.Linear(3, 3)
                )

            def forward(self, x):
                return self.mod[0](x)

        m = Mod()
        graph, _ = torch._dynamo.export(m)(torch.randn(3, 3))

    @torch._dynamo.config.patch(guard_nn_modules=True)
    def test_nn_sequential_invocation(self):
        with freeze_rng_state():

            class TestModel(torch.nn.Module):
                def __init__(self) -> None:
                    super().__init__()
                    self.linears = torch.nn.Sequential(
                        torch.nn.Linear(2, 2),
                        torch.nn.Linear(2, 2),
                        torch.nn.Linear(2, 2),
                        torch.nn.Linear(2, 2),
                    )

                def forward(self, x):
                    all_but_last = self.linears[:-1]
                    return all_but_last(x)

            m = TestModel()
            x = torch.rand((2, 2))
            real = m(x)
            graph, _ = torch._dynamo.export(m)(x)
            dynamo_result = graph(x)
            self.assertTrue(same(real, dynamo_result))

    @torch._dynamo.config.patch(guard_nn_modules=True)
    def test_nn_sequential_invocation_reposition_indices(self):
        with freeze_rng_state():

            class TestModel(torch.nn.Module):
                def __init__(self) -> None:
                    super().__init__()
                    self.linears = torch.nn.Sequential(
                        torch.nn.Linear(2, 2),
                        torch.nn.Linear(2, 2),
                        torch.nn.Linear(2, 2),
                        torch.nn.Linear(2, 2),
                    )

                def forward(self, x):
                    all_but_last = self.linears[1:3]
                    return all_but_last(x)

            m = TestModel()
            x = torch.rand((2, 2))
            real = m(x)
            graph, _ = torch._dynamo.export(m)(x)
            dynamo_result = graph(x)
            self.assertTrue(same(real, dynamo_result))

    def test_error_on_nested_fx_trace(self):
        input = torch.rand(2, 3)

        def f(x):
            x + x

        real = f(input)

        optimized = torch.compile(f, backend="eager")
        self.assertTrue(same(optimized(input), real))

        with self.assertRaisesRegex(RuntimeError, "Detected that you are using FX"):
            gm = torch.fx.symbolic_trace(optimized)

    @patch.object(torch._dynamo.config, "error_on_nested_fx_trace", False)
    def test_no_error_on_nested_fx_trace(self):
        input = torch.rand(2, 3)

        def f(x):
            x + x

        real = f(input)

        optimized = torch.compile(f, backend="eager")
        self.assertTrue(same(optimized(input), real))

        # should not error
        gm = torch.fx.symbolic_trace(optimized)
        self.assertTrue(same(gm(input), real))

    def test_not_dynamic_scope(self):
        def f(y):
            x = 1

            def g():
                x = 2
                return lambda: x

            return y + g()()

        input = torch.zeros(1)
        real = f(input)
        optimized = torch.compile(f, backend="eager")
        opt = optimized(input)
        self.assertTrue(same(opt, real))

    def test_inference_mode(self):
        @torch.inference_mode()
        def func(x, y):
            return x.add(1.0) + y

        x = torch.ones(4, requires_grad=True)
        y = torch.ones(4, requires_grad=True)
        ref = func(x, y)
        opt_func = torch.compile(func, backend="eager")

        x1 = torch.ones(4, requires_grad=True)
        res = opt_func(x1, y)
        self.assertTrue(same(ref, res))
        self.assertTrue(same(x, x1))

    def test_if_cond_nn_mod1(self):
        class MockModule(torch.nn.Module):
            def __init__(self, output_relu=True):
                super().__init__()
                self.relu = torch.nn.ReLU() if output_relu else None

            def forward(self, x):
                x = torch.sin(x)
                if self.relu:
                    x = self.relu(x)
                return x

        model = MockModule()
        opt_model = torch.compile(model, backend="eager", fullgraph=True)

        x = torch.rand(4)
        ref = model(x)
        res = opt_model(x)
        self.assertTrue(same(ref, res))

        model = MockModule(output_relu=False)
        opt_model = torch.compile(model, backend="eager", fullgraph=True)

        x = torch.rand(4)
        ref = model(x)
        res = opt_model(x)
        self.assertTrue(same(ref, res))

    def test_if_cond_nn_mod2(self):
        class MockModule(torch.nn.Module):
            def __init__(self) -> None:
                super().__init__()
                self.layer = torch.nn.Sequential()

            def forward(self, x):
                if self.layer:
                    return x + 1
                else:
                    return x - 1

        model = MockModule()
        x = torch.rand(4)
        ref = model(x)
        opt_model = torch.compile(backend="eager")(model)
        res = opt_model(x)
        self.assertTrue(same(ref, res))

    def test_if_cond_nn_mod3(self):
        def fn(x):
            if torch.nn.ModuleList():
                return x + 1
            else:
                return x - 1

        x = torch.rand(4)
        ref = fn(x)
        opt_fn = torch.compile(backend="eager")(fn)
        res = opt_fn(x)
        self.assertTrue(same(ref, res))

    def test_if_cond_user_defined_object(self):
        # obj.__bool__ is not existed
        class A:  # noqa: B903
            def __init__(self, x):
                self.x = x

        # obj.__bool__ is function and returns bool type
        class B:
            def __init__(self, x):
                self.x = x

            def __bool__(self):
                return self.x > 0

        # obj.__bool__ is non-function
        class C:
            def __init__(self, x):
                self.x = x
                self.__bool__ = False

        def fn(x, obj):
            if not obj:
                return x + 1
            else:
                return x - 1

        x = torch.rand(4)
        cnts = torch._dynamo.testing.CompileCounter()
        opt_fn = torch.compile(fn, backend=cnts, fullgraph=True)
        obj1 = A(0.5)
        obj2 = B(0.5)
        obj3 = B(-0.5)
        obj4 = C(0.5)
        for obj in [obj1, obj2, obj3, obj4, obj3, obj2]:
            ref = fn(x, obj)
            res = opt_fn(x, obj)
            self.assertTrue(same(ref, res))
        self.assertEqual(cnts.frame_count, 4)

    def test_if_cond_user_defined_object2(self):
        # obj.__bool__ is function and returns non-bool type
        class MyObj:
            def __init__(self, x):
                self.x = x

            def __bool__(self):
                self.x = 1.2
                return self.x

        def fn(a, obj):
            if not obj:
                return a + obj.x
            else:
                return a - obj.x

        x = torch.rand(4)
        obj = MyObj(0.5)
        opt_fn = torch.compile(fn, backend="eager")
        try:
            opt_fn(x, obj)
            self.assertFalse(True)
        except TypeError as e:
            self.assertIn("__bool__ should return bool, returned float", str(e))

    def test_unpack_tensor_shape_mismatch(self):
        @torch.compile(backend="eager")
        def f1(x):
            a, b = x
            return torch.sin(a + b)

        x = torch.tensor(2.0)
        with self.assertRaisesRegex(AssertionError, "Can't unpack scalar tensors"):
            f1(x)

        x = torch.tensor([2.0])
        with self.assertRaisesRegex(
            AssertionError, "Can't unpack a tensor of 1 rows into a tuple of 2 elements"
        ):
            f1(x)

        @torch.compile(backend="eager")
        def f2(x):
            (a,) = x
            return torch.sin(a + 1)

        x = torch.tensor(2.0)
        with self.assertRaisesRegex(AssertionError, "Can't unpack scalar tensors"):
            f2(x)

        x = torch.tensor([2.0])
        self.assertTrue(same(f2(x), torch.sin(x[0] + 1)))

    def test_if_cond_user_defined_object3(self):
        # obj.__bool__ is not existed, but obj.__len__ exists
        class A:  # noqa: B903
            def __init__(self, x):
                self.x = x

            def __len__(self):
                return len(self.x)

        # obj.__bool__ takes precedence over obj.__len__
        class B:
            def __init__(self, x):
                self.x = x

            def __bool__(self):
                return False

            def __len__(self):
                return len(self.x)

        def fn(x, obj):
            if not obj:
                return x + 1
            else:
                return x - 1

        x = torch.rand(4)
        opt_fn = torch.compile(backend="eager", fullgraph=True)(fn)
        obj1 = A([1, 2, 3])
        obj2 = A([])
        obj3 = B([1, 2, 3])
        obj4 = B([])
        for obj in [obj1, obj2, obj3, obj4]:
            ref = fn(x, obj)
            res = opt_fn(x, obj)
            self.assertTrue(same(ref, res))

    def test_class_has_instancecheck_method(self):
        class A:
            pass

        class ExampleMeta(type):
            def __instancecheck__(cls, instance):
                return True

        class B(metaclass=ExampleMeta):
            pass

        def fn(x, obj):
            if isinstance(obj, B):
                return x + 1
            else:
                return x - 1

        x = torch.rand(4)
        obj = A()
        ref = fn(x, obj)
        opt_fn = torch.compile(fn, backend="eager", fullgraph=True)
        res = opt_fn(x, obj)
        self.assertTrue(same(ref, res))

    def test_torch_cuda_is_available(self):
        def fn(x):
            if torch.cuda.is_available():
                return x + 1
            else:
                return x - 1

        x = torch.rand(4)
        ref = fn(x)
        opt_fn = torch.compile(fn, backend="eager", fullgraph=True)
        res = opt_fn(x)
        self.assertTrue(same(ref, res))

    def test_variable_tracker_recursively_contains(self):
        # VariableTracker.recursively_contains should be updated correctly when mutation happens
        def fn(x):
            data = [[None] * 3] * 3
            for i in range(3):
                if i == 0:
                    data[0][i] = x
                else:
                    data[0][i] = data[0][i - 1] + 1
            return data[0][-1]

        x = torch.rand(4)
        ref = fn(x)
        opt_fn = torch.compile(fn, backend="eager", fullgraph=True)
        res = opt_fn(x)
        self.assertTrue(same(ref, res))

    @unittest.skipIf(not TEST_CUDA, "requires cuda")
    @unittest.skipIf(not torch.backends.cudnn.is_available(), "requires cudnn")
    def test_torch_cudnn_is_acceptable(self):
        def fn(x):
            if torch.backends.cudnn.is_acceptable(tensor=x):
                return x + 1
            return x

        x = torch.rand(4).cuda()
        ref = fn(x)
        opt_fn = torch.compile(fn, backend="eager", fullgraph=True)
        res = opt_fn(x)
        self.assertTrue(same(ref, res))

    @unittest.skipIf(not TEST_CUDA, "requires cuda")
    @unittest.skipIf(not torch.backends.cudnn.is_available(), "requires cudnn")
    def test_torch_cudnn_is_acceptable_bad_inputs(self):
        def fn1(x):
            if torch.backends.cudnn.is_acceptable("invalid"):
                return x + 1
            return x

        def fn2(x):
            if torch.backends.cudnn.is_acceptable(x, 3.14):
                return x + 1
            return x

        with self.assertRaisesRegex(
            AssertionError, "Expect input to cudnn.is_acceptable to be a tensor"
        ):
            x1 = torch.rand(4).cuda()
            opt_fn1 = torch.compile(fn1, backend="eager", fullgraph=True)
            res1 = opt_fn1(x1)

        with self.assertRaisesRegex(
            AssertionError, "Expect 1 input to cudnn.is_acceptable"
        ):
            x2 = torch.rand(4).cuda()
            opt_fn2 = torch.compile(fn2, backend="eager", fullgraph=True)
            res = opt_fn2(x2)

    @unittest.skipIf(not TEST_CUDA, "requires cuda")
    def test_get_device(self):
        def fn(x, y):
            x = x + 1
            y = y + 1
            return x.get_device(), y.get_device()

        x = torch.rand(4, device="cuda")
        y = torch.rand(4, device="cpu")
        ref = fn(x, y)
        opt_fn = torch.compile(fn, backend="eager", fullgraph=True)
        res = opt_fn(x, y)
        self.assertTrue(same(ref, res))

    def test_disable_flag(self):
        cnt = torch._dynamo.testing.CompileCounter()

        with patch.dict(os.environ, {"TORCH_COMPILE_DISABLE": "1"}):

            def fn(x, y):
                x = x + 1
                y = y + 1

            opt_fn = torch.compile(backend=cnt)

        self.assertEqual(cnt.frame_count, 0)

    def test_is_compiling(self):
        def f1():
            if torch._dynamo.is_compiling():
                return torch.ones(2, 2)
            else:
                return torch.zeros(2, 2)

        def f2():
            if torch._utils.is_compiling():
                return torch.ones(2, 2)
            else:
                return torch.zeros(2, 2)

        def f3():
            if torch.compiler.is_compiling():
                return torch.ones(2, 2)
            else:
                return torch.zeros(2, 2)

        def f4():
            if torch.compiler.is_dynamo_compiling():
                return torch.ones(2, 2)
            else:
                return torch.zeros(2, 2)

        for f in [f1, f2, f3, f4]:
            opt_f = torch.compile(f, backend="eager")

            self.assertEqual(f(), torch.zeros(2, 2))
            self.assertEqual(opt_f(), torch.ones(2, 2))

    def test_torch_generator_set_state(self):
        def fn():
            default_state = torch.default_generator.get_state()
            x = torch.rand([2, 3])
            if default_state.dtype != "float32":
                x = x * 2
            torch._dynamo.graph_break()
            torch.default_generator.set_state(default_state)
            y = torch.rand([2, 3])
            return x, y

        opt_fn = torch.compile(fn, backend="eager")
        x, y = opt_fn()
        self.assertEqual(x, y * 2)

    def test_torch_distributions_lazy_property(self):
        def fn(x):
            return torch.distributions.Categorical(probs=x).entropy()

        opt_fn = torch.compile(fn, backend="eager")
        x = torch.rand([4, 4])
        self.assertEqual(opt_fn(x), fn(x))

    def test_guard_failure_fn(self):
        def fn(x, y, k):
            x = x + 1
            y = y + 1
            return x * y * k

        x = torch.tensor([0.5, 0.5])
        y = torch.tensor([1.0, 1.0])

        guard_failure = None

        def guard_failures(failure):
            nonlocal guard_failure
            guard_failure = failure

        opt_fn = torch._dynamo.optimize(
            "eager", nopython=True, guard_fail_fn=guard_failures
        )(fn)

        x2 = torch.tensor([0.5, 0.5, 1.0])
        y2 = torch.tensor([0.5, 0.5, 0.5])

        opt_fn(x, y, 3)
        opt_fn(x2, y2, 5)

        if (
            not torch._dynamo.config.specialize_int
            and not torch._dynamo.config.assume_static_by_default
        ):
            # we didn't actually test guard_failure_fn here but whatever,
            # nice to see no guard failure on the test
            self.assertTrue(guard_failure is None)
        else:
            self.assertTrue(guard_failure is not None)

    def test_guard_failure_fn_shape_control(self):
        def fn(x, y):
            if x.shape[0] < 4:
                if y.shape[0] < 3:
                    return x * y
                else:
                    return x + y
            else:
                return -1

        x = torch.randn([2, 2])
        y = torch.randn([2, 2])

        guard_failure = None

        def guard_failures(failure):
            nonlocal guard_failure
            guard_failure = failure

        opt_fn = torch._dynamo.optimize(
            "eager", nopython=True, guard_fail_fn=guard_failures
        )(fn)

        x2 = torch.randn([5, 5])
        y2 = torch.randn([5, 5])

        opt_fn(x, y)
        opt_fn(x2, y2)

        self.assertTrue(guard_failure is not None)
        first_guard_failure = guard_failure[0].partition("\n")[0]
        if torch._dynamo.config.assume_static_by_default:
            self.assertIn(
                """tensor 'L['x']' size mismatch at index 0. expected 2, actual 5""",
                first_guard_failure,
            )
        else:
            self.assertIn("""L['x'].size()[0] < 3""", first_guard_failure)

    def test_guard_failure_fn2(self):
        def fn(x, y):
            x = x + 1
            y = y + 1
            return x * y

        x = torch.tensor([0.5, 0.5])
        y = torch.tensor([1.0, 1.0])

        guard_failure = None

        def guard_failures(failure):
            nonlocal guard_failure
            guard_failure = failure

        opt_fn = torch._dynamo.optimize(
            "eager", nopython=True, guard_fail_fn=guard_failures
        )(fn)

        x2 = torch.tensor([0.5, 0.5, 1.0])
        y2 = torch.tensor([0.5, 0.5, 0.5])

        opt_fn(x, y)
        opt_fn(x2, y2)

        if torch._dynamo.config.assume_static_by_default:
            self.assertIn(
                """tensor 'L['x']' size mismatch at index 0. expected 2, actual 3""",
                guard_failure[0],
            )
        else:
            self.assertTrue(guard_failure is None)

    def test_guard_failure_fn_tensor_iter(self):
        def fn(x):
            for y in x:
                y.add_(1.0)
            return y

        guard_failure = None

        def guard_failures(failure):
            nonlocal guard_failure
            guard_failure = failure

        opt_fn = torch._dynamo.optimize(
            "eager", nopython=True, guard_fail_fn=guard_failures
        )(fn)

        args1 = torch.randn(10, 10)
        out = fn(args1)
        opt_out = opt_fn(args1)
        self.assertTrue(same(out, opt_out))

        args2 = torch.randn(9, 10)
        out = fn(args2)
        opt_out = opt_fn(args2)
        self.assertTrue(same(out, opt_out))

        # guard is expected for both static and dynamic shapes
        self.assertTrue(guard_failure is not None)
        self.assertIn(
            """len(L['x']) == 10""",
            guard_failure[0],
        )

    def test_no_guard_for_unused_sym_node_fstring(self):
        def fn(x):
            f"{x.shape[0]}"
            return x.sin()

        guard_failure = None

        def guard_failures(failure):
            nonlocal guard_failure
            guard_failure = failure

        opt_fn = torch._dynamo.optimize(
            "eager", guard_fail_fn=guard_failures, dynamic=True
        )(fn)
        args1 = torch.randn(10, 11)
        out = fn(args1)
        opt_out = opt_fn(args1)
        self.assertEqual(out, opt_out)

        # We change x.shape[0] to test whether it's guarded
        args2 = torch.randn(9, 11)
        out = fn(args2)
        opt_out = opt_fn(args2)
        self.assertEqual(out, opt_out)
        self.assertEqual(guard_failure, None)

    def test_guard_sym_node_fstring_when_used(self):
        def fn(x):
            # assign fstring to a variable causes the fstring to be used,
            # which realizes the variable tracker.
            f_str = f"{x.shape[0]}"
            return x.sin()

        guard_failure = None

        def guard_failures(failure):
            nonlocal guard_failure
            guard_failure = failure

        opt_fn = torch._dynamo.optimize(
            "eager", guard_fail_fn=guard_failures, dynamic=True
        )(fn)
        args1 = torch.randn(10, 11)
        out = fn(args1)
        opt_out = opt_fn(args1)
        self.assertEqual(out, opt_out)

        # We change x.shape[0] to test whether it's guarded
        args2 = torch.randn(9, 11)
        out = fn(args2)
        opt_out = opt_fn(args2)
        self.assertEqual(out, opt_out)
        self.assertTrue(guard_failure is not None)
        self.assertIn("""tensor 'L['x']' size mismatch at index 0""", guard_failure[0])

    def test_restore_graphstate(self):
        # This function does some guard accumulation,
        # and then rolls back due to control flow.
        # The idea is that if one were printing guards as they appear,
        # they would see this insert a guard that does not show up in the final set of
        # guards as we rolled back from it.
        def nested_fn(s):
            if x[0] < 10:
                return s * s
            return s

        def fn(x, y):
            x = x + 1
            y = nested_fn(y)
            y = y + 10
            return x * y

        all_guards = []

        def guard_export_print(guards):
            nonlocal all_guards
            all_guards.extend(guards)

        opt_fn = torch._dynamo.optimize("eager", guard_export_fn=guard_export_print)(fn)

        x = torch.tensor([0.5, 0.5])
        y = torch.tensor([1.0, 1.0])
        opt_fn(x, y)

        for guard in all_guards:
            # This guard was created
            self.assertTrue(guard.name != "nested_fn.__closure__[0].cell_contents")

    @unittest.skipIf(not torch.cuda.is_available(), "Test requires CUDA.")
    def test_symint_as_device_kwarg(self):
        def f(rank):
            # -2 to make device id 0 for easier testing on CI
            return torch.ones(10, device=rank.size(0) - 2)

        x = torch.randn(2)
        out = f(torch.randn(2))
        opt_out = torch.compile(backend="eager", dynamic=True, fullgraph=True)(f)(x)
        self.assertEqual(out, opt_out)

    @unittest.skipIf(not TEST_MULTIGPU, "need multiple GPU")
    def test_symint_as_device_kwarg_multi_gpu(self):
        def fn(rank):
            # -2 to make device id smaller for easier testing on CI
            return torch.ones(10, device=rank.size(0) - 2)

        x = torch.randn(2)
        out = fn(torch.randn(2))

        guard_failure = None

        def guard_failures(failure):
            nonlocal guard_failure
            guard_failure = failure

        opt_fn = torch._dynamo.optimize(
            "eager", guard_fail_fn=guard_failures, dynamic=True
        )(fn)
        self.assertEqual(out, opt_fn(x))

        x = torch.randn(3)
        self.assertEqual(fn(x), opt_fn(x))
        self.assertTrue(guard_failure is not None)
        self.assertIn(
            """tensor 'L['rank']' size mismatch at index 0""", guard_failure[0]
        )

    @unittest.skipIf(not torch.cuda.is_available(), "Test requires CUDA.")
    def test_symint_as_device_kwarg_non_strict_export(self):
        class Mod(torch.nn.Module):
            def forward(self, x):
                # -2 to make device id 0 for easier testing on CI
                return torch.ones(10, device=x.size(0) - 2)

        x = torch.randn(2)
        m = Mod()
        d1 = torch.export.Dim("d1", max=2048)
        with self.assertRaisesRegex(
            torch._dynamo.exc.UserError, r"Constraints violated \(d1\)"
        ):
            ep = torch.export.export(
                m, (x,), dynamic_shapes={"x": {0: d1}}, strict=False
            )

    def test_call_parent_non_class_methods_from_child(self):
        class A:
            a = 4

            def add(self, x):
                return x + 10

            def mul(self, x):
                return x * 0.1

        class B(A):
            coeff = 4

            def add(self, x):
                return x + 20

            @classmethod
            def cube(cls, x):
                return cls.coeff * x * x * x

            def mul(self, x):
                return super().mul(x) * x * 0.2

        class C(B):
            def add(self, x):
                b = super().cube(x)
                c = A.add(self, x)
                d = B.mul(self, x)
                e = super(B, self).add(x)
                f = super().a * x
                return b + c + d + e + f

        x = torch.rand(4)
        fn = C().add
        ref = fn(x)
        cnt = torch._dynamo.testing.CompileCounter()
        opt_fn = torch.compile(fn, backend=cnt, fullgraph=True)
        res = opt_fn(x)
        self.assertTrue(same(ref, res))
        self.assertEqual(cnt.frame_count, 1)

        # Check recompilation
        A.a = 5
        ref = fn(x)
        res = opt_fn(x)
        self.assertTrue(same(ref, res))
        # Ensure that super guard checks are working as expected
        res = opt_fn(x)
        self.assertEqual(cnt.frame_count, 2)

    def test_builder_for_class_with_metaclass(self):
        class ExampleMeta(type):
            pass

        class MyClass(metaclass=ExampleMeta):
            pass

        def fn(x, y):
            if isinstance(y, MyClass):
                return x + 1
            else:
                return x - 1

        x = torch.rand([4, 4])
        y = MyClass()
        ref = fn(x, y)
        opt_fn = torch.compile(fn, backend="eager")
        res = opt_fn(x, y)
        self.assertTrue(same(ref, res))

    def test_tuple_from_tuple_iter(self):
        def inner_fn(*args):
            acc = torch.ones(10, 10)
            for arg in args:
                acc.add_(arg)

            return acc

        @torch.compile(backend="eager")
        def fn(inputs, params):
            y = tuple(inputs) + tuple(params)
            return inner_fn(*y)

        inputs = [torch.randn(10, 10) for _ in range(3)]

        fn(inputs, iter(tuple(inputs)))

        def fn(params):
            y = tuple(params)
            return inner_fn(*y)

        opt_fn = torch.compile(fn, backend="eager")
        inputs = [torch.randn(10, 10) for _ in range(3)]
        self.assertTrue(same(fn(iter(tuple(inputs))), opt_fn(iter(tuple(inputs)))))

        # Force recompilation
        inputs = [torch.randn(10, 10) for _ in range(4)]
        self.assertTrue(same(fn(iter(tuple(inputs))), opt_fn(iter(tuple(inputs)))))

    @torch._dynamo.config.patch(capture_dynamic_output_shape_ops=True)
    def test_argwhere_with_dynamic_shapes(self):
        def fn(
            tensor: torch.Tensor,
            mapping: torch.Tensor,
        ) -> torch.Tensor:
            xx, yy = torch.meshgrid(mapping, tensor, indexing="ij")
            indices = torch.argwhere(xx == yy)

            mapped_values = torch.zeros_like(tensor)
            mapped_values[indices[:, 1]] = indices[:, 0]

            return mapped_values

        tensor = torch.tensor([1, 2, 3, 5, 6, 7])
        mapping = torch.tensor([0, 3, 4, 5, 7])
        opt = torch.compile(fn, fullgraph=True)
        self.assertEqual(fn(tensor, mapping), opt(tensor, mapping))

    def test_torch_package_working_with_trace(self):
        # from torch._dynamo.test_case import run_tests

        inputs = [torch.randn([2, 2]), torch.randn([2, 2])]

        optimized_model = torch.compile(
            MyPickledModule(torch.randn([2, 2])), backend="eager"
        )
        from torch import package

        tmp_root = tempfile.gettempdir()
        path = os.path.join(tmp_root, "MyPickledModule.pt")
        package_name = "MyPickledModule"
        resource_name = "MyPickledModule.pkl"

        model = MyPickledModule(torch.randn([2, 2]))

        with package.PackageExporter(path) as exp:
            exp.extern("**")
            exp.save_pickle(package_name, resource_name, model)

        imp = package.PackageImporter(path)
        loaded_model = imp.load_pickle(package_name, resource_name)

        optimized_loaded_model = torch.compile(loaded_model, backend="eager")(*inputs)

    def test_shape_and_tuple_equality(self):
        def fn(x, y, t):
            z = x * y
            if x.size() == t:
                return z.cos()
            return z.sin()

        torch.compile(fn, backend="eager", fullgraph=True)(
            torch.randn([4, 4]), torch.randn([4, 4]), (4, 4)
        )

    def test_int_list(self):
        # if assume_static_by_default == True: spec int list
        # otherwise: unspec int list
        def fn(x, y):
            return torch.sin(x + y[1] % 2)

        x = torch.randn(6)
        cnt = torch._dynamo.testing.CompileCounter()
        opt_fn = torch.compile(fn, backend=cnt)
        for i in range(10, 25, 3):
            y = [i, i + 1, i + 2]
            ref = fn(x, y)
            res = opt_fn(x, y)
            self.assertTrue(same(ref, res))
        if torch._dynamo.config.assume_static_by_default:
            if torch._dynamo.config.automatic_dynamic_shapes:
                self.assertExpectedInline(cnt.frame_count, """2""")
            else:
                self.assertExpectedInline(cnt.frame_count, """5""")
        else:
            self.assertExpectedInline(cnt.frame_count, """1""")

    def test_patched_builtin_functions(self):
        import builtins

        # Cache the original builtin function ids
        torch._dynamo.trace_rules._builtin_function_ids()

        class MyClass:
            pass

        builtin_isinstance = builtins.isinstance

        def patched_isinstance(obj, classinfo) -> bool:
            if builtin_isinstance(obj, MyClass):
                return False
            else:
                return builtin_isinstance(obj, classinfo)

        def fn(x, y):
            if isinstance(y, MyClass):
                return x + 1
            else:
                return x - 1

        x = torch.ones(2, 3)
        y = MyClass()

        try:
            ref = fn(x, y)
            # Monkey patch builtin function
            builtins.isinstance = patched_isinstance
            opt_fn = torch.compile(backend="eager", fullgraph=True)(fn)
            res = opt_fn(x, y)
            self.assertTrue(same(ref, x + 1))
            self.assertTrue(same(res, x - 1))
        finally:
            builtins.isinstance = builtin_isinstance

        # check recompilation because builtins is now unpatched
        opt_fn = torch.compile(backend="eager", fullgraph=True)(fn)
        res = opt_fn(x, y)
        self.assertTrue(same(res, x + 1))

    # specifically test for tensor.attribute -> torch.something()
    def test_real_imag_tensor_attribute(self):
        def fn(x, y):
            a = x.real
            b = x.imag
            return torch.mul(torch.add(a, y), b)

        x_real = torch.rand((4, 4))
        x_imag = torch.rand((4, 4))
        x = torch.complex(x_real, x_imag)
        y = torch.rand((4, 4))

        ref = fn(x, y)
        opt_fn = torch.compile(fn, backend="eager")
        res = opt_fn(x, y)
        self.assertTrue(same(ref, res))

    def test_cast(self):
        from typing import cast

        def fn(x):
            return cast(torch.Tensor, torch.add(x, 1.0))

        opt_fn = torch.compile(backend="eager", fullgraph=True)(fn)

        ref = fn(torch.ones(2, 2))
        res = opt_fn(torch.ones(2, 2))

        self.assertTrue(same(ref, res))

    def test_T_tensor_attribute(self):
        def fn(x, y):
            a = x.T
            return torch.add(a, y)

        x = torch.rand((4, 4))
        y = torch.rand((4, 4))

        ref = fn(x, y)
        opt_fn = torch.compile(fn, backend="eager")
        res = opt_fn(x, y)
        self.assertTrue(same(ref, res))

    def test_recursive_tensor_attribute(self):
        def fn(x, y):
            a = x.real.T
            b = x.imag
            return torch.mul(torch.add(a, y), b)

        x_real = torch.rand((4, 4))
        x_imag = torch.rand((4, 4))
        x = torch.complex(x_real, x_imag)
        y = torch.rand((4, 4))

        ref = fn(x, y)
        opt_fn = torch.compile(fn, backend="eager")
        res = opt_fn(x, y)
        self.assertTrue(same(ref, res))

    def test_assigning_function_to_object_attribute(self):
        # user-defined functions which are object's attributes are not converted to bound methods
        def my_add(*args):
            a, b = args
            return a + b

        class MyClass:
            def __init__(self, func):
                self.add = func

        obj = MyClass(my_add)

        def fn(x):
            return obj.add(x, 2)

        x = torch.rand(2, 3)
        ref = fn(x)
        opt_fn = torch.compile(backend="eager")(fn)
        res = opt_fn(x)
        self.assertTrue(same(ref, res))

    def test_assigning_function_to_class_attribute(self):
        # user-defined functions which are class's attributes are converted to bound methods
        def my_add(*args):
            obj, a, b = args
            return obj.x + a + b

        class MyClass:
            add = my_add

            def __init__(self, x):
                self.x = x

        obj = MyClass(0.5)

        def fn(x):
            return obj.add(x, 2)

        x = torch.rand(2, 3)
        ref = fn(x)
        opt_fn = torch.compile(backend="eager")(fn)
        res = opt_fn(x)
        self.assertTrue(same(ref, res))

    def test_tagging_tensors_simple(self):
        def foo(x, y):
            return x * y, x, y

        a = torch.randn([3, 3])
        a.tag = "a"
        b = torch.randn([3, 3])
        b.tag = "b"

        exported = torch._dynamo.export(foo)(a, b)
        out_graph = exported[0]

        nodes = list(out_graph.graph.nodes)
        placeholders = [node for node in nodes if node.op == "placeholder"]
        all_tags = []
        for placeholder in placeholders:
            if "tensor_dict" in placeholder.meta:
                all_tags.append(placeholder.meta["tensor_dict"]["tag"])

        self.assertEqual(all_tags, ["a", "b"])

    def test_tagging_tensors_mix_used_unused_structure(self):
        def pre_attention_state_ops(input, mems, state):
            lc_key = state[0]
            lc_val = state[1]
            bar = []
            for i in range(0, 4):
                bar2 = []
                for j in range(0, 3):
                    bar2.append(
                        lc_key + lc_val + torch.tensor([0.1, 0.25, 0.4, 0.5, 0.1])
                    )
                bar.append(bar2)

            return bar

        mems = torch.tensor([[[1.8364, 0.2724, -1.4917, -0.4367, 0.8640]]])
        state = [
            torch.tensor([[[1.0517, 0.3848, -0.6472, 0.0823, 0.9116]]]),
            torch.tensor([[[1.0517, 0.3848, -0.6472, 0.0823, 0.9116]]]),
        ]
        i = torch.tensor(
            [
                [0.0313, -0.1487, -0.3846, -0.5321],
                [-1.7073, 1.3331, -0.0890, -1.4935],
                [-0.8314, -0.1862, -0.5935, 1.5232],
            ]
        )

        mems.tag = "MEMS"
        i.tag = "FOO"
        state[0].tag = "STATE_0"
        state[1].tag = "HMMM"

        exported = torch._dynamo.export(pre_attention_state_ops)(i, mems, state)
        out_graph = exported[0]

        nodes = list(out_graph.graph.nodes)
        placeholders = [node for node in nodes if node.op == "placeholder"]
        all_tags = []
        for placeholder in placeholders:
            if "tensor_dict" in placeholder.meta:
                all_tags.append(placeholder.meta["tensor_dict"]["tag"])

        self.assertEqual(all_tags, ["STATE_0", "HMMM"])

    def test_get_custom_tensor_attribute(self):
        def fn(x):
            return x.custom_attr * x

        x = torch.rand((2, 2))
        x.custom_attr = 3.14
        ref = fn(x)
        opt_fn = torch.compile(fn, backend="eager")
        res = opt_fn(x)
        self.assertTrue(same(ref, res))

    def test_set_custom_tensor_attribute(self):
        def fn(x):
            x.custom_attr = 3.14
            return x.custom_attr * x

        x = torch.rand((2, 2))
        ref = fn(x)
        opt_fn = torch.compile(fn, backend="eager")
        res = opt_fn(x)
        self.assertTrue(same(ref, res))

    def test_unhandled_exception_in_dynamo(self):
        # traceback.format_exc() approximates an unhandled exception
        def f(a):
            a += 1
            raise RuntimeError("smoge")
            return a

        opt_fn = torch.compile(f, backend="eager")
        try:
            opt_fn(torch.ones(2))
        except RuntimeError as e:
            self.assertIn("smoge", traceback.format_exc())

    def test_unhandled_exception_in_dynamo2(self):
        # segfaults in python 3.11 if shadow frame is freed improperly
        from torch.testing import make_tensor

        def fn():
            # test that the errors are the same for dense and sparse versions
            def test1(*, is_sparse):
                # shapes must be compatible for matrix multiplication
                a = make_tensor((2, 3), dtype=torch.float32, device="cpu")
                if is_sparse:
                    a_sparse = a.to_sparse_csr()
                    return torch.addmm(a, a_sparse, a)
                else:
                    return torch.addmm(a, a, a)

            try:
                test1(is_sparse=False)
            except RuntimeError as msg:
                try:
                    test1(is_sparse=True)
                except RuntimeError as msg2:
                    raise RuntimeError("smoge")

        opt_fn = torch.compile(fn, backend="eager")
        try:
            opt_fn()
        except RuntimeError:
            self.assertIn("smoge", traceback.format_exc())

    def test_variable_access_in_exception(self):
        def fn():
            x = torch.ones(1)
            try:
                raise RuntimeError("bad")
            except RuntimeError:
                x += 1
            return x

        opt_fn = torch.compile(fn, backend="eager", fullgraph=True)
        self.assertEqual(opt_fn(), torch.tensor([2.0]))

    def test_nested_sequential_with(self):
        def fn(x):
            with torch.set_grad_enabled(True):
                with torch.set_grad_enabled(False):
                    x = x + 1
                with torch.set_grad_enabled(True):
                    x = x + 1
                return x

        opt_fn = torch.compile(fn, backend="eager")
        self.assertEqual(opt_fn(torch.ones(1)), torch.tensor([3.0]))

    def test_nested_sequential_try(self):
        def fn(x):
            try:
                try:
                    x = x + 1
                except:
                    pass
                try:
                    try:
                        x = x + 1
                    except:
                        pass
                except:
                    pass
            except:
                pass
            return x

        opt_fn = torch.compile(fn, backend="eager")
        self.assertEqual(opt_fn(torch.ones(1)), torch.tensor([3.0]))

    def test_nested_sequential_try_with(self):
        def fn(x):
            with torch.set_grad_enabled(True):
                try:
                    x = x + 1
                except:
                    pass
                try:
                    with torch.set_grad_enabled(False):
                        x = x + 1
                except:
                    pass
            return x

        opt_fn = torch.compile(fn, backend="eager")
        self.assertEqual(opt_fn(torch.ones(1)), torch.tensor([3.0]))

    def test_nested_sequential_try_with_graph_break(self):
        def fn(x, n):
            with torch.set_grad_enabled(True):
                with torch.set_grad_enabled(False):
                    x = x + 1
                    torch._dynamo.graph_break()
                try:
                    with torch.set_grad_enabled(False):
                        x = x + 1
                        if n == 0:
                            torch._dynamo.graph_break()
                except:
                    pass
                with torch.set_grad_enabled(False):
                    x = x + 1
                    torch._dynamo.graph_break()
                x = x + 1
            return x

        counter = CompileCounter()
        opt_fn = torch.compile(fn, backend=counter)
        self.assertEqual(opt_fn(torch.ones(1), 0), torch.tensor([5.0]))
        self.assertEqual(counter.frame_count, 1)

        torch._dynamo.reset()
        counter = CompileCounter()
        opt_fn = torch.compile(fn, backend=counter)
        self.assertEqual(opt_fn(torch.ones(1), 1), torch.tensor([5.0]))
        self.assertEqual(counter.frame_count, 3)

    def test_ordered_dict_alias_reconstruct(self):
        od = collections.OrderedDict

        def fn():
            d1 = dict()  # noqa: C408
            d1["a"] = 1
            d2 = od(d1)
            d2["b"] = 2
            torch._dynamo.graph_break()
            if isinstance(d2, od):
                return d2["a"] + d2["b"]
            else:
                return 0

        dis.dis(fn)
        self.assertEqual(torch.compile(fn, backend="eager")(), 3)

    # NOTE this test can be removed once multiline errors are in Python.
    # See https://github.com/python/cpython/issues/106922
    # Covered by test_logging.py:test_trace_call* tests in 3.13+
    @skipIfNotPy311
    @unittest.skipIf(sys.version_info >= (3, 13), "feature landed in 3.13")
    def test_get_instruction_source_311(self):
        def f():
            # flake8: noqa
            # fmt: off
            # test binary ops
            a = ( b   )   +   c
            a = (a + b) // (c - d)
            a = b    \
         +\
               c  # test
            a = (
                (b  # test +
                    )  \
                # +
            << (

                c  # test
                \
            )  # test
            )

            # test slice
            a = bbb   [  ccc    ]
            b = bbbbb \
                [  ccc # test

                 + ddd  \

                ] # test
            a = bbb[ccc][ddd][eee]

            # test nested and multiline function calls
            a = g(g(g(b)))
            a = g(h(
                g(b),
                c
            ))

            # test chained function calls
            a = (g(x).y)(
                z
            )(1)(2)

            # test unicode (match traceback behavior)
            a = ("🔥🔥🔥" +
                + "🔥🔥") + b

        from torch._dynamo.utils import get_instruction_source_311

        if sys.version_info >= (3, 12):
            # Offsets changed in 3.12, e.g. due to removal of PRECALL inst
            offsets = (3, 11, 15, 19, 23, 29, 35, 44, 53, 65)
        else:
            offsets = (3, 11, 15, 19, 23, 29, 35, 46, 58, 74)
        insts = list(dis.get_instructions(f))
        # uncomment to determine offsets
        # print(*enumerate(insts), sep="\n")
        all_sources = "\n".join(
            get_instruction_source_311(f.__code__, insts[offset]) for offset in offsets
        )
        self.assertExpectedInline(
            all_sources,
            """\
            a = ( b   )   +   c
                ~~~~~~~~~~^~~~~

            a = (a + b) // (c - d)
                ~~~~~~~~^^~~~~~~~~

            a = b    \\
                ~~~~~~
         +\\
         ^~
               c  # test
               ~

                (b  # test +
                ~~~~~~~~~~~~
                    )  \\
                    ~~~~
                # +
                ~~~
            << (
            ^^~~


                c  # test
                ~~~~~~~~~
                \\
                ~
            )  # test
            ~

            a = bbb   [  ccc    ]
                ~~~~~~^^^^^^^^^^^

            b = bbbbb \\
                ~~~~~~~
                [  ccc # test
                ^^^^^^^^^^^^^


                 + ddd  \\
                 ^^^^^^^^


                ] # test
                ^

            a = bbb[ccc][ddd][eee]
                ~~~~~~~~^^^^^

            a = g(g(g(b)))
                  ~^^^^^^

            a = g(h(
                  ~^
                g(b),
                ^^^^^
                c
                ^
            ))
            ^

            a = (g(x).y)(
                ~~~~~~~~~
                z
                ~
            )(1)(2)
            ~^^^
""",
        )
        # test unicode (since assertExpectedInline doesn't support unicode)
        op_offset = 74 if sys.version_info >= (3, 12) else 84
        self.assertEqual(
            get_instruction_source_311(f.__code__, insts[op_offset]),
            """\
            a = ("🔥🔥🔥" +
                ~~~~~~~~
                + "🔥🔥") + b
                ~~~~~~~~^~~
""",
        )

    def test_float_speculation_log_divergence(self):
        def fn(x, y, z):
            a = F.interpolate(x, scale_factor=z, mode="bilinear", align_corners=False)
            b = F.interpolate(y, scale_factor=z, mode="bilinear", align_corners=False)
            return a * b

        cnt = CompileCounterWithBackend("inductor")
        fn_opt = torch.compile(fn, backend=cnt)
        y = torch.randn(3, 3, 3, 4)

        self.assertEqual(fn(y, y, 1.0), fn_opt(y, y, 1.0))
        self.assertEqual(fn(y, y, 2.0), fn_opt(y, y, 2.0))

    def test_raise_guard_full_constraint(self):
        y = torch.randn([3, 3, 3])

        def my_dyn_fn(x):
            if x.shape[0] == 3:
                return x.sin()
            return x.cos()

        torch._dynamo.mark_dynamic(y, 0)
        with self.assertRaises(ConstraintViolationError):
            torch.compile(my_dyn_fn, backend="eager")(y)

    def test_raise_guard_indirect_full_constraint(self):
        y = torch.randn([3, 3, 3])

        def dyn_fn(x):
            if x.shape[0] > 3:
                return x.cos()
            if x.shape[0] < 3:
                return x * 2
            return x.sin()

        torch._dynamo.mark_dynamic(y, 0)
        with self.assertRaises(ConstraintViolationError):
            torch.compile(dyn_fn, backend="eager")(y)

    @torch._dynamo.config.patch(capture_scalar_outputs=True)
    def test_sym_constrain_range_on_replaced_unbacked_symbol(self):
        # Tests the following case:
        # Deferred runtime asserts adds sym_constrain_range(u0).
        # However, u0 is replaced with s0 + s1.
        # So, now we have sym_constrain_range(s0 + s1).
        def fn(x, y, z):
            z += 7  # to avoid creating unspecified symbol instead of unbacked symbol
            u0 = z.item()
            s0 = x.size(0)
            s1 = y.size(0)
            torch._check(s0 < 100)
            torch._check(s1 < 100)
            torch._check(u0 == s0 + s1)
            return x, y, z

        inputs = (x := torch.randn(16, 10), y := torch.randn(16, 10), torch.tensor(32))
        torch._dynamo.mark_dynamic(x, 0)
        torch._dynamo.mark_dynamic(y, 0)
        opt = torch.compile(fn, fullgraph=True)
        opt(*inputs)

    @torch._dynamo.config.patch(capture_scalar_outputs=True)
    @torch._dynamo.config.patch(assume_static_by_default=True)
    def test_symint_copy_into_unbacked_slice(self):
        @torch.compile()
        def fn(a, x):
            u0 = torch.tensor(x[0].to(torch.int64).item()).item()
            B, H, T, D = a.shape
            a_padding = torch.zeros((B, H, u0, D), dtype=torch.float64)
            b = torch.cat([a, a_padding], dim=2)
            c = torch.randn(B, H, 152, D)
            b[:, :, :152, :] = c
            return b

        x = torch.tensor([0])
        torch._dynamo.decorators.mark_unbacked(x, 0)
        a = torch.zeros((1, 16, 152, 96))

        # Previously would crash with guard on data dependent error
        fn(a, x)

    @torch._dynamo.config.patch(capture_scalar_outputs=True)
    def test_symint_fold_nontrivial_product_modulo(self):
        @torch.compile(fullgraph=True)
        def f(x):
            u0, u1 = x.tolist()
            torch._check_is_size(u0)
            # The condition should fold to true.
            if ((u0 + 10) * (u0 + 10)) % (u0 + 10) == 0:
                return torch.tensor(True)
            return torch.tensor(False)

        res = f(torch.tensor([20, 21]))
        self.assertEqual(torch.tensor(True), res)

    # Translation validation changes the exception type, don't run with it
    @torch.fx.experimental._config.patch(translation_validation=False)
    def test_mark_dynamic_with_ranges(self):
        y = torch.randn([8, 3, 3])

        def my_dyn_fn(x):
            if x.shape[0] == 3:
                return x.sin()
            return x.cos()

        torch._dynamo.mark_dynamic(y, 0, min=2, max=5)
        with self.assertRaises(ConstraintViolationError):
            torch.compile(my_dyn_fn, backend="eager")(y)

    def test_mark_static(self):
        counter = CompileCounter()

        def my_dyn_fn(x):
            return x.cos()

        y = torch.randn([3])
        torch._dynamo.mark_static(y, 0)
        torch.compile(my_dyn_fn, backend=counter)(y)

        z = torch.randn([4])
        torch.compile(my_dyn_fn, backend=counter)(z)

        self.assertEqual(counter.frame_count, 2)

    def test_no_raise_guard_partial_constraint(self):
        y = torch.randn([3, 3, 3])

        def my_dyn_fn(x):
            if x.shape[0] > 3:
                return x.sin()
            return x.cos()

        torch.compile(my_dyn_fn, backend="eager")(y)
        torch._dynamo.mark_dynamic(y, 0)
        torch._dynamo.reset()
        torch.compile(my_dyn_fn, backend="eager")(y)

    def test_no_raise_guard_partial_constraint_across_break(self):
        y = torch.randn([3, 3, 3])

        def my_dyn_fn(x, y):
            z = x * y

            torch._dynamo.graph_break()
            if z.shape[0] > 2:
                return z.cos()

            return x.cos()

        torch.compile(my_dyn_fn, backend="eager")(y, y)
        torch._dynamo.mark_dynamic(y, 0)
        torch._dynamo.reset()
        torch.compile(my_dyn_fn, backend="eager")(y, y)

    # Sadly, this does not throw - we do not prop correctly across the graph break
    @unittest.expectedFailure
    def test_raise_guard_partial_constraint_across_break(self):
        y = torch.randn([3, 3, 3])

        def my_dyn_fn(x, y):
            z = x * y

            torch._dynamo.graph_break()
            if z.shape[0] == 3:
                return z.cos()

            return x.cos()

        torch.compile(my_dyn_fn, backend="eager")(y, y)
        torch._dynamo.mark_dynamic(y, 0)
        torch._dynamo.reset()
        with self.assertRaisesRegex(
            Exception,
        ):
            torch.compile(my_dyn_fn, backend="eager")(y, y)

    def test_raise_guard_partial_constraint_no_graph_break(self):
        y = torch.randn([3, 3, 3])

        def my_dyn_fn(x, y):
            z = x * y

            if z.shape[0] == 3:
                return z.cos()

            return x.cos()

        torch._dynamo.mark_dynamic(y, 0)
        with self.assertRaises(ConstraintViolationError):
            torch.compile(my_dyn_fn, backend="eager")(y, y)

    def test_cannot_trace_mark_dynamic(self):
        y = torch.randn([3, 3, 3])

        def my_dyn_fn(x):
            torch._dynamo.mark_dynamic(x, 0)
            return x * x

        with self.assertRaisesRegex(
            AssertionError, "Attempt to trace forbidden callable"
        ):
            torch.compile(my_dyn_fn, backend="eager")(y)

    def test_cannot_trace_mark_dynamic_safe_unreached(self):
        y = torch.randn([3, 3, 3])

        def my_dyn_fn(x):
            if x.shape[0] == 3:
                return x
            print("Running", torch._dynamo.mark_dynamic(x, 0))
            return x * x

        torch.compile(my_dyn_fn, backend="eager")(y)

    def test_anomaly_aot_autograd(self):
        def fail():
            raise AssertionError("fail")

        @allow_in_graph
        def h(a):
            r = a.sum()
            # Trigger an exception in backwards
            r.register_hook(lambda x: fail())
            return r

        @torch.compile(backend="aot_eager")
        def f(a):
            return h(a)

        with warnings.catch_warnings(record=True) as w, self.assertRaises(
            torch._dynamo.exc.BackendCompilerFailed
        ):
            f(torch.randn(2, 2, requires_grad=True))

        # Suppress unrelated pkg_resources warnings
        self.assertIn("forward call that caused the error", str(w[-1].message))

    def test_py_guards_mark_dynamic(self):
        def my_dyn_fn(a):
            if a.shape[0] > 2:
                return a.cos()
            return a.sin()

        counter = CompileCounter()

        # Run with dynamic
        x0 = torch.randn([3, 3, 3])
        torch._dynamo.mark_dynamic(x0, 0)
        torch.compile(my_dyn_fn, backend=counter)(x0)
        self.assertEqual(counter.frame_count, 1)

        # Run without dynamic, no recompile
        x = torch.randn([3, 3, 3])
        torch.compile(my_dyn_fn, backend=counter)(x)
        self.assertEqual(counter.frame_count, 1)

        # Mark a new dim, 1, as dynamic
        x1 = torch.randn([3, 3, 3])
        torch._dynamo.mark_dynamic(x1, 1)
        torch.compile(my_dyn_fn, backend=counter)(x1)
        # Recompile triggered because we marked a new dym as dynamic
        self.assertEqual(counter.frame_count, 2)

        # Reset
        torch._dynamo.reset()
        # Reset counter
        counter = CompileCounter()

        # Run with dynamic 1
        torch.compile(my_dyn_fn, backend=counter)(x1)
        self.assertEqual(counter.frame_count, 1)

        # Run with dynamic 0, not subset
        torch.compile(my_dyn_fn, backend=counter)(x0)
        self.assertEqual(counter.frame_count, 2)

        # Run with dynamic 0, 1, 2, not subset
        x012 = torch.randn([3, 3, 3])
        torch._dynamo.mark_dynamic(x012, 0)
        torch._dynamo.mark_dynamic(x012, 1)
        torch._dynamo.mark_dynamic(x012, 2)
        torch.compile(my_dyn_fn, backend=counter)(x012)
        self.assertEqual(counter.frame_count, 3)

    def test_recompile_on_global_state_change(self):
        last_state = []
        cnt = 0

        def my_compiler(gm, _):
            nonlocal cnt
            cnt += 1
            state = read_state()

            def inner(*args):
                last_state[:] = state
                return gm(*args)

            return inner

        def read_state():
            return [
                torch.is_grad_enabled(),
                torch.are_deterministic_algorithms_enabled(),
                torch._C._get_cublas_allow_tf32(),
            ]

        def write_state(state):
<<<<<<< HEAD
            (torch.set_grad_enabled(state[0]),)
            torch.use_deterministic_algorithms(state[1])
            (torch._C._set_cublas_allow_tf32(state[2]),)
=======
            torch.set_grad_enabled(state[0])
            torch.use_deterministic_algorithms(state[1])
            torch._C._set_cublas_allow_tf32(state[2])
>>>>>>> d48eb58d

        @torch.compile(backend=my_compiler)
        def fn(x):
            return x + 1

        import contextlib

        @contextlib.contextmanager
        def _hip_allow_tf32():
            # for HIP/AMDGPU, tf32 is behind a flag because the TF32 support is new
            # and only for MI300+
            hip_allow_tf32 = os.environ.get("HIPBLASLT_ALLOW_TF32", None)
            os.environ["HIPBLASLT_ALLOW_TF32"] = "1"

            try:
                yield
            finally:
                if hip_allow_tf32 is not None:
                    os.environ["HIPBLASLT_ALLOW_TF32"] = hip_allow_tf32
                else:
                    del os.environ["HIPBLASLT_ALLOW_TF32"]

        tf32_ctx = _hip_allow_tf32 if torch.version.hip else contextlib.nullcontext
        with tf32_ctx():
            initial_state = read_state()
            y = torch.randn(10)
            try:
                for round in range(3):
                    for i in range(len(initial_state)):
                        new_state = [False] * len(initial_state)
                        new_state[i] = True
                        write_state(new_state)
                        assert read_state() == new_state
                        last_state.clear()
                        fn(y)
                        assert last_state == new_state
                        if round == 0:
                            assert cnt == i + 1
                        else:
                            assert cnt == len(initial_state)
            finally:
                write_state(initial_state)

    def test_grad_state_mutated(self):
        prior = torch.is_grad_enabled()
        value = None
        cnt = CompileCounter()

        @torch._dynamo.allow_in_graph
        def check_state():
            nonlocal value
            value = torch.is_grad_enabled()

        @torch.compile(backend=cnt, fullgraph=True)
        def fn(x):
            check_state()
            torch.set_grad_enabled(False)
            return x + 1

        try:
            torch.set_grad_enabled(True)
            fn(torch.randn(10))
            assert value is True
            assert torch.is_grad_enabled() is False

            value = None
            torch.set_grad_enabled(True)
            fn(torch.randn(10))
            assert value is True
            assert torch.is_grad_enabled() is False

            assert cnt.frame_count == 1
        finally:
            torch.set_grad_enabled(prior)

    def test_deterministic_algorithms_mutated(self):
        prior = torch.are_deterministic_algorithms_enabled()
        prior_warn_only = torch.is_deterministic_algorithms_warn_only_enabled()
        value = None
        warn_only = None
        cnt = CompileCounter()

        @torch._dynamo.allow_in_graph
        def check_state():
            nonlocal value
            nonlocal warn_only
            value = torch.are_deterministic_algorithms_enabled()
            warn_only = torch.is_deterministic_algorithms_warn_only_enabled()

        @torch.compile(backend=cnt, fullgraph=True)
        def fn(x):
            check_state()
            torch.use_deterministic_algorithms(False, warn_only=False)
            return x + 1

        def run_fn():
            torch.use_deterministic_algorithms(True, warn_only=True)
            fn(torch.randn(10))
            assert value is True
            assert warn_only is True
            assert torch.are_deterministic_algorithms_enabled() is False
            assert torch.is_deterministic_algorithms_warn_only_enabled() is False

        try:
            run_fn()
            value, warn_only = None, None
            run_fn()
            assert cnt.frame_count == 1
        finally:
            torch.use_deterministic_algorithms(prior, warn_only=prior_warn_only)

    def test_torch_compile_ctx_on_forward_and_training_step(self):
        class MyModel(torch.nn.Module):
            def forward(self): ...

            def training_step(self):
                self()

        model = MyModel()
        compiled_model = torch.compile(model)

        model.forward = compiled_model.dynamo_ctx(model.forward)
        model.training_step = compiled_model.dynamo_ctx(model.training_step)

        model.training_step()

    def test_torch_guards_stack_frame_register_inlining(self):
        x = torch.tensor([0.5, 0.5])
        y = torch.tensor([0.75, 0.75, 0.75, 0.75])
        z = torch.tensor([0.25, 0.25, 0.25, 0.25, 0.25, 0.25, 0.25, 0.25])

        def uwu_inline_me(x, y, z):
            r = torch.cat((x, x)) + y
            r2 = torch.cat((y, y)) + z
            return r, r2

        def fn(x, y, z):
            r, r2 = uwu_inline_me(x, y, z)
            return torch.mul(r, r), torch.mul(r2, r2)

        seen_frames = []
        import contextlib

        @contextlib.contextmanager
        def global_context_capture_fn(frame_summary):
            if frame_summary is not None:
                seen_frames.append(frame_summary)
            yield

        with mock.patch(
            "torch._guards.TracingContext.current_frame",
            side_effect=global_context_capture_fn,
        ):
            torch.compile(fn, backend="eager")(x, y, z)

        self.assertEqual(len(seen_frames), 1)
        self.assertEqual(seen_frames[0].name, "fn")
        self.assertEqual(seen_frames[0].line, "r, r2 = uwu_inline_me(x, y, z)")

    def test_torch_guards_stack_frame_register_inlining_deep(self):
        x = torch.tensor([0.5, 0.5])
        y = torch.tensor([0.75, 0.75, 0.75, 0.75])
        z = torch.tensor([0.25, 0.25, 0.25, 0.25, 0.25, 0.25, 0.25, 0.25])

        def uwu_inline_me_deep(x, y):
            return torch.cat((x, x)) + y

        def uwu_inline_me(x, y, z):
            r = uwu_inline_me_deep(x, y)
            r2 = uwu_inline_me_deep(y, z)
            return r, r2

        def fn(x, y, z):
            r, r2 = uwu_inline_me(x, y, z)
            return torch.mul(r, r), torch.mul(r2, r2)

        seen_frames = []
        import contextlib

        @contextlib.contextmanager
        def global_context_capture_fn(frame_summary):
            if frame_summary is not None:
                seen_frames.append(frame_summary)
            yield

        with mock.patch(
            "torch._guards.TracingContext.current_frame",
            side_effect=global_context_capture_fn,
        ):
            torch.compile(fn, backend="eager")(x, y, z)

        self.assertEqual(len(seen_frames), 3)
        self.assertEqual(seen_frames[0].name, "fn")
        self.assertEqual(seen_frames[1].name, "uwu_inline_me")
        self.assertEqual(seen_frames[2].line, "r2 = uwu_inline_me_deep(y, z)")

    def test_error_on_recompile(self):
        @torch.compile(backend="eager")
        def fn(a, b):
            return a + b

        with unittest.mock.patch("torch._dynamo.config.error_on_recompile", True):
            with self.assertRaises(torch._dynamo.exc.RecompileError):
                fn(torch.rand(2, 3), torch.rand(2, 3))
                fn(torch.rand(2, 3), (1, 2, 3))

    def test_guards_strip_function_call(self):
        from torch._dynamo.guards import strip_function_call

        test_case = [
            ("___odict_getitem(a, 1)", "a"),
            ("a.layers[slice(2)][0]._xyz", "a"),
            ("getattr(a.layers[slice(2)][0]._abc, '0')", "a"),
            ("getattr(getattr(a.x[3], '0'), '3')", "a"),
            ("a.layers[slice(None, -1, None)][0]._xyz", "a"),
            ("a.layers[func('offset', -1, None)][0]._xyz", "a"),
        ]
        # strip_function_call should extract the object from the string.
        for name, expect_obj in test_case:
            self.assertEqual(strip_function_call(name), expect_obj)

    def test_int_neg(self):
        def int_neg(a, b):
            x = a.shape[0]
            y = b.shape[0]
            return -x * -y * a * b

        torch._dynamo.testing.standard_test(self, int_neg, 2)

    def test_hash_getitem_slice(self):
        s = GetItemSource(LocalSource("foo"), slice(None, -1, None))
        s2 = GetItemSource(LocalSource("foo"), slice(None, -1, None))
        s3 = GetItemSource(LocalSource("foo"), slice(None, -1, 2))
        some_set = set()

        self.assertTrue(s not in some_set)
        self.assertTrue(s2 not in some_set)
        self.assertTrue(s3 not in some_set)

        some_set.add(s)

        self.assertTrue(s in some_set)
        # s and s2 should hash the  same
        self.assertTrue(s2 in some_set)
        # s3 should be different
        self.assertTrue(s3 not in some_set)

        self.assertTrue(s == s2)
        self.assertTrue(s != s3)

    def test_inline_dict_function(self):
        def _result_type_dict(dtype):
            return {bool: torch.float32}[dtype]

        @torch.compile
        def f():
            return torch.ones(3, dtype=_result_type_dict(bool))

        self.assertEqual(f(), torch.ones(3, dtype=torch.float32))

    def test_inline_dict_function_passed_as_arg(self):
        @torch.compile
        def fn(d, x, y):
            if d[x] is torch.float32:
                return y.cos()
            else:
                return y.sin()

        dd = {bool: torch.float32, int: torch.int64}
        self.assertEqual(fn(dd, bool, torch.ones(4)), torch.ones(4).cos())
        self.assertEqual(fn(dd, int, torch.ones(4)), torch.ones(4).sin())

    def test_add_sizes(self):
        def func(x):
            y = x.size()
            return y + y

        eager_out = func(torch.ones(10, 10, 3))
        compile_out = torch.compile(func, backend="eager")(torch.ones(10, 10, 3))
        self.assertTrue(isinstance(compile_out, torch.Size))
        self.assertEqual(eager_out, compile_out)

    @unittest.skipIf(not TEST_MULTIGPU, "need multiple GPU")
    def test_cuda_set_device(self):
        def fn():
            a = torch.ones(2, device="cuda")
            torch.cuda.set_device(1)
            return a + 1

        with torch.cuda.device(0):
            counter = CompileCounter()
            opt_fn = torch.compile(fn, backend=counter)
            res = opt_fn()
            self.assertEqual(res.device.type, "cuda")
            self.assertEqual(res.device.index, 0)
            self.assertEqual(counter.frame_count, 2)

    def test_nested_function_resuming_with_correct_globals(self):
        # https://github.com/pytorch/pytorch/issues/99665
        try:
            from .utils import outer_func
        except ImportError:
            from utils import outer_func

        def gn(x, y):
            return x + y

        def fn(x, y):
            return outer_func(gn)(x, y)

        x = torch.rand([3])
        y = torch.rand([3])
        opt_fn = torch.compile(backend="eager")(fn)
        ref = fn(x, y)
        res = opt_fn(x, y)
        self.assertTrue(same(ref, res))

    @dataclasses.dataclass
    class CSETestCase:
        expr: str
        preface: typing.List[str] = dataclasses.field(default_factory=list)
        expected: typing.Optional[str] = None

    def test_guards_cse_pass_single(self):
        from torch._dynamo.guards import PyExprCSEPass

        testcase = self.CSETestCase
        testcases = [
            # Nothing gets CSE-d, since the only repeated sub-expression is 'x'.
            # i.e. not a node type we are interested on.
            testcase(expr="x[0].a"),
            testcase(expr="x[1].a"),
            testcase(expr="x[2].a"),
            # 'a.b.c' gets CSE-d, since it's a sub-expression used more than 'PyExprCSEPass.USE_THRESHOLD'.
            testcase(
                expr="a.b.c[0].d.e",
                preface=["_var0 = a.b", "_var1 = _var0.c"],
                expected="_var1[0].d.e",
            ),
            testcase(expr="a.b.c[1].d.e", expected="_var1[1].d.e"),
            testcase(expr="a.b.c[2].d.e", expected="_var1[2].d.e"),
            # 'm.n[0]' gets CSE-d, since it is a sub-expression used more than 'PyExprCSEPass.USE_THRESHOLD'.
            testcase(
                expr="f(m.n[0], '0').x.y.z",
                preface=["_var2 = m.n", "_var3 = _var2[0]"],
                expected="f(_var3, '0').x.y.z",
            ),
            testcase(expr="f(m.n[0], '1').x.y.z", expected="f(_var3, '1').x.y.z"),
            testcase(expr="f(m.n[0], '2').x.y.z", expected="f(_var3, '2').x.y.z"),
            # The whole expressiong gets CSE-d, as well as all of its sub-expressions.
            testcase(
                expr="self.g(a, b).k",
                preface=["_var4 = self.g", "_var5 = _var4(a, b)", "_var6 = _var5.k"],
                expected="_var6",
            ),
            testcase(expr="self.g(a, b).k", expected="_var6"),
            testcase(expr="self.g(a, b).k", expected="_var6"),
        ]
        csepass = PyExprCSEPass()
        csepass.count([t.expr for t in testcases])

        for t in testcases:
            preface, expr = csepass.replace(t.expr)
            self.assertEqual(preface, t.preface)
            expected = t.expected if t.expected is not None else t.expr
            self.assertEqual(expr, expected)

    def test_guards_cse_pass_multiple(self):
        from torch._dynamo.guards import PyExprCSEPass

        testcase = self.CSETestCase
        testcases = [
            testcase(
                expr="x[0].a < x[1].a * (3 - x[2].a)",
                expected="x[0].a < x[1].a * (3 - x[2].a)",
            ),
            testcase(
                expr="a.b.c[0].d.e + a.b.c[1].d.e * a.b.c[2].d.e > 0",
                preface=["_var0 = a.b", "_var1 = _var0.c"],
                expected="_var1[0].d.e + _var1[1].d.e * _var1[2].d.e > 0",
            ),
            testcase(
                expr="f(m.n[0], '0').x.y.z * f(m.n[0], '1').x.y.z * f(m.n[0], '2').x.y.z < 512",
                preface=["_var2 = m.n", "_var3 = _var2[0]"],
                expected="f(_var3, '0').x.y.z * f(_var3, '1').x.y.z * f(_var3, '2').x.y.z < 512",
            ),
            testcase(
                expr="self.g(a, b).k + (1 - self.g(a, b).k) <= m[0].a + self.g(a, b).k",
                preface=["_var4 = self.g", "_var5 = _var4(a, b)", "_var6 = _var5.k"],
                expected="_var6 + (1 - _var6) <= m[0].a + _var6",
            ),
        ]

        csepass = PyExprCSEPass()
        csepass.count([t.expr for t in testcases])

        for t in testcases:
            preface, expr = csepass.replace(t.expr)
            self.assertEqual(preface, t.preface)
            expected = t.expected
            expected = expected if expected is not None else t.expr
            self.assertEqual(expr, expected)

    def test_guard_function_builder_with_cse(self):
        from torch._dynamo.guards import build_guard_function

        exprs = [
            "x[0].a < x[1].a * (3 - x[2].a)",
            "a.b.c[0].d.e + a.b.c[1].d.e * a.b.c[2].d.e > 0",
            "f(m.n[0], '0').x.y.z * f(m.n[0], '1').x.y.z * f(m.n[0], '2').x.y.z < 512",
            "self.g(a, b).k + (1 - self.g(a, b).k) <= m[0].a + self.g(a, b).k",
        ]

        _, pycode = build_guard_function(exprs, "")
        expected = """\
def ___make_guard_fn():
    def guard(L):
        if not (x[0].a < x[1].a * (3 - x[2].a)):
            return False
        _var0 = a.b
        _var1 = _var0.c
        if not (_var1[0].d.e + _var1[1].d.e * _var1[2].d.e > 0):
            return False
        _var2 = m.n
        _var3 = _var2[0]
        if not (f(_var3, '0').x.y.z * f(_var3, '1').x.y.z * f(_var3, '2').x.y.z < 512):
            return False
        _var4 = self.g
        _var5 = _var4(a, b)
        _var6 = _var5.k
        if not (_var6 + (1 - _var6) <= m[0].a + _var6):
            return False
        return True
    return guard
"""

        self.assertEqual(expected, pycode)

    def test_dynamo_compiling_fake_tensor_to_vararg_int(self):
        class MyModule(torch.nn.Module):
            def __init__(self) -> None:
                super().__init__()

            def forward(self, x):
                # use numpy int so it's wrapped as fake tensor in dynamo
                shape = np.int_(16)
                # test shape as fake tensor, which param type is
                # Sequence[Union[_int, SymInt]]
                return x.reshape(shape)

        x = torch.rand([4, 4])
        model = MyModule()
        orig_out = model(x)
        opt_model = torch.compile(MyModule(), backend="eager")
        opt_out = opt_model(x)
        self.assertTrue(same(orig_out, opt_out))

    def test_scalar_tensor_is_equivalent_to_symint_argument(self):
        class GumbelTopKSampler(torch.nn.Module):
            def __init__(self, T, k):
                super().__init__()
                self.T = torch.nn.Parameter(
                    torch.tensor(T, dtype=torch.float32), requires_grad=False
                )
                self.k = torch.nn.Parameter(
                    torch.tensor(k, dtype=torch.int32), requires_grad=False
                )

            def sample_discrete(self, logits):
                threshold = torch.topk(logits, self.k, sorted=True)[0][..., -1]
                samples = torch.ge(logits.squeeze(1), threshold).float()
                return samples

            def forward(self, logits):
                dsamples = self.sample_discrete(logits)
                return dsamples

        x = torch.rand([4, 4, 4, 4])
        m = GumbelTopKSampler(T=4, k=4)
        orig_out = m(x)
        opt_m = torch.compile(backend="eager")(m)
        opt_out = opt_m(x)
        self.assertTrue(same(orig_out, opt_out))

    def test_scalar_tensor_is_equivalent_to_symint_list_argument(self):
        class Jitter(torch.nn.Module):
            def __init__(self, jitter_val):
                super().__init__()
                self.jitter_val = jitter_val

            def roll_tensor(self, input):
                h_shift = self.jitter_val - 1
                w_shift = self.jitter_val + 1
                return torch.roll(
                    torch.roll(input, shifts=h_shift, dims=2), shifts=w_shift, dims=3
                )

            def forward(self, input):
                return self.roll_tensor(input)

        x = torch.rand([4, 4, 4, 4])
        m = Jitter(jitter_val=4)
        orig_out = m(x)
        opt_m = torch.compile(backend="eager")(m)
        opt_out = opt_m(x)
        self.assertTrue(same(orig_out, opt_out))

    def test_scalar_tensor_is_equivalent_to_int_list_argument(self):
        class MyModel(torch.nn.Module):
            def forward(self, input):
                permute = torch.tensor([0, 2, 1])
                x = input.permute(*permute)
                return x

        x = torch.randn(2, 3, 4)
        m = MyModel()
        orig_out = m(x)
        opt_m = torch.compile(backend="eager")(m)
        opt_out = opt_m(x)
        self.assertTrue(same(orig_out, opt_out))

    def test_torch_variable_hasattr(self):
        def fn(x):
            if hasattr(torch.nn, "Module"):
                return x * x
            return x + 1

        compiled_fn = torch.compile(backend="eager", fullgraph=True)(fn)

        x = torch.rand([4, 4])
        fn_out = fn(x)
        compiled_out = compiled_fn(x)
        self.assertTrue(same(fn_out, compiled_out))

    def test_list_hasattr1(self):
        def fn(x):
            if hasattr(x, "foo"):
                return x[0] + 1
            return x[0] - 1

        compiled_fn = torch.compile(backend="eager", fullgraph=True)(fn)

        x = [torch.randn(3)]
        fn_out = fn(x)
        compiled_out = compiled_fn(x)
        self.assertTrue(same(fn_out, compiled_out))

    def test_list_hasattr2(self):
        def fn():
            x = [torch.zeros(3)]
            if hasattr(x, "__len__"):
                return x[0] + 1
            return x[0] - 1

        compiled_fn = torch.compile(backend="eager", fullgraph=True)(fn)

        fn_out = fn()
        compiled_out = compiled_fn()
        self.assertTrue(same(fn_out, compiled_out))

    def test_tuple_hasattr(self):
        def fn(x):
            if hasattr(x, "foo"):
                return x[0] + 1
            return x[1] - 1

        compiled_fn = torch.compile(backend="eager", fullgraph=True)(fn)

        x = (torch.randn(3), torch.randn(3))
        fn_out = fn(x)
        compiled_out = compiled_fn(x)
        self.assertTrue(same(fn_out, compiled_out))

    def test_fn_hasattr__name__1(self):
        def fn():
            foo = lambda x: x + 1
            return hasattr(foo, "__name__")

        compiled_fn = torch.compile(backend="eager", fullgraph=True)(fn)

        fn_out = fn()
        compiled_out = compiled_fn()
        self.assertEqual(fn_out, compiled_out)
        self.assertTrue(fn_out)

    def test_fn_hasattr__name__2(self):
        def bar(x):
            return torch.sin(x)

        def fn():
            return hasattr(bar, "__name__")

        compiled_fn = torch.compile(backend="eager", fullgraph=True)(fn)

        fn_out = fn()
        compiled_out = compiled_fn()
        self.assertEqual(fn_out, compiled_out)
        self.assertTrue(fn_out)

    def test_fn_hasattr__name__3(self):
        def bar(x, y):
            return torch.sin(x) + torch.cos(y)

        baz = functools.partial(bar, y=4)

        def fn():
            return hasattr(baz, "__name__")

        compiled_fn = torch.compile(backend="eager", fullgraph=True)(fn)

        fn_out = fn()
        compiled_out = compiled_fn()
        self.assertEqual(fn_out, compiled_out)
        self.assertFalse(fn_out)

    def test_torch_objects_as_keys(self):
        remap = {torch.float16: torch.float32}

        def fn():
            return torch.randn(3, dtype=remap[torch.float16])

        opt = torch.compile(fn, backend="eager")
        opt()

    def test_tracing_py_tree(self):
        def fn(xs):
            flat_xs, spec = python_pytree.tree_flatten(xs)
            res = [x.clone() for x in flat_xs]
            return python_pytree.tree_unflatten(res, spec)

        xs = [torch.tensor(i) for i in range(3)]

        counter = CompileCounter()
        torch.compile(fn, backend=counter, fullgraph=True)(xs)
        self.assertEqual(counter.frame_count, 1)
        self.assertEqual(counter.op_count, 3)

    def test_tracing_nested_py_tree(self):
        def fn(xs):
            flat_xs, spec = python_pytree.tree_flatten(xs)
            res = [x.clone() for x in flat_xs]
            return python_pytree.tree_unflatten(res, spec)

        xs = [torch.tensor(i) for i in range(3)]
        xsl = [xs, xs, xs, xs]

        counter = CompileCounter()
        comp_out = torch.compile(fn, backend=counter, fullgraph=True)(xsl)
        real_out = fn(xsl)
        self.assertEqual(comp_out, real_out)
        self.assertEqual(counter.frame_count, 1)
        self.assertEqual(counter.op_count, 12)

    def test_tracing_nested_py_tree_tuples(self):
        def fn(xs):
            flat_xs, spec = python_pytree.tree_flatten(xs)
            res = [x.clone() for x in flat_xs]
            return python_pytree.tree_unflatten(res, spec)

        xs = [torch.tensor(i) for i in range(3)]
        xsl = (xs, xs, xs, xs)

        counter = CompileCounter()
        comp_out = torch.compile(fn, backend=counter, fullgraph=True)(xsl)
        real_out = fn(xsl)
        self.assertEqual(comp_out, real_out)
        self.assertEqual(counter.frame_count, 1)
        self.assertEqual(counter.op_count, 12)

    def test_tracing_nested_py_tree_dicts(self):
        def fn(xs):
            flat_xs, spec = python_pytree.tree_flatten(xs)
            res = [x.clone() for x in flat_xs]
            return python_pytree.tree_unflatten(res, spec)

        xs = [torch.tensor(i) for i in range(3)]
        xsl = {
            "a": xs,
            "b": xs,
            "c": xs,
        }

        counter = CompileCounter()
        comp_out = torch.compile(fn, backend=counter, fullgraph=True)(xsl)
        real_out = fn(xsl)
        self.assertEqual(comp_out, real_out)
        self.assertEqual(counter.frame_count, 1)
        self.assertEqual(counter.op_count, 9)

    def test_dynamic_one_hot(self):
        def fn(x):
            x = x + 1
            # graph break from data-dependent output shape
            x = torch.nn.functional.one_hot(x)
            x = x + 1
            return x

        inp = torch.arange(20) % 4
        counter = CompileCounter()
        real_out = fn(inp)
        comp_out = torch.compile(fn, backend=counter)(inp)
        self.assertEqual(comp_out, real_out)
        self.assertEqual(counter.frame_count, 2)
        self.assertEqual(counter.op_count, 2)

    def test_tracing_nested_py_tree_mixed_all(self):
        def fn(xs):
            flat_xs, spec = python_pytree.tree_flatten(xs)
            res = [x.clone() for x in flat_xs]
            return python_pytree.tree_unflatten(res, spec)

        xs = [torch.tensor(i) for i in range(3)]
        xsa = (xs, xs)
        xsb = {"aa": xsa, "ab": xs}
        xsl = {
            "a": xs,
            "b": xsa,
            "c": xsb,
        }

        counter = CompileCounter()
        comp_out = torch.compile(fn, backend=counter, fullgraph=True)(xsl)
        real_out = fn(xsl)
        self.assertEqual(comp_out, real_out)
        self.assertEqual(counter.frame_count, 1)
        self.assertEqual(counter.op_count, 18)

    def test_any_all_symnode(self):
        cnt = CompileCounter()

        @torch.compile(backend=cnt, fullgraph=True, dynamic=True)
        def fn(x):
            t = x.size(0) >= 10
            f = x.size(0) >= 100
            if any([]) or any([f]) or any([f, f]):
                return x - 1
            if all([f]) or all([t, f]) or all([f, t]) or all([f, f]):
                return x - 2
            if not (all([]) and all([t]) and all([t, t])):
                return x - 3
            if not (any([t]) and any([t, f]) and any([f, t])):
                return x - 4
            return x + 1

        y1 = torch.randn(16)
        y2 = torch.randn(18)
        self.assertEqual(fn(y1), y1 + 1)
        self.assertEqual(fn(y2), y2 + 1)
        self.assertEqual(cnt.frame_count, 1)
        y3 = torch.randn(5)
        self.assertEqual(fn(y3), y3 - 3)
        self.assertEqual(cnt.frame_count, 2)

    def test_tracing_py_tree_tensor_subclass(self):
        from torch.testing._internal.two_tensor import TwoTensor
        from torch.utils.checkpoint import checkpoint

        def fn(xs):
            nested_xs = [[xs]]
            flat_xs, spec = python_pytree.tree_flatten(xs)
            return flat_xs[0].clone()

        # use checkpoint to trigger a "sourceless" tensor subclass
        def checkpoint_fn(xs):
            return checkpoint(fn, xs, use_reentrant=True)

        xs = TwoTensor(torch.ones(2, 2), torch.ones(2, 2))

        counter = CompileCounter()
        torch.compile(checkpoint_fn, backend=counter, fullgraph=True)(xs)
        self.assertEqual(counter.frame_count, 1)
        self.assertEqual(counter.op_count, 2)

    def test_tracing_tree_map_only(self):
        def fn(xs):
            def mapper(x):
                return x.clone()

            y = python_pytree.tree_map_only(torch.Tensor, mapper, xs)
            return y

        xs = [torch.tensor(i) for i in range(3)] + ["hi"]
        xsa = (xs, xs)
        xsb = {"aa": xsa, "ab": xs}

        counter = CompileCounter()
        comp_out = torch.compile(fn, backend=counter, fullgraph=True)(xsb)
        real_out = fn(xsb)

        self.assertEqual(comp_out, real_out)
        self.assertEqual(counter.frame_count, 1)
        self.assertEqual(counter.op_count, 9)

    @torch._dynamo.config.patch(
        capture_scalar_outputs=True, capture_dynamic_output_shape_ops=True
    )
    def test_unbacked_symint(self):
        @torch.compile(backend="eager")
        def f(lengths, values):
            sizes = lengths.tolist()
            for s in sizes:
                torch._check_is_size(s)
                torch._check(s >= 2)
                torch._check(s <= 100)
            return torch.split(values, sizes)

        f(torch.tensor([2, 3, 4]), torch.randn(9))

    @torch._dynamo.config.patch(
        capture_scalar_outputs=True, capture_dynamic_output_shape_ops=True
    )
    def test_out_variant_custom_op(self):
        with torch.library._scoped_library("mylib", "FRAGMENT") as lib:
            lib.define(
                "split_with_sizes_copy(Tensor all_gather_output, SymInt[] all_gather_input_split_sizes, int dim=0, *, Tensor(a!)[] out) -> ()"
            )

            @torch.library.impl(lib, "split_with_sizes_copy", "Meta")
            @torch.library.impl(lib, "split_with_sizes_copy", "CPU")
            def split_with_sizes_copy(
                all_gather_output: torch.Tensor,
                all_gather_input_split_sizes: typing.List[int],
                dim: int,
                out: typing.List[torch.Tensor],
            ) -> None:
                torch.split_with_sizes_copy(
                    all_gather_output, all_gather_input_split_sizes, dim=dim, out=out
                )

            @torch.compile(backend="eager", fullgraph=True)
            def f1(all_gather_output, all_gather_input_split_sizes, dim, out):
                return torch.ops.mylib.split_with_sizes_copy(
                    all_gather_output, all_gather_input_split_sizes, dim, out=out
                )

            all_gather_output = torch.randn(2, 272)
            all_gather_input_split_sizes = [128, 8, 128, 8]
            dim = 1
            out = [
                torch.empty(2, 128),
                torch.empty(2, 8),
                torch.empty(2, 128),
                torch.empty(2, 8),
            ]
            f1(all_gather_output, all_gather_input_split_sizes, dim, out)

        with torch.library._scoped_library("mylib", "FRAGMENT") as lib:
            lib.define(
                "chunk_cat(Tensor[] tensors, int dim, int num_chunks, *, Tensor(a!) out) -> ()"
            )

            @torch.library.impl(lib, "chunk_cat", "Meta")
            @torch.library.impl(lib, "chunk_cat", "CPU")
            def chunk_cat(
                tensors: typing.List[torch.Tensor],
                dim: int,
                num_chunks: int,
                out: torch.Tensor,
            ) -> None:
                torch._chunk_cat(tensors, dim, num_chunks, out=out)

            @torch.compile(backend="eager", fullgraph=True)
            def f2(tensors, dim, num_chunks, out):
                return torch.ops.mylib.chunk_cat(tensors, dim, num_chunks, out=out)

            x = torch.zeros(100, dtype=torch.int64)
            tensors = [
                torch.randn(16, 16),
                torch.randn(16),
                torch.randn(16, 16),
                torch.randn(16),
            ]
            dim = 0
            num_chunks = 2
            out = torch.empty(2, 272)
            f2(tensors, dim, num_chunks, out)

    @torch._dynamo.config.patch(capture_scalar_outputs=True)
    def test_runtime_assert_replacement(self):
        @torch.compile(backend="eager")
        def fn(x, y):
            z = y.item()
            torch._check(z == 3)
            return x + z

        fn(torch.randn(4), torch.tensor([3]))
        self.assertRaises(RuntimeError, lambda: fn(torch.randn(4), torch.tensor([4])))

    @torch._dynamo.config.patch(capture_scalar_outputs=True)
    def test_cat_unbacked(self):
        @torch.compile(backend="eager")
        def fn(x, y):
            z = y.item()
            return torch.cat([x, torch.ones(z)])

        self.assertRaises(
            RuntimeError, lambda: fn(torch.randn(2, 3), torch.tensor([0]))
        )
        self.assertRaises(
            RuntimeError, lambda: fn(torch.randn(2, 3), torch.tensor([1]))
        )

    @torch._dynamo.config.patch(
        capture_scalar_outputs=True, capture_dynamic_output_shape_ops=True
    )
    def test_aot_autograd_propagate_unbacked_symints_shape(self):
        @torch.compile(backend="aot_eager")
        def f(x):
            return torch.nonzero(x)

        f(torch.tensor([1, 0, 3, 2, 0]))

    def test_simple_set_usage(self):
        def foo(x, y):
            setty = {x, y}
            return setty.pop() * setty.pop()

        counter = CompileCounter()
        foo = torch.compile(foo, backend=counter, fullgraph=True)
        x = torch.randn(10, 10)
        y = torch.randn(10, 10)
        foo(x, y)
        self.assertEqual(counter.frame_count, 1)

    def test_add_to_set(self):
        def foo(x, y):
            setty = set()
            setty.add(x[0])
            setty.add(x[1])
            setty.add(x[2])
            setty.add(y)
            return y * len(setty)

        x = torch.randn(10, 10)
        y = torch.randn(2, 2)
        eager_result = foo([x, x, x, x, y], y)

        counter = CompileCounter()
        foo = torch.compile(foo, backend=counter, fullgraph=True)
        result = foo([x, x, x, x, y], y)
        self.assertEqual(counter.frame_count, 1)
        self.assertEqual(result, eager_result)

    def test_remove_set(self):
        def fn(x):
            set_a = set((4, 5))
            set_a.remove(4)
            return x * len(set_a)

        opt_fn = torch.compile(fn, backend="eager", fullgraph=True)
        x = torch.randn(4)
        ref = fn(x)
        res = opt_fn(x)
        self.assertEqual(ref, res)

    def test_iter_set(self):
        def foo(x, y):
            setty = set()
            for t in x:
                setty.add(t)
            return y * len(setty)

        x = torch.randn(10, 10)
        y = torch.randn(2, 2)
        eager_result = foo([x, x, x, x, y], y)

        counter = CompileCounter()
        foo = torch.compile(foo, backend=counter, fullgraph=True)
        result = foo([x, x, x, x, y], y)
        self.assertEqual(counter.frame_count, 1)
        self.assertEqual(result, eager_result)

    def test_input_set_graph_break(self):
        def foo(x):
            return x.pop() * x.pop()

        x = torch.randn(10, 10)
        y = torch.randn(10, 10)

        counter = CompileCounter()

        inp = {x, x, x, x, y, y}
        foo = torch.compile(foo, backend=counter, fullgraph=True)

        # There's a lot of stuff about sets that cannot work without a good deal of exertion on our part.
        # Specifically, getting a set as input won't ever work with how GetItemSource works (Can't arbitrary access set contents)
        # and so the guard story for the objects passed into input just isn't there atm.
        with self.assertRaisesRegex(
            torch._dynamo.exc.Unsupported,
            "Unsupported method call",
        ):
            foo(inp)

        foo = torch.compile(foo, backend=counter, fullgraph=False)
        foo(inp)
        self.assertEqual(counter.frame_count, 1)

    def test_reconstruct_set_across_graph_break(self):
        def foo(x, y):
            setty = set()
            for t in x:
                setty.add(t)
            print("Break!")
            return y * len(setty)

        x = torch.randn(10, 10)
        y = torch.randn(2, 2)

        counter = CompileCounter()
        foo = torch.compile(foo, backend=counter)
        result = foo([x, x, x, x, y], y)

    def test_set_aliasing_recompiles(self):
        g1 = torch.randn(10)
        g2 = torch.randn(10)
        g3 = torch.randn(10)
        g4 = torch.randn(10)

        def foo(a, b, c):
            myset = {g1, a, b, c}
            return a + len(myset)

        counter = CompileCounter()
        foo = torch.compile(foo, backend=counter)
        # first call with no aliasing
        foo(g2, g3, g4)
        self.assertEqual(counter.frame_count, 1)

        # no aliasing again
        foo(g3, g2, g4)
        # assert no recompile
        self.assertEqual(counter.frame_count, 1)

        # aliasing changes, we should recompile
        foo(g2, g2, g2)
        self.assertEqual(counter.frame_count, 2)

        # same aliasing, different tensor
        foo(g3, g3, g3)
        self.assertEqual(counter.frame_count, 2)

        # aliasing between global and arg, should recompile again
        foo(g1, g1, g1)
        self.assertEqual(counter.frame_count, 3)

        # Reset
        torch._dynamo.reset()

        # aliasing between global and arg, first call
        foo(g1, g1, g1)
        self.assertEqual(counter.frame_count, 4)

        # same aliasing, different tensor, all local, recompile
        foo(g3, g3, g3)
        self.assertEqual(counter.frame_count, 5)

        # aliasing same tensor, we shouldn't recompile
        foo(g2, g2, g2)
        self.assertEqual(counter.frame_count, 5)

        # No aliasing
        foo(g2, g3, g4)
        self.assertEqual(counter.frame_count, 6)

        # No aliasing again
        foo(g3, g2, g4)
        # assert no recompile
        self.assertEqual(counter.frame_count, 6)

    def test_str_format_return1(self):
        @torch.compile(backend="eager", fullgraph=True)
        def fn(img):
            x = torch.sin(img)
            y = f"shape {img.shape[-2:]} batch size {img.shape[0]}"
            return img + x, y

        img1 = torch.randn(1, 1, 8, 8)
        res, msg = fn(img1)
        self.assertEqual(msg, "shape torch.Size([8, 8]) batch size 1")
        self.assertEqual(res, img1 + torch.sin(img1))

    def test_str_format_return2(self):
        @torch.compile(backend="eager", fullgraph=True)
        def fn(img):
            x = torch.sin(img)
            y = "shape {} batch size {y:.2f}".format(img.shape[-2:], y=img.shape[0])
            return img + x, y

        img1 = torch.randn(1, 1, 8, 8)
        res, msg = fn(img1)
        self.assertEqual(msg, "shape torch.Size([8, 8]) batch size 1.00")
        self.assertEqual(res, img1 + torch.sin(img1))

    # Compiling autograd.Function traces fwd function twice, but the same unbacked symints were not identified
    # as the same across the two tracings. This is an unlikely situation in real use cases, so we add another
    # `test_validate_outputs_unbacked_by_custom_op` to mitigate it and keep this one as expected failure
    # until we have a proper fix.
    @unittest.expectedFailure
    @torch._dynamo.config.patch(capture_scalar_outputs=True)
    def test_validate_outputs_unbacked(self):
        class SillyCat(torch.autograd.Function):
            @staticmethod
            def forward(ctx, x0, x1, i):
                ctx.save_for_backward(i)
                return torch.cat([x0, x1])

            @staticmethod
            def backward(ctx, grad_out):
                (i,) = ctx.saved_tensors
                i0, i1 = i.tolist()
                g_x0, g_x1 = grad_out.split([i0, i1])
                return g_x0, g_x1, None

        @torch.compile(backend="aot_eager", fullgraph=True)
        def f(x, i):
            i0, i1 = i.tolist()
            x0, x1 = x.split([i0, i1])
            return SillyCat.apply(x0, x1, i)

        f(torch.randn(9, requires_grad=True), torch.tensor([3, 6]))

    @torch._dynamo.config.patch(capture_scalar_outputs=True)
    def test_validate_outputs_unbacked_by_custom_op(self):
        with torch.library._scoped_library("mylib", "FRAGMENT") as lib:
            torch.library.define(
                "mylib::foo",
                "(Tensor a, Tensor b) -> (Tensor)",
                tags=torch.Tag.pt2_compliant_tag,
                lib=lib,
            )

            @torch.library.impl("mylib::foo", "cpu", lib=lib)
            @torch.library.register_fake("mylib::foo")
            def foo_impl(x, y):
                return torch.cat([x, y])

            @torch.compile(backend="aot_eager", fullgraph=True)
            def f(x, i):
                i0, i1 = i.tolist()
                x0, x1 = x.split([i0, i1])
                return torch.ops.mylib.foo(x0, x1)

            f(torch.randn(9, requires_grad=True), torch.tensor([3, 6]))

    def test_str_format_assert1(self):
        @torch.compile(backend="eager", fullgraph=True)
        def fn(img):
            x = torch.sin(img)
            val = x.shape[-2:]
            torch._assert(len(val) == 2, f"shape {img.shape}")
            return img + x

        img1 = torch.randn(1, 1, 8, 8)
        res = fn(img1)
        self.assertEqual(res, img1 + torch.sin(img1))

    def test_str_format_assert2(self):
        cnt = CompileCounter()

        @torch.compile(backend=cnt)
        def fn(img):
            x = torch.sin(img)
            torch._assert(
                img.shape[-2] == 8 and img.shape[-1] == 16, f"shape {img.shape}"
            )
            return img + x

        img1 = torch.randn(1, 3, 8, 16)
        res = fn(img1)
        self.assertEqual(res, img1 + torch.sin(img1))
        self.assertEqual(cnt.frame_count, 1)

        # trigger a recompile and graph break
        img2 = torch.randn(1, 3, 8, 15)
        self.assertRaises(AssertionError, lambda: fn(img2))

    def test_tolist_scalar(self):
        def fn(x):
            new_list = []
            for i in x.tolist():
                new_list.append(i * 4)
            return new_list

        x = torch.tensor([3])
        eager = fn(x)
        counter = CompileCounter()
        compiled = torch.compile(fn, backend=counter, fullgraph=True)(x)
        self.assertEqual(eager, compiled)
        self.assertEqual(counter.frame_count, 1)

    def test_tolist_1d(self):
        def fn(x):
            new_list = []
            for i in x.tolist():
                new_list.append(i * 4)
            return new_list

        x = torch.tensor([2, 1])
        eager = fn(x)
        counter = CompileCounter()
        compiled = torch.compile(fn, backend=counter, fullgraph=True)(x)
        self.assertEqual(eager, compiled)
        self.assertEqual(counter.frame_count, 1)

    def test_tolist_kd(self):
        def fn(x):
            new_list = []
            for i in x.tolist():
                new_list.append(i * 4)
            return new_list

        x = torch.tensor([[[2, 1], [2, 1], [2, 1]], [[2, 1], [2, 1], [2, 1]]])
        eager = fn(x)
        counter = CompileCounter()
        compiled = torch.compile(fn, backend=counter, fullgraph=True)(x)
        self.assertEqual(eager, compiled)
        self.assertEqual(counter.frame_count, 1)

    @patch.object(torch._dynamo.config, "specialize_int", True)
    def test_tolist_0d(self):
        def fn(x):
            new_list = []
            i = x.tolist()
            new_list.append(i * 4)
            return new_list

        x = torch.tensor(42)
        eager = fn(x)
        counter = CompileCounter()
        compiled = torch.compile(fn, backend=counter, fullgraph=True)(x)
        self.assertEqual(eager, compiled)
        self.assertEqual(counter.frame_count, 1)

    @patch.object(torch._dynamo.config, "assume_static_by_default", False)
    @patch.object(torch._dynamo.config, "automatic_dynamic_shapes", False)
    def test_tolist_kd_dynamic(self):
        def fn(x):
            new_list = []
            i = x.tolist()
            new_list.append(i * 4)
            return new_list

        x = torch.randint(3, 5, [5, 5])
        eager = fn(x)
        counter = CompileCounter()
        compiled_fn = torch.compile(fn, backend=counter, fullgraph=True)
        compiled = compiled_fn(x)
        self.assertEqual(eager, compiled)
        self.assertEqual(counter.frame_count, 1)

        # Value change, no recompiles
        x = torch.randint(7, 9, [5, 5])
        compiled_fn(x)
        self.assertEqual(counter.frame_count, 1)

        # Size change, forced recompiles
        x = torch.randint(3, 5, [3, 3])
        compiled_fn(x)
        self.assertEqual(counter.frame_count, 2)

    def test_tolist_float(self):
        def fn(x):
            new_list = []
            for i in x.tolist():
                new_list.append(i * 4)
            return new_list

        x = torch.tensor(
            [[[2.0, 1.0], [2.0, 1.0], [2.0, 1.0]], [[2.0, 1.0], [2.0, 1.0], [2.0, 1.0]]]
        )
        eager = fn(x)
        counter = CompileCounter()
        compiled = torch.compile(fn, backend=counter)(x)
        self.assertEqual(eager, compiled)
        # Nothing to compile here
        self.assertEqual(counter.frame_count, 0)

    def test_inline_closure_not_loaded_by_parent(self):
        def outer(a):
            return a + 1

        def indirect(x):
            return direct(x)

        def direct(x):
            def deep2(c):
                return outer(c)

            def deep(c):
                return deep2(c)

            return deep(x)

        x = torch.randn(3)
        eager = indirect(x)
        counter = CompileCounter()
        compiled = torch.compile(indirect, backend=counter)(x)
        self.assertEqual(eager, compiled)
        self.assertEqual(counter.frame_count, 1)

    def test_inline_closure_returned_by_another_function_and_captures(self):
        x = torch.ones(1)

        def fn():
            def inner():
                return x + 2

            return inner

        @torch.compile
        def start():
            # Obtain the `inner` function, which holds reference to `x`.
            inner = fn()

            # When we call `inner`, we end up looking up `x` from our inlining
            # tracer, Dynamo must make sure it still has some modeling of `x` at
            # that point.
            res = inner()
            return res

        res = start()
        self.assertEqual(torch.ones(1) * 3, res)

    def test_deque_input(self):
        a = torch.randn([2, 3])
        b = torch.randn([2, 3])
        d1 = collections.deque(["foo", a, b])
        d2 = d1.copy()

        def fn(q):
            a = q.pop()
            b = q.pop()
            return a * b

        eager = fn(d1)
        counter = CompileCounter()
        compiled = torch.compile(fn, backend=counter, fullgraph=True)(d2)
        self.assertEqual(d1, d2)
        self.assertEqual(eager, compiled)
        self.assertEqual(counter.frame_count, 1)

    def test_deque_append_left(self):
        d1 = collections.deque(["foo", 10, 10])
        d2 = d1.copy()

        def fn(q, a, b):
            q.appendleft(a)
            q.appendleft(b)
            return q.popleft() * q.popleft()

        a = torch.randn([3, 3])
        b = torch.randn([3, 3])
        eager = fn(d1, a, b)
        counter = CompileCounter()
        compiled = torch.compile(fn, backend=counter, fullgraph=True)(d2, a, b)
        self.assertEqual(d1, d2)
        self.assertEqual(eager, compiled)
        self.assertEqual(counter.frame_count, 1)
        self.assertTrue(isinstance(compiled, torch.Tensor))

    def test_yield_from(self):
        def yield_from_fn(t_list, k):
            def yield_from_gen(l):
                l2 = [t * k for t in l]
                yield from l2

            return [t * k for t in yield_from_gen(t_list)]

        t_list = [torch.randn([2, 3]) for _ in range(3)]
        eager = yield_from_fn(t_list, 2)
        counter = CompileCounter()
        compiled = torch.compile(yield_from_fn, backend=counter)(t_list, 2)
        self.assertEqual(eager, compiled)
        self.assertEqual(counter.frame_count, 1)

    def test_yield_from_in_a_loop(self):
        def gen2():
            yield 1

        def gen1():
            for value in range(5):
                yield from gen2()

        def fn(x):
            c = 0
            for i in gen1():
                c = c + i
            return x + c

        opt_fn = torch.compile(fn, backend="eager")
        x = torch.zeros(4)
        self.assertEqual(fn(x), opt_fn(x))

    def test_yield_gen_and_from(self):
        def populate_and_multiply_sequence(n, multiplier):
            # Inline generator
            def tensor_generator():
                for i in range(n):
                    yield torch.tensor([i])

            # Use 'yield from' to iterate over tensors and multiply
            t_list = [tensor * multiplier for tensor in tensor_generator()]

            def yield_from_gen():
                yield from t_list

            return [t for t in yield_from_gen()]

        multiplier = torch.tensor([10])
        eager = populate_and_multiply_sequence(5, multiplier)
        counter = CompileCounter()
        compiled = torch.compile(populate_and_multiply_sequence, backend=counter)(
            5, multiplier
        )
        self.assertEqual(eager, compiled)
        self.assertEqual(counter.frame_count, 1)

    def test_yield_from_user_stop_iteration(self):
        class MyIter:
            def __init__(self, seq):
                self.seq = seq
                self.index = 0

            def __iter__(self):
                return self

            def __next__(self):
                self.index += 1
                if self.index <= len(self.seq):
                    return self.seq[self.index - 1]
                raise StopIteration(self.index)

        def yield_from_iter_fn(seq):
            def gen(seq):
                yield from MyIter(seq)

            return [i for i in gen(seq)]

        seq = [torch.randn([2, 3]) for _ in range(3)]
        eager = yield_from_iter_fn(seq)
        counter = CompileCounter()
        compiled = torch.compile(yield_from_iter_fn, backend=counter)(seq)
        self.assertEqual(eager, compiled)
        self.assertEqual(counter.frame_count, 0)

    # just to be sure in case anyone tries to run this in older versions of Python
    def test_pep0479_convert_stopiteration(self):
        # https://peps.python.org/pep-0479/
        def generator_with_stop_iteration():
            yield 1
            # Explicitly raising StopIteration inside the generator
            raise StopIteration("StopIteration raised within generator")
            yield 2  # This should never be reached

        @torch.compile(backend="eager", fullgraph=True)
        def fn(t):
            try:
                # Try to consume the generator
                gen = generator_with_stop_iteration()
                next(gen)
                next(gen)
            except RuntimeError as e:
                # Check that StopIteration was converted to RuntimeError
                # See STOPITERATION_ERROR opcode in symbolic_convert.py
                return 100
            except StopIteration:
                return 200

        t = torch.randn(2)
        y = fn(t)
        self.assertEqual(y, 100)

    def test_yield_send_to_subgenerator_graph_break(self):
        def subgenerator(tensor):
            multiplier = yield
            yield tensor * multiplier

        def main_generator(t_list):
            for tensor in t_list:
                subgen = subgenerator(tensor)
                next(subgen)
                yield from subgen.send(torch.tensor([10]))

        t_list = [torch.tensor([i]) for i in range(5)]
        eager = list(main_generator(t_list))

        counter = CompileCounter()
        compiled_fn = torch.compile(main_generator, backend=counter)
        compiled = list(compiled_fn(t_list))

        self.assertEqual(eager, compiled)
        self.assertEqual(counter.frame_count, 0)

    def test_derpy_nn_module_usage(self):
        def ff1(x):
            self = mod1
            return torch.sigmoid(self.mod2(x) + self.param1)

        def ff2(x):
            self = mod2
            return torch.cos(torch.sin(x) * self.param2 + 10)

        mod1 = torch.nn.Module()
        mod2 = torch.nn.Module()
        mod1.register_module("mod2", mod2)
        mod1.register_parameter("param1", torch.nn.Parameter(torch.randn(10)))
        mod1.forward = ff1
        mod2.register_parameter("param2", torch.nn.Parameter(torch.randn(10)))
        mod2.forward = ff2
        mod1.eval()

        x = torch.randn(10)
        expected = mod1(x)
        counter = CompileCounter()
        actual = torch.compile(mod1, backend=counter, fullgraph=True)(x)
        self.assertEqual(actual, expected)
        self.assertEqual(counter.op_count, 6)

    def test_default_args_device_dtype(self):
        class Foo:
            def __init__(
                self,
                dtype: torch.dtype = torch.float16,
                device: torch.device = torch.device("cpu"),
            ) -> None:
                self.value = torch.tensor(10, dtype=dtype, device=device)

        def fn():
            return Foo().value + 1

        opt_func = torch.compile(fn, backend="eager", fullgraph=True)
        ref = fn()
        res = opt_func()
        self.assertEqual(ref, res)

    def test_torch_device_python_type(self):
        for device, device_type, index in [
            ("cpu", "cpu", None),
            ("cuda:0", "cuda", 0),
        ]:
            if device == "cuda:0" and not TEST_CUDA:
                continue

            def fn(target):
                target_device = target.device
                a = torch.zeros(2, 3, device=target_device)
                # Constant assert at trace time
                assert isinstance(target_device, torch.device)
                assert target_device.type == device_type
                assert target_device.index == index
                b = torch.zeros(2, 3, device=target_device)
                c = torch.zeros(2, 3, device=target_device)
                return a + b + c

            from torch._dynamo.variables import ConstantVariable

            device = torch.device(device)
            expected_variable = ConstantVariable(device)
            self.assertEqual(expected_variable.python_type(), type(device))

            opt_func = torch.compile(fn, backend="eager", fullgraph=True)
            a = torch.tensor([2, 3], device=device)
            res = opt_func(a)
            self.assertIsInstance(res, torch.Tensor)

    def test_torch_dtype_python_type(self):
        def fn(target):
            target_dtype = target.dtype
            a = torch.zeros(2, 3, dtype=target_dtype)
            # Constant assert at trace time
            assert isinstance(target_dtype, torch.dtype)
            b = torch.zeros(2, 3, dtype=target_dtype)
            c = torch.zeros(2, 3, dtype=target_dtype)
            return a + b + c

        from torch._dynamo.variables import ConstantVariable

        dtype = torch.float16
        expected_variable = ConstantVariable(dtype)
        self.assertEqual(expected_variable.python_type(), type(dtype))

        opt_func = torch.compile(fn, backend="eager", fullgraph=True)
        a = torch.tensor([2, 3], dtype=dtype)
        res = opt_func(a)
        self.assertIsInstance(res, torch.Tensor)

    def test_iterator_limit(self):
        def fn(x):
            def gen():
                while True:
                    yield x

            return list(gen())

        x = torch.randn([0, 1, 2, 3, 4, 5])
        compiled_fn = torch.compile(fn, backend="eager", fullgraph=True)
        with self.assertRaisesRegex(
            torch._dynamo.exc.Unsupported, "infinite generator"
        ):
            compiled_fn(x)

    def test_itertools_islice(self):
        counters.clear()

        def fn(x):
            return itertools.islice(x, 2, 5, 2)

        x = torch.randn([0, 1, 2, 3, 4, 5])
        eager = fn(x)

        compiled_fn = torch.compile(fn, backend="eager", fullgraph=True)
        compiled = compiled_fn(x)

        self.assertEqual(list(eager), list(compiled))
        self.assertEqual(len(counters["graph_break"]), 0)

    def test_itertools_islice_default_step(self):
        counters.clear()

        def fn(x):
            return itertools.islice(x, 2, 5)

        x = torch.randn([0, 1, 2, 3, 4, 5])
        eager = fn(x)

        compiled_fn = torch.compile(fn, backend="eager", fullgraph=True)
        compiled = compiled_fn(x)

        self.assertEqual(list(eager), list(compiled))
        self.assertEqual(len(counters["graph_break"]), 0)

    def test_itertools_islice_default_end(self):
        counters.clear()

        def fn(x):
            return itertools.islice(x, 2)

        x = torch.randn([0, 1, 2, 3, 4, 5])
        eager = fn(x)

        compiled_fn = torch.compile(fn, backend="eager", fullgraph=True)
        compiled = compiled_fn(x)

        self.assertEqual(list(eager), list(compiled))
        self.assertEqual(len(counters["graph_break"]), 0)

    def test_itertools_repeat(self):
        counters.clear()

        def fn(x):
            r = itertools.repeat(100.0, 5)
            for i in r:
                x += i
            return x

        x = torch.randn([2, 5])
        eager = fn(x)

        compiled_fn = torch.compile(fn, backend="eager", fullgraph=True)
        compiled = compiled_fn(x)

        self.assertEqual(list(eager), list(compiled))
        self.assertEqual(len(counters["graph_break"]), 0)

    def test_itertools_infinite_repeat(self):
        counters.clear()

        def fn(x):
            r = itertools.repeat(100.0)
            idx = 0
            for i in r:
                x += i
                idx += 1
                if idx > 10:
                    break
            return x

        x = torch.randn([2, 5])
        eager = fn(x)

        compiled_fn = torch.compile(fn, backend="eager", fullgraph=True)
        compiled = compiled_fn(x)

        self.assertEqual(list(eager), list(compiled))
        self.assertEqual(len(counters["graph_break"]), 0)

    def test_itertools_infinite_repeat_mutation(self):
        counters.clear()

        def fn(x):
            r = itertools.repeat(x)
            idx = 0
            for i in r:
                x += i
                i += 1
                idx += 1
                if idx > 10:
                    break
            return x

        x = torch.randn([2, 5])
        eager = fn(x)

        compiled_fn = torch.compile(fn, backend="eager", fullgraph=True)
        compiled = compiled_fn(x)

        self.assertEqual(list(eager), list(compiled))
        self.assertEqual(len(counters["graph_break"]), 0)

    def test_itertools_infinite_count(self):
        for args in ([], [10], [5, -1]):
            counters.clear()

            def fn(x):
                r = itertools.count(*args)
                idx = 0
                for i in r:
                    x += i
                    idx += 1
                    if idx > 10:
                        break
                return x

            x = torch.randn([2, 5])
            eager = fn(x)

            compiled_fn = torch.compile(fn, backend="eager", fullgraph=True)
            compiled = compiled_fn(x)

            self.assertEqual(list(eager), list(compiled))
            self.assertEqual(len(counters["graph_break"]), 0)

    def test_itertools_infinite_cycle(self):
        counters.clear()

        def fn(x):
            for iterator in (
                iter([]),
                iter([10, 11.0]),
                itertools.repeat(-1, 3),
                itertools.count(10),
            ):
                r = itertools.cycle(iterator)
                idx = 0
                x += 1
                for i in r:
                    x += i
                    idx += 1
                    if idx > 10:
                        break
            return x

        x = torch.randn([2, 5])
        eager = fn(x)

        compiled_fn = torch.compile(fn, backend="eager", fullgraph=True)
        compiled = compiled_fn(x)

        self.assertEqual(list(eager), list(compiled))
        self.assertEqual(len(counters["graph_break"]), 0)

    def test_itertools_accumulate_symint_default_sum(self):
        # https://github.com/pytorch/pytorch/issues/110287
        counters.clear()

        def fn(x):
            r = itertools.accumulate([x.size(0), x.size(1)])
            for i in r:
                x *= i
            return x

        x = torch.randn(2, 3)
        eager = fn(x)

        compiled_fn = torch.compile(fn, backend="eager", fullgraph=True)
        compiled = compiled_fn(x)

        self.assertEqual(list(eager), list(compiled))
        self.assertEqual(len(counters["graph_break"]), 0)

    def test_itertools_accumulate_tensors_default_sum(self):
        counters.clear()

        def fn(a, b, c, d, x):
            l = [a, b, c, d, x]
            for i, t in enumerate(l):
                l[i] = t * x
            return itertools.accumulate(l)

        t_list = [torch.tensor([i + 1]) for i in range(4)]
        x = torch.tensor([[1, 2], [3, 4]])
        eager = fn(*t_list, x)

        compiled_fn = torch.compile(fn, backend="eager", fullgraph=True)
        compiled = compiled_fn(*t_list, x)

        self.assertEqual(list(eager), list(compiled))
        self.assertEqual(len(counters["graph_break"]), 0)

    def test_itertools_accumulate_tensors_builtins(self):
        for builtin_op in [operator.mul, operator.sub, operator.pow]:
            counters.clear()

            def fn(a, b, c, d, x):
                l = [a, b, c, d, x]
                for i, t in enumerate(l):
                    l[i] = t * x
                return itertools.accumulate(l, builtin_op)

            t_list = [torch.tensor([i + 1]) for i in range(4)]
            x = torch.tensor([[1, 2], [3, 4]])
            eager = fn(*t_list, x)

            compiled_fn = torch.compile(fn, backend="eager", fullgraph=True)
            compiled = compiled_fn(*t_list, x)

            self.assertEqual(list(eager), list(compiled))
            self.assertEqual(len(counters["graph_break"]), 0)

    def test_itertools_accumulate_tensors_kwargs(self):
        from torch._dynamo.utils import counters

        for kwargs in [
            {"func": operator.mul},
            {"initial": 100},
            {"func": operator.sub, "initial": -1},
        ]:
            counters.clear()

            def fn(a, b, c, d, x):
                l = [a, b, c, d, x]
                for i, t in enumerate(l):
                    l[i] = t * x
                return itertools.accumulate(l, **kwargs)

            t_list = [torch.tensor([i + 1]) for i in range(4)]
            x = torch.tensor([[1, 2], [3, 4]])

            compiled_fn = torch.compile(fn, backend="eager", fullgraph=True)
            compiled = compiled_fn(*t_list, x)
            eager = fn(*t_list, x)

            self.assertEqual(list(eager), list(compiled))
            self.assertEqual(len(counters["graph_break"]), 0)

    def test_packaging_version_parse(self):
        from packaging import version

        @torch.compile(backend="eager", fullgraph=True)
        def fn():
            x = torch.zeros(1)
            if version.parse(torch.__version__) >= version.parse("2.0.0"):
                return x + 1
            return x

        self.assertEqual(fn().item(), 1)

    def test_itertools_accumulate_tensors_user_defined(self):
        def udo_fn_0(a, b):
            return -1

        rando = random.randint(0, 1)

        def udo_fn_1(a, b):
            return a * rando + b * rando

        seen = []

        def udo_fn_2(a, b):
            seen.append(a)
            seen.append(b)
            return a * len(seen)

        for udo_fn in [udo_fn_0, udo_fn_1, udo_fn_2]:
            counters.clear()
            torch._dynamo.reset()

            def fn(a, b, c, d, x):
                l = [a, b, c, d, x]
                for i, t in enumerate(l):
                    l[i] = t * x
                return itertools.accumulate(l, udo_fn)

            t_list = [torch.tensor([i]) for i in range(4)]
            x = torch.tensor([[1, 2], [3, 4]])
            eager = fn(*t_list, x)

            compiled_fn = torch.compile(fn, backend="eager", fullgraph=True)
            compiled = compiled_fn(*t_list, x)

            self.assertEqual(list(eager), list(compiled))
            self.assertEqual(len(counters["graph_break"]), 0)

    def test_pure_python_accumulate(self):
        def accumulate(iterable, func=lambda x, y: x + y):
            it = iter(iterable)
            try:
                # Initialize the accumulator with the first value from the iterable
                accumulator = next(it)
            except StopIteration:
                # If the iterable is empty, return an empty generator
                return
            yield accumulator

            for element in it:
                accumulator = func(accumulator, element)
                yield accumulator

        def fn(it):
            return accumulate(it)

        t_list = [torch.tensor([i]) for i in range(4)]
        eager = fn(t_list)

        counter = CompileCounter()
        compiled_fn = torch.compile(fn, backend=counter)
        compiled = compiled_fn(t_list)

        self.assertEqual(list(eager), list(compiled))
        self.assertEqual(counter.frame_count, 1)

    def test_itertools_groupby_pure_python_default_identify_func(self):
        counters.clear()

        def fn(l):
            return [(k, list(g)) for k, g in itertools.groupby(l)]

        l = [1, 2, 2, 3, 4, 4, 4, 1, 2]
        eager = fn(l)

        compiled_fn = torch.compile(fn, backend="eager", fullgraph=True)
        compiled = compiled_fn(l)

        self.assertEqual(eager, compiled)
        self.assertEqual(len(counters["graph_break"]), 0)

    def test_itertools_groupby_pure_python_key_func(self):
        counters.clear()

        def fn(l):
            return [(k, list(g)) for k, g in itertools.groupby(l, key=operator.neg)]

        l = [1, 2, -2, 3, 4, 4, -4, 0, -2]
        eager = fn(l)

        compiled_fn = torch.compile(fn, backend="eager", fullgraph=True)
        compiled = compiled_fn(l)

        self.assertEqual(eager, compiled)
        self.assertEqual(len(counters["graph_break"]), 0)

    def test_itertools_tee(self):
        counters.clear()

        def fn(l):
            a, b = itertools.tee(l)
            return list(a), list(b)

        l = [1, 2, 2, 3, 4, 4, 4, 1, 2]
        eager = fn(l)

        compiled_fn = torch.compile(fn, backend="eager", fullgraph=True)
        compiled = compiled_fn(l)

        self.assertEqual(eager, compiled)
        self.assertEqual(len(counters["graph_break"]), 0)

    def test_list_iterator_contains(self):
        def fn(x):
            it = iter(["my_weight", "not_my_weight"])
            next(it)
            if "my_weight" in it:
                return x + 2
            return x + 1

        x = torch.zeros(3)
        compiled_fn = torch.compile(fn, backend="eager", fullgraph=True)

        self.assertEqual(fn(x), compiled_fn(x))

    def test_storage_return(self):
        @torch.compile(backend="eager", fullgraph=True)
        def fn(x):
            y = torch.sin(x + 1)
            storage = x.untyped_storage()
            storage.resize_(0)
            y = torch.cos(y)
            return y, storage

        x = torch.randn(10)
        expected = torch.cos(torch.sin(x + 1))
        y, s = fn(x)
        self.assertEqual(y, expected)
        self.assertEqual(x.untyped_storage().size(), 0)
        self.assertIs(s, x.untyped_storage())

    def test_flat_name_to_original_fqn(self):
        class FooBarModule(torch.nn.Module):
            def __init__(self) -> None:
                super().__init__()
                self.register_parameter("0", torch.nn.Parameter(torch.randn(3, 4)))
                self.test_buf = torch.nn.Buffer(torch.randn(3, 4))
                self.register_parameter(
                    "test_param", torch.nn.Parameter(torch.randn(3, 4))
                )

            def forward(self, x):
                return ((x + self.test_buf) * getattr(self, "0")) / self.test_param

        class TestModule(torch.nn.Module):
            def __init__(self) -> None:
                super().__init__()
                self.foo_bar = FooBarModule()
                self.register_parameter(
                    "test_param", torch.nn.Parameter(torch.randn(3, 4))
                )
                self.test_buf = torch.nn.Buffer(torch.randn(3, 4))

            def forward(self, x):
                return (self.foo_bar(x) + self.test_param) * self.test_buf

        gm, _ = torch._dynamo.export(TestModule(), torch.randn(3, 4))
        self.assertIn("dynamo_flat_name_to_original_fqn", gm.meta)
        expected_fqn = {
            "L__self___test_param": "test_param",
            "L__self___test_buf": "test_buf",
            "getattr_L__self___foo_bar___0__": "foo_bar.0",
            "L__self___foo_bar_test_param": "foo_bar.test_param",
            "L__self___foo_bar_test_buf": "foo_bar.test_buf",
        }
        self.assertEqual(expected_fqn, gm.meta["dynamo_flat_name_to_original_fqn"])

    def test_proxy_frozen_dataclass(self):
        @dataclasses.dataclass(frozen=True)
        class TestDataClass:
            x: torch.Tensor
            y: torch.Tensor

        @allow_in_graph
        def inner_fn(dc):
            return dc.x + dc.y

        def fn(x, y):
            dc = TestDataClass(x, y)
            return inner_fn(dc)

        fn_opt = torch.compile(fullgraph=True)(fn)
        inps = (torch.ones(2, 2), torch.ones(2, 2))
        actual = fn_opt(*inps)
        expected = fn(*inps)

        self.assertEqual(actual, expected)

    def test_reconstruct_frozen_dataclass(self):
        @dataclasses.dataclass(frozen=True)
        class TestDataClass:
            x: torch.Tensor
            y: torch.Tensor

        def fn(x, y):
            dc = TestDataClass(x, y)
            torch._dynamo.graph_break()
            return dc.x + dc.y

        fn_opt = torch.compile()(fn)
        inps = (torch.ones(2, 2), torch.ones(2, 2))
        actual = fn_opt(*inps)
        expected = fn(*inps)

    def test_frozen_dataclass_default_value(self):
        @dataclasses.dataclass(frozen=True)
        class TestDataClass:
            x: torch.Tensor
            y: torch.Tensor
            z: int = dataclasses.field(default=5)
            a: int = 6

        @allow_in_graph
        def inner_fn(dc):
            return dc.x + dc.y + dc.z + dc.a

        def fn(x, y):
            dc = TestDataClass(x, y)
            return inner_fn(dc)

        fn_opt = torch.compile(fullgraph=True)(fn)
        inps = (torch.ones(2, 2), torch.ones(2, 2))
        actual = fn_opt(*inps)
        expected = fn(*inps)

        self.assertEqual(actual, expected)

    def test_frozen_dataclass_default_factory(self):
        @dataclasses.dataclass(frozen=True)
        class TestDataClass:
            x: torch.Tensor
            y: torch.Tensor
            z: int = dataclasses.field(default_factory=list)
            a: int = dataclasses.field(default_factory=lambda: [5])

        @allow_in_graph
        def inner_fn(dc):
            return dc.x + dc.y + dc.a[0]

        def fn(x, y):
            dc = TestDataClass(x, y)
            return inner_fn(dc)

        fn_opt = torch.compile(fullgraph=True)(fn)
        inps = (torch.ones(2, 2), torch.ones(2, 2))
        actual = fn_opt(*inps)
        expected = fn(*inps)

        self.assertEqual(actual, expected)

    @requiresPy310
    def test_frozen_dataclass_kw_only(self):
        @dataclasses.dataclass(frozen=True)
        class TestDataClass:
            x: torch.Tensor
            y: torch.Tensor
            z: int = dataclasses.field(kw_only=True)
            a: int = dataclasses.field(kw_only=True)

        @allow_in_graph
        def inner_fn(dc):
            return dc.x + dc.y + dc.a + dc.z

        def fn(x, y):
            dc = TestDataClass(x, y, z=5, a=2)
            return inner_fn(dc)

        fn_opt = torch.compile(fullgraph=True)(fn)
        inps = (torch.ones(2, 2), torch.ones(2, 2))
        actual = fn_opt(*inps)
        expected = fn(*inps)

        self.assertEqual(actual, expected)

    def test_pytree_tree_leaves(self):
        implemtations = [("python", python_pytree)]
        if cxx_pytree is not None:
            implemtations.append(("cxx", cxx_pytree))

        for name, module in implemtations:
            with self.subTest(f"pytree implement: {name}"):

                def fn(x):
                    tree = {
                        "a": [x, x - 1],
                        "b": x + 2,
                        "c": (
                            x,
                            3.0,
                            collections.deque([0.0, -x, 1, 2], maxlen=3),
                        ),
                        "d": collections.OrderedDict(
                            {
                                "e": torch.return_types.qr((2 * x, None)),
                                "f": MyTuple(x, x + 1, torch.zeros(4, 3)),
                            },
                        ),
                    }
                    leaves = module.tree_leaves(tree)
                    return leaves

                x = torch.randn(3, 2)
                expected = fn(x)
                fn_opt = torch.compile(fullgraph=True)(fn)
                actual = fn_opt(x)

                self.assertEqual(actual, expected)

    def test_pytree_tree_flatten_unflatten(self):
        implemtations = [("python", python_pytree)]
        if cxx_pytree is not None:
            implemtations.append(("cxx", cxx_pytree))

        for name, module in implemtations:
            with self.subTest(f"pytree implement: {name}"):

                def fn(x, y):
                    tree = {
                        "a": [x, x - 1],
                        "b": x + 2,
                        "c": (
                            x,
                            3.0,
                            collections.deque([0.0, -x, 1, 2], maxlen=3),
                        ),
                        "d": collections.OrderedDict(
                            {
                                "e": torch.return_types.qr((2 * x, None)),
                                "f": MyTuple(x, x + 1, torch.zeros(4, 3)),
                            },
                        ),
                    }
                    leaves, treespec = module.tree_flatten(tree)
                    new_leaves = [
                        x - 1,
                        y,
                        x * y,
                        3.0,
                        y - 2,
                        1,
                        torch.zeros(2, 2),
                        2 * y,
                        -y,
                        x + y,
                        x - y,
                        torch.ones(3, 2),
                        1,
                    ]
                    new_tree = module.tree_unflatten(new_leaves, treespec)
                    return leaves, new_tree

            x = torch.randn(3, 2)
            y = torch.randn(3, 2)
            expected = fn(x, y)
            fn_opt = torch.compile(fullgraph=True)(fn)
            actual = fn_opt(x, y)

            self.assertEqual(actual, expected)

    def test_pytree_tree_map(self):
        implemtations = [("python", python_pytree)]
        if cxx_pytree is not None:
            implemtations.append(("cxx", cxx_pytree))

        for name, module in implemtations:
            with self.subTest(f"pytree implement: {name}"):

                def fn(x, y):
                    tree1 = {
                        "a": [x, x - 1],
                        "b": x + 2,
                        "c": (
                            x,
                            3.0,
                            collections.deque([0.0, -x, 1, 2], maxlen=3),
                        ),
                        "d": collections.OrderedDict(
                            {
                                "e": torch.return_types.qr((2 * x, None)),
                                "f": MyTuple(x, x + 1, torch.zeros(4, 3)),
                            },
                        ),
                    }
                    tree2 = collections.OrderedDict(
                        [
                            ("c", (y, 3.0, collections.deque([1, -y, 10.0]))),
                            ("a", [y, y + 1]),
                            ("b", y + 2),
                            (
                                "d",
                                {
                                    "f": MyTuple(torch.ones(4, 3), -y, y + 1),
                                    "e": torch.return_types.qr((2 * y, None)),
                                },
                            ),
                        ],
                    )
                    return module.tree_map(lambda u, v: (u, v), tree1, tree2)

                x = torch.randn(3, 2)
                y = torch.randn(3, 2)
                expected = fn(x, y)
                fn_opt = torch.compile(fullgraph=True)(fn)
                actual = fn_opt(x, y)

                self.assertEqual(actual, expected)

    def test_shape_env_no_recording(self):
        main = ShapeEnv(should_record_events=False)

        # The main ShapeEnv should have no event recorded.
        self.assertEqual(len(main.events), 0)

        # Call create_symbolic_sizes_strides_storage_offset on both of them.
        r = main.create_symbolic_sizes_strides_storage_offset(
            torch.randn(3, 2), ConstantSource("x")
        )

        # Create a guard: size[0] == 3 (call evaluate_expr)
        #   - +1 guard entry
        #   - +1 replacement entry
        size = r[0]
        bool(size[0] == 3)

        # The main ShapeEnv should remain with no event recorded.
        self.assertEqual(len(main.events), 0)

        if torch.fx.experimental.validator.translation_validation_enabled():
            from torch.fx.experimental.symbolic_shapes import (
                CURRENT_NODE_KEY,
                SHAPEENV_EVENT_KEY,
            )

            # Check that we don't store any recording metadata on nodes
            # from the symbolic shape FX graph.
            for n in main.graph.nodes:
                self.assertFalse(SHAPEENV_EVENT_KEY in n.meta)
                self.assertFalse(CURRENT_NODE_KEY in n.meta)

    def _replay_and_check(self, shape_env: ShapeEnv):
        if shape_env.should_record_events:
            replayed = replay_shape_env_events(shape_env.events)
            shape_env.check_equal(replayed)

    def test_shape_env_equal_empty(self):
        main, other = ShapeEnv(), ShapeEnv()
        main.check_equal(other)
        self._replay_and_check(main)

    @onlyIfTranslationValidation
    def test_shape_env_equal_constructor(self):
        main, other = ShapeEnv(allow_scalar_outputs=False), ShapeEnv()
        self.assertExpectedRaisesInline(
            NotEqualError,
            lambda: main.check_equal(other),
            """\
ShapeEnv not equal: field values don't match:

==> settings: values don't match.
  >  Left: ShapeEnvSettings(allow_scalar_outputs=False, allow_dynamic_output_shape_ops=True, assume_static_by_default=False, specialize_zero_one=True, duck_shape=True, prefer_deferred_runtime_asserts_over_guards=False, allow_complex_guards_as_runtime_asserts=False)
  > Right: ShapeEnvSettings(allow_scalar_outputs=True, allow_dynamic_output_shape_ops=True, assume_static_by_default=False, specialize_zero_one=True, duck_shape=True, prefer_deferred_runtime_asserts_over_guards=False, allow_complex_guards_as_runtime_asserts=False)
""",
        )
        self._replay_and_check(main)

    @onlyIfTranslationValidation
    def test_shape_env_equal_create_symbolic_sizes_strides_storage_offset(self):
        main, other = ShapeEnv(), ShapeEnv()
        main.create_symbolic_sizes_strides_storage_offset(
            torch.randn(3, 2), ConstantSource("x")
        )
        self.assertExpectedRaisesInline(
            NotEqualError,
            lambda: main.check_equal(other),
            """\
ShapeEnv not equal: field values don't match:

==> name_to_node: values don't match.
  >  Left: {x_size_0_, x_size_1_, x_storage_offset, x_stride_0_, x_stride_1_}
  > Right: {}
==> source_to_symbol: values don't match.
  >  Left: {x.size()[0]: x.size()[0], x.size()[1]: x.size()[1], x.storage_offset(): x.storage_offset(), x.stride()[0]: x.stride()[0], x.stride()[1]: x.stride()[1]}
  > Right: {}
==> source_to_var: values don't match.
  >  Left: {x.size()[0]: s0, x.size()[1]: s1}
  > Right: {}
==> val_to_var: values don't match.
  >  Left: {0: 0, 1: 1, 2: s1, 3: s0}
  > Right: {0: 0, 1: 1}
==> var_to_range: values don't match.
  >  Left: {s0: VR[2, int_oo], s1: VR[2, int_oo]}
  > Right: {}
==> var_to_sources: values don't match.
  >  Left: {s0: [TensorPropertySource(base=ConstantSource(source_name='x'), prop=<TensorProperty.SIZE: 0>, idx=0)], s1: [TensorPropertySource(base=ConstantSource(source_name='x'), prop=<TensorProperty.SIZE: 0>, idx=1)]}
  > Right: {}
==> var_to_val: values don't match.
  >  Left: {s0: 3, s1: 2}
  > Right: {}
""",
        )
        self._replay_and_check(main)

    @onlyIfTranslationValidation
    def test_shape_env_equal_unbacked(self):
        main, other = ShapeEnv(), ShapeEnv()
        main.create_unbacked_symint()
        main.create_unbacked_symfloat()
        main.create_unbacked_symbool()
        self.assertExpectedRaisesInline(
            NotEqualError,
            lambda: main.check_equal(other),
            """\
ShapeEnv not equal: field values don't match:

==> name_to_node: values don't match.
  >  Left: {u0, u1, zuf0}
  > Right: {}
==> unbacked_symfloat_counter: values don't match.
  >  Left: 1
  > Right: 0
==> unbacked_symint_counter: values don't match.
  >  Left: 2
  > Right: 0
==> var_to_range: values don't match.
  >  Left: {u0: VR[-int_oo, int_oo], u1: VR[0, 1], zuf0: VR[-oo, oo]}
  > Right: {}
""",
        )
        self._replay_and_check(main)

    @onlyIfTranslationValidation
    def test_shape_env_equal_evaluate_expr_divisible(self):
        main, other = ShapeEnv(), ShapeEnv()

        # Call create_symbolic_sizes_strides_storage_offset on both of them.
        r = main.create_symbolic_sizes_strides_storage_offset(
            torch.randn(3, 2), ConstantSource("x")
        )
        other.create_symbolic_sizes_strides_storage_offset(
            torch.randn(3, 2), ConstantSource("x")
        )

        # Create a guard: size[0] % 3 == 0 (only in the main ShapeEnv)
        #   - +1 guard entry
        #   - +1 divisible entry
        size = r[0]
        bool(size[0] % 3 == 0)

        self.assertExpectedRaisesInline(
            NotEqualError,
            lambda: main.check_equal(other),
            """\
ShapeEnv not equal: field values don't match:

==> axioms: values don't match.
  >  Left: {(Mod(s0, 3)) < 0: False, (Mod(s0, 3)) <= 0: True, 0 < (Mod(s0, 3)): False, 0 <= (Mod(s0, 3)): True, Eq(0, Mod(s0, 3)): True, Eq(Mod(s0, 3), 0): True, Ne(0, Mod(s0, 3)): False, Ne(Mod(s0, 3), 0): False}
  > Right: {}
==> divisible: values don't match.
  >  Left: {Mod(s0, 3)}
  > Right: {}
==> guards: values don't match.
  >  Left: [Eq(Mod(s0, 3), 0)]
  > Right: []
==> name_to_node: values don't match.
  >  Left: {_assert, eq, mod, x_size_0_, x_size_1_, x_storage_offset, x_stride_0_, x_stride_1_}
  > Right: {x_size_0_, x_size_1_, x_storage_offset, x_stride_0_, x_stride_1_}
""",
        )
        self._replay_and_check(main)

    @onlyIfTranslationValidation
    def test_shape_env_equal_evaluate_expr_replacement(self):
        main, other = ShapeEnv(), ShapeEnv()

        # Call create_symbolic_sizes_strides_storage_offset on both of them.
        r = main.create_symbolic_sizes_strides_storage_offset(
            torch.randn(3, 2), ConstantSource("x")
        )
        other.create_symbolic_sizes_strides_storage_offset(
            torch.randn(3, 2), ConstantSource("x")
        )

        # Create a guard: size[0] == 3 (only in the main ShapeEnv)
        #   - +1 guard entry
        #   - +1 replacement entry
        size = r[0]
        bool(size[0] == 3)

        self.assertExpectedRaisesInline(
            NotEqualError,
            lambda: main.check_equal(other),
            """\
ShapeEnv not equal: field values don't match:

==> axioms: values don't match.
  >  Left: {False: False, True: True}
  > Right: {}
==> guards: values don't match.
  >  Left: [Eq(s0, 3)]
  > Right: []
==> name_to_node: values don't match.
  >  Left: {_assert, eq, x_size_0_, x_size_1_, x_storage_offset, x_stride_0_, x_stride_1_}
  > Right: {x_size_0_, x_size_1_, x_storage_offset, x_stride_0_, x_stride_1_}
==> replacements: values don't match.
  >  Left: {s0: 3}
  > Right: {}
==> var_to_range: values don't match.
  >  Left: {s0: VR[3, 3], s1: VR[2, int_oo]}
  > Right: {s0: VR[2, int_oo], s1: VR[2, int_oo]}
""",
        )
        self._replay_and_check(main)

    @onlyIfTranslationValidation
    def test_shape_env_equal_evaluate_expr_refinement(self):
        main, other = ShapeEnv(), ShapeEnv()

        # Call create_symbolic_sizes_strides_storage_offset on both of them.
        r = main.create_symbolic_sizes_strides_storage_offset(
            torch.randn(3, 2), ConstantSource("x")
        )
        other.create_symbolic_sizes_strides_storage_offset(
            torch.randn(3, 2), ConstantSource("x")
        )

        # Create a guard: size[0] >= 3 (only in the main ShapeEnv)
        #   - +1 guard entry
        #   - +1 var_to_guard entry
        #   - Change: var_to_range
        size = r[0]
        bool(size[0] >= 3)

        self.assertExpectedRaisesInline(
            NotEqualError,
            lambda: main.check_equal(other),
            """\
ShapeEnv not equal: field values don't match:

==> axioms: values don't match.
  >  Left: {3 <= s0: True, s0 < 3: False}
  > Right: {}
==> guards: values don't match.
  >  Left: [s0 >= 3]
  > Right: []
==> name_to_node: values don't match.
  >  Left: {_assert, ge, x_size_0_, x_size_1_, x_storage_offset, x_stride_0_, x_stride_1_}
  > Right: {x_size_0_, x_size_1_, x_storage_offset, x_stride_0_, x_stride_1_}
==> var_to_range: values don't match.
  >  Left: {s0: VR[3, int_oo], s1: VR[2, int_oo]}
  > Right: {s0: VR[2, int_oo], s1: VR[2, int_oo]}
""",
        )
        self._replay_and_check(main)

    @onlyIfTranslationValidation
    def test_shape_env_equal_runtime_assert(self):
        main, other = ShapeEnv(), ShapeEnv()

        # Call create_unbacked_symint on both of them.
        r = main.create_unbacked_symint()
        other.create_unbacked_symint()

        # Create a runtime assert: r % 3 == 0 (only in the main ShapeEnv)
        #   - +1 deferred_runtime_asserts entry
        #   - Change: num_deferred_runtime_asserts
        expect_true(r % 3 == 0)

        self.assertExpectedRaisesInline(
            NotEqualError,
            lambda: main.check_equal(other),
            """\
ShapeEnv not equal: field values don't match:

==> axioms: values don't match.
  >  Left: {(PythonMod(u0, 3)) < 0: False, (PythonMod(u0, 3)) <= 0: True, 0 < (PythonMod(u0, 3)): False, 0 <= (PythonMod(u0, 3)): True, Eq(0, PythonMod(u0, 3)): True, Eq(PythonMod(u0, 3), 0): True, Ne(0, PythonMod(u0, 3)): False, Ne(PythonMod(u0, 3), 0): False}
  > Right: {}
==> deferred_runtime_asserts: values don't match.
  >  Left: {u0: [Eq(PythonMod(u0, 3), 0)]}
  > Right: {}
==> name_to_node: values don't match.
  >  Left: {_assert, eq, mod, u0}
  > Right: {u0}
==> num_deferred_runtime_asserts: values don't match.
  >  Left: 1
  > Right: 0
""",
        )
        self._replay_and_check(main)

    def test_shape_env_recorded_function_fallback(self):
        # Make sure the record/replay mechanism for ShapeEnv will fallback
        # if no ShapeEnv instance is found.
        constrain_range(5, min=2, max=10)
        constrain_unify(5, 5)

        self.assertExpectedRaisesInline(
            AssertionError,
            lambda: _constrain_range_for_size(5, min=2, max=10),
            """can only constrain range for SymInt""",
        )

    def test_default_dtype_change(self):
        @torch.compile
        def foo():
            def inner(a, b, res_dtype):
                print(a, b, res_dtype)
                self.assertEqual(torch.result_type(a, b), res_dtype)

            inner(torch.tensor(1, device="cpu"), 1.0, torch.get_default_dtype())

        with set_default_dtype(torch.float):
            foo()
        with set_default_dtype(torch.double):
            foo()

    def test_numpy_ufunc_out(self):
        @torch.compile(backend="eager")
        def foo():
            x = np.arange(5)
            out = np.empty((x.shape[0], x.shape[0]))
            res_out = np.sin(x, out=out)
            assert res_out is out

        foo()

    # Unfortunately, we don't currently preserve the ids of
    # res_out and out correctly across the graph break
    @unittest.expectedFailure
    def test_numpy_ufunc_out_graph_break(self):
        @torch.compile(backend="eager")
        def foo():
            x = np.arange(5)
            out = np.empty((x.shape[0], x.shape[0]))
            res_out = np.sin(x, out=out)
            torch._dynamo.graph_break()
            assert res_out is out

        foo()

    @wrapDeterministicFlagAPITest
    def test_backward_deterministic_mode_mismatch_warning(self):
        @torch.compile
        def func(a, b):
            return a + b

        for forward_deterministic, backward_deterministic in itertools.product(
            [True, False], [True, False]
        ):
            torch.use_deterministic_algorithms(forward_deterministic)
            a = torch.randn(10, requires_grad=True)
            res = func(a, 1)
            grad = torch.ones_like(res)
            torch.use_deterministic_algorithms(backward_deterministic)

            if not forward_deterministic and backward_deterministic:
                with self.assertRaisesRegex(
                    RuntimeError,
                    r"^This compiled backward function is being run with torch\.use_deterministic_algorithms",
                ):
                    res.backward(grad)

            else:
                res.backward(grad)

    @skipIfWindows(
        msg="AssertionError: False is not true : Encountered an unexpected fallback to 'aten pow' in dynamo compiled code"
    )
    def test_torch_dynamo_codegen_pow(self):
        def pow(x):
            return x**2

        x = np.arange(8)
        pow_opt = torch.compile(pow)

        actual, source_code = run_and_get_code(pow_opt, x)
        expect = pow(x)

        self.assertEqual(expect, actual)

        self.assertTrue(
            all("aten.pow" not in code for code in source_code),
            msg="Encountered an unexpected fallback to 'aten pow' in dynamo compiled code",
        )

    def test_graph_break_compilation_metrics(self):
        def fn(x):
            x.cos()
            torch._dynamo.graph_break()
            x.sin()
            torch._dynamo.graph_break()
            return x.cos()

        torch._dynamo.utils.clear_compilation_metrics()
        x = torch.rand((4, 4))
        f = torch.compile(fn, backend="eager")
        f(x)
        metrics = torch._dynamo.utils.get_compilation_metrics()
        # Should only be one restart per event
        (restart_reason,) = metrics[0].restart_reasons
        self.assertTrue(
            "User-inserted graph break" in restart_reason,
            "Should have logged graph break reason",
        )
        self.assertTrue(
            metrics[0].dynamo_time_before_restart_s
            <= metrics[0].entire_frame_compile_time_s
        )

        (restart_reason,) = metrics[1].restart_reasons
        self.assertTrue(
            "User-inserted graph break" in restart_reason,
            "Should have logged graph break reason",
        )
        self.assertTrue(
            metrics[1].dynamo_time_before_restart_s
            <= metrics[1].entire_frame_compile_time_s
        )

        # No restarts
        self.assertTrue(
            len(metrics[2].restart_reasons) == 0, "Last compile has no graph break"
        )
        self.assertTrue(metrics[2].dynamo_time_before_restart_s == 0)

    def test_graph_break_compilation_metrics_on_failure(self):
        def fn(x):
            return x.sin()

        def broken_backend(gm, example_inputs):
            raise RuntimeError("broken backend")

        x = torch.rand((4, 4))
        f = torch.compile(fn, backend=broken_backend)
        with unittest.mock.patch("torch._dynamo.config.suppress_errors", True):
            torch._dynamo.utils.clear_compilation_metrics()
            f(x)
            metrics = torch._dynamo.utils.get_compilation_metrics()
            for metric in metrics:
                self.assertTrue(metric.dynamo_time_before_restart_s > 0)
                self.assertTrue(
                    "RuntimeError: broken backend" in metric.fail_reason,
                    "Should have logged fail reason",
                )

    def test_compilation_metrics_size_limit(self):
        def fn1(x):
            return x.relu()

        def fn2(x):
            return x.cos()

        def fn3(x):
            return x.sin()

        def fn4(x):
            return x.exp()

        import contextlib

        @contextlib.contextmanager
        def metrics_limit_ctx():
            try:
                torch._dynamo.utils.set_compilation_metrics_limit(3)
                yield
            finally:
                torch._dynamo.utils.set_compilation_metrics_limit(
                    torch._dynamo.utils.DEFAULT_COMPILATION_METRICS_LIMIT
                )

        x = torch.rand((4, 4))
        torch._dynamo.reset()
        torch.compile(fn1, backend="eager")(x)
        torch.compile(fn2, backend="eager")(x)
        torch.compile(fn3, backend="eager")(x)
        torch.compile(fn4, backend="eager")(x)

        with metrics_limit_ctx():
            torch._dynamo.utils.clear_compilation_metrics()
            torch._dynamo.reset()
            self.assertEqual(0, len(torch._dynamo.utils.get_compilation_metrics()))
            torch.compile(fn1, backend="eager")(x)
            self.assertEqual(1, len(torch._dynamo.utils.get_compilation_metrics()))
            torch.compile(fn2, backend="eager")(x)
            self.assertEqual(2, len(torch._dynamo.utils.get_compilation_metrics()))
            torch.compile(fn3, backend="eager")(x)
            self.assertEqual(3, len(torch._dynamo.utils.get_compilation_metrics()))
            torch.compile(fn4, backend="eager")(x)
            self.assertEqual(3, len(torch._dynamo.utils.get_compilation_metrics()))

    @skipIfWindows(
        msg="TypeError: sequence item 0: expected str instance, NoneType found"
    )
    def test_funcname_cache(self):
        src = """\
import torch
if True:
    test = 3

class AAA:
    class DUMMY:
        class DUMMY2:
            pass

    def dummy(self):
        def dummy2():
            pass
    class BBB:
        @staticmethod
        def CCC():
            class DDD:
                if True:
                    @staticmethod
                    def EEE():
                        x = [torch.ones(3, 3) for _ in range(5)]
                        return x
            return DDD
def fn():
    return 3
"""
        with tempfile.NamedTemporaryFile(mode="w") as f:
            f.write(src)
            f.flush()
            from torch._dynamo.funcname_cache import get_funcname

            names = [get_funcname(f.name, i + 1) for i in range(src.count("\n") + 1)]

        self.assertExpectedInline(
            "\n".join(names),
            """\




AAA
AAA.DUMMY
AAA.DUMMY.DUMMY2
AAA.DUMMY.DUMMY2
AAA.DUMMY.DUMMY2
AAA.dummy
AAA.dummy.dummy2
AAA.dummy.dummy2
AAA.BBB
AAA.BBB
AAA.BBB.CCC
AAA.BBB.CCC.DDD
AAA.BBB.CCC.DDD
AAA.BBB.CCC.DDD
AAA.BBB.CCC.DDD.EEE
AAA.BBB.CCC.DDD.EEE
AAA.BBB.CCC.DDD.EEE
AAA.BBB.CCC
fn
fn
""",
        )

    def test_return_dict_with_graph_break_and_update(self):
        def create():
            torch._dynamo.graph_break()
            return {0: torch.tensor(3)}

        def fn():
            return {**create()}

        opt_fn = torch.compile(backend="eager")(fn)
        result = opt_fn()
        self.assertIn(0, result)
        self.assertTrue(same(result[0], torch.tensor(3)))

    def test_dynamo_reset_clears_cache(self):
        """Test that dynamo bytecode cache is freed
        when dynamo reset is called
        """

        def fn(x):
            return torch.sin(x)

        opt_fn = torch.compile(backend="eager")(fn)
        opt_fn(torch.randn(3, 3))

        c1 = _debug_get_cache_entry_list(fn.__code__)
        self.assertEqual(len(c1), 1)

        torch._dynamo.reset()
        c2 = _debug_get_cache_entry_list(fn.__code__)
        self.assertEqual(len(c2), 0)

    def test_guard_size_oblivious_simplification(self):
        @torch.compile(backend="eager", fullgraph=True)
        def fn(x):
            u0, u1 = x.tolist()
            torch._check_is_size(u0)
            torch._check_is_size(u1)
            torch._check((2 * u0) % (u0 + u1) == 0)
            torch._check((2 * u0) // (u0 + u1) != 0)
            if guard_size_oblivious((2 * u0) // (u0 + u1) == 0):
                return torch.tensor(True)
            else:
                return torch.tensor(False)

        fn(torch.tensor([3, 3]))

    @torch._dynamo.config.patch(assume_static_by_default=True)
    def test_mark_unbacked_strict(self):
        @torch.compile()
        def fn(x, y):
            return torch.mul(x, y)

        x = torch.ones(5, 5)
        torch._dynamo.decorators.mark_unbacked(x, 0, strict=True)
        torch._dynamo.decorators.mark_unbacked(x, 1, strict=True)
        y = torch.randn(5, 5)

        with self.assertRaisesRegex(RuntimeError, "RelaxedUnspecConstraint"):
            fn(x, y)

    def test_sym_max_unbacked_sizelike_simplification(self):
        @torch.compile(fullgraph=True, backend="eager")
        def cf(x):
            u0, u1 = x.tolist()
            torch._check_is_size(u0)
            torch._check_is_size(u1)
            torch._check(u0 + u1 == 20)
            if guard_size_oblivious(torch.sym_max(1, u0 + u1) == 20):
                return torch.tensor(True)
            else:
                return torch.tensor(False)

        # Previously would have thrown guard on data dependent
        cf(torch.tensor([10, 10])).item()

    @torch._dynamo.config.patch(capture_scalar_outputs=True)
    def test_guard_size_oblivious(self):
        # This code, in fact, does NOT work in eager
        @torch.compile(backend="eager", fullgraph=True)
        def fn(x):
            y = torch.zeros(x.item())
            if guard_size_oblivious(y.size(0) == 0):
                assert False
            return y

        self.assertEqual(fn(torch.tensor([0])), torch.zeros(0))

    @torch.fx.experimental._config.patch(no_data_dependent_graph_break=True)
    def test_unbacked_strict_mode(self):
        @torch.compile()
        def fn(x, y):
            if x.shape[0] == 5:
                return torch.randn(5)
            return torch.mul(x, y)

        x = torch.ones(5, 5)
        torch._dynamo.decorators.mark_unbacked(x, 0)
        torch._dynamo.decorators.mark_unbacked(x, 1)
        y = torch.randn(5, 5)
        with self.assertRaisesRegex(
            RuntimeError, "Could not guard on data-dependent expression"
        ):
            fn(x, y)

    def test_guard_size_oblivious_backed(self):
        @torch.compile(backend="eager", fullgraph=True)
        def f(x):
            y = x.size(0)
            # This doesn't actually do anything
            if guard_size_oblivious(y == 0):
                return torch.randn(1)
            else:
                return torch.randn(2)

        # Should not fail in either case
        self.assertEqual(f(torch.randn(0)).shape, (1,))
        self.assertEqual(f(torch.randn(2)).shape, (2,))

    def _test_compile_model_free(self, model_inp_ctr, weakref_watch):
        """
        Args:
        model_inp_ctr
            - constructor that returns a new model and inputs to that model
        weakref_watch
            - function that returns a layer of the model for weakref to
              finalize on, so we can check that the layer is freed after
              the model goes out of scope
        """
        cleared = False

        def finalize():
            nonlocal cleared
            cleared = True

        def run():
            mod, inp = model_inp_ctr()
            weakref.finalize(weakref_watch(mod), finalize)
            torch.compile(mod, backend="eager")(inp)

        run()
        gc.collect()
        self.assertTrue(cleared)

    def test_custom_module_free(self):
        """Test that a model is freed when it goes out of scope"""

        class Mod(torch.nn.Module):
            def __init__(self) -> None:
                super(Mod, self).__init__()
                self.fc = torch.nn.Linear(100, 100)

            def forward(self, out):
                return self.fc(out)

        self._test_compile_model_free(
            lambda: (Mod(), torch.randn(100, 100)),
            lambda mod: mod.fc,
        )

    def test_sequential_module_free(self):
        self._test_compile_model_free(
            lambda: (
                torch.nn.Sequential(
                    torch.nn.Linear(100, 100),
                    torch.nn.ReLU(),
                ),
                torch.randn(100, 100),
            ),
            lambda mod: mod[0],
        )

    def test_linear_module_free(self):
        self._test_compile_model_free(
            lambda: (torch.nn.Linear(100, 100), torch.randn(100, 100)),
            lambda mod: mod,
        )

    def test_outside_linear_module_free(self):
        # Compared to test_linear_module_free, the linear
        # layer is not the code object that is directly compiled.

        # This test does not use _test_compile_model_free because of difficulty
        # in handling variable fc.

        cleared = False

        def finalize():
            nonlocal cleared
            cleared = True

        def run():
            fc = torch.nn.Linear(100, 100)

            class Mod(torch.nn.Module):
                def __init__(self) -> None:
                    super().__init__()
                    self.fc_ref = fc

                def forward(self, x):
                    return self.fc_ref(x)

            mod = Mod()
            inp = torch.randn(100, 100)
            weakref.finalize(fc, finalize)
            torch.compile(mod, backend="eager")(inp)

        run()
        # del fc  # This should delete all the references
        gc.collect()
        self.assertTrue(cleared)

    def test_parameter_free(self):
        def model_inp_ctr():
            param = torch.nn.Parameter(torch.randn(100, 100))

            class Mod(torch.nn.Module):
                def __init__(self) -> None:
                    super().__init__()
                    self.param = param

                def forward(self, x):
                    return self.param * x[0]

            # return param to keep it alive in _test_compile_model_free
            return Mod(), (torch.randn(100, 100), param)

        self._test_compile_model_free(model_inp_ctr, lambda mod: mod.param)

    def test_conditional_list_comp_in_context(self):
        def fn(inp):
            try:
                return [torch.sin(x) for x in inp if x is not None]
            except Exception:
                pass

        inp = [torch.randn(3, 3) for _ in range(3)] + [None]
        opt_fn = torch.compile(fn, backend="eager")
        opt_fn(inp)

    def test_312_binary_slice_with_graph_break1(self):
        l1 = torch.nn.Linear(5, 5)
        l2 = torch.nn.Linear(5, 5)

        def fn(x):
            # causes a graph break with items in the stack
            n = torch.nn.Sequential(l1, l2)
            out = n[1:](x)
            return out

        opt_fn = torch.compile(fn, backend="eager")
        opt_fn(torch.randn(5, 5))

    def test_312_binary_slice_with_graph_break2(self):
        class Foo:
            def __setitem__(self, key, val):
                pass

            def __getitem__(self, key):
                torch._dynamo.graph_break()
                return 1

        foo = Foo()

        def fn(x):
            # graph break in a STORE_SLICE instruction
            foo[:] = x
            # graph break in BINARY_SLICE with has_backedge check
            x = x + foo[:]
            if x is None:
                x = x + 1
            else:
                x = x + 1
            return x

        opt_fn = torch.compile(fn, backend="eager")
        opt_fn(torch.randn(5, 5))

    def test_super_after_graph_break(self):
        class Foo(torch.nn.Sequential):
            def __init__(self, layers):
                torch._dynamo.graph_break()
                super().__init__(*layers)

        def fn(x):
            layers = [torch.nn.Linear(3, 3) for _ in range(3)]
            mod = Foo(layers)
            return mod(x)

        opt_fn = torch.compile(fn, backend="eager")
        opt_fn(torch.randn(3, 3))

    def test_load_fast_and_clear_graph_break(self):
        # Can result in a segfault in 3.12+ if LOAD_FAST_AND_CLEAR
        # is not handled properly in a graph break
        def fn():
            out = torch.cat([torch.randn(r, 5) for r in range(3)])
            torch._dynamo.graph_break()
            out = torch.cat([torch.randn(r, 5) for r in range(3)])
            return out

        self.assertEqual(torch.compile(fn, backend="eager")().shape, (3, 5))

    def test_raises_importerror1(self):
        @torch.compile(backend="eager")
        def fn(x):
            try:
                import some_module_that_surely_does_not_exist

                return
            except ImportError:
                pass
            return x.sin()

        x = torch.randn(8)
        self.assertEqual(fn(x), x.sin())

    def test_raises_importerror2(self):
        @torch.compile(backend="eager")
        def fn(x):
            import some_module_that_surely_does_not_exist

            return x + 1

        x = torch.randn(8)
        with self.assertRaises(ImportError):
            fn(x)

    def test_dynamo_cache_move_to_front(self):
        def fn(x, const):
            return x + const

        # dynamic=False forces Dynamo to recompile
        opt_fn = torch.compile(fn, backend="eager", dynamic=False)

        inp = torch.randn(3, 3)

        # NOTE: assumes that each cache entry is guarded
        # on unique Mod instance
        opt_fn(inp, 1)
        opt_fn(inp, 2)
        opt_fn(inp, 3)

        c1 = _debug_get_cache_entry_list(fn.__code__)
        self.assertEqual(len(c1), 3)

        # move cache entry to front
        opt_fn(inp, 2)
        c2 = _debug_get_cache_entry_list(fn.__code__)
        self.assertIs(c1[1], c2[0])

    @torch._dynamo.config.patch(inline_inbuilt_nn_modules=False)
    def test_dynamo_cache_invalidate(self):
        DeletedGuardManagerWrapper = torch._dynamo.guards.DeletedGuardManagerWrapper

        class Mod(torch.nn.Module):
            def __init__(self) -> None:
                super(Mod, self).__init__()
                self.fc = torch.nn.Linear(3, 3)

            def forward(self, out):
                return self.fc(out)

        def fn(x, mod):
            return mod(x)

        opt_fn = torch.compile(fn, backend="eager")

        m1 = Mod()
        m2 = Mod()
        m3 = Mod()
        inp = torch.randn(3, 3)

        # NOTE: assumes that each cache entry is guarded
        # on unique Mod instance
        opt_fn(inp, m1)
        opt_fn(inp, m2)
        opt_fn(inp, m3)

        c1 = _debug_get_cache_entry_list(fn.__code__)
        self.assertEqual(len(c1), 3)

        # move cache entry to front
        opt_fn(inp, m2)
        c2 = _debug_get_cache_entry_list(fn.__code__)
        self.assertIs(c1[1], c2[0])

        # delete center of cache
        del m3
        c3 = _debug_get_cache_entry_list(fn.__code__)
        self.assertEqual(len(c3), 3)
        self.assertTrue(isinstance(c3[2].guard_manager, DeletedGuardManagerWrapper))

        # delete end of cache
        del m1
        c4 = _debug_get_cache_entry_list(fn.__code__)
        self.assertEqual(len(c4), 3)
        self.assertTrue(isinstance(c4[1].guard_manager, DeletedGuardManagerWrapper))
        self.assertTrue(isinstance(c4[2].guard_manager, DeletedGuardManagerWrapper))

        del m2
        c5 = _debug_get_cache_entry_list(fn.__code__)
        self.assertTrue(isinstance(c5[0].guard_manager, DeletedGuardManagerWrapper))
        self.assertTrue(isinstance(c5[1].guard_manager, DeletedGuardManagerWrapper))
        self.assertTrue(isinstance(c5[2].guard_manager, DeletedGuardManagerWrapper))

    def test_inspect_signature_bind(self):
        import inspect

        def inner(a, b, *ar, c=10, d=11, **kw):
            pass

        def fn(x, apply_defaults):
            sig = inspect.signature(inner)
            bound = sig.bind(1, 2, 3, d=12, e=15)
            bound.arguments["d"] = 13
            if apply_defaults:
                bound.apply_defaults()
            return (
                sig,
                bound.signature,
                bound,
                bound.arguments,
                bound.args,
                bound.kwargs,
                x + 1,
            )

        opt_fn = torch.compile(fn, backend="eager", fullgraph=True)

        for apply_defaults in (True, False):
            _, _, bound0, arguments0, args0, kwargs0, _ = fn(
                torch.ones(3, 3), apply_defaults
            )
            _, _, bound1, arguments1, args1, kwargs1, _ = opt_fn(
                torch.ones(3, 3), apply_defaults
            )

            self.assertEqual(bound0, bound1)
            self.assertEqual(arguments0, arguments1)
            self.assertEqual(args0, args1)
            self.assertEqual(kwargs0, kwargs1)
            self.assertTrue(args1)
            self.assertTrue(kwargs1)

    def test_inspect_signature_bind_non_user_function(self):
        import inspect

        class Foo:
            def __init__(self, a, b, *ar, c=10, d=11, **kw):
                pass

        def fn(x):
            sig = inspect.signature(Foo)
            bound = sig.bind(1, 2, 3, d=12, e=15)
            return bound, x + 1

        opt_fn = torch.compile(fn, backend="eager")
        bound0, _ = fn(torch.ones(3, 3))
        bound1, _ = opt_fn(torch.ones(3, 3))

        self.assertEqual(bound0, bound1)

        import traceback

        # choose a function that is skipped but has defaults
        self.assertTrue(hasattr(traceback.print_exc, "__kwdefaults__"))
        self.assertIs(
            torch._dynamo.trace_rules.lookup(traceback.print_exc),
            torch._dynamo.variables.SkipFunctionVariable,
        )

        def gn(x):
            sig = inspect.signature(traceback.print_exc)
            bound = sig.bind()
            return bound, x + 1

        opt_gn = torch.compile(gn, backend="eager", fullgraph=True)
        bound0, _ = gn(torch.ones(3, 3))
        bound1, _ = opt_gn(torch.ones(3, 3))

        self.assertEqual(bound0, bound1)

    def test_inspect_signature_parameters(self):
        import inspect

        def fn(x, gn):
            d = inspect.signature(gn).parameters
            if d["a"].default is inspect.Parameter.empty:
                return torch.sin(x + 1)
            else:
                return torch.cos(x + 1)

        def gn(a: torch.Tensor, b: int) -> torch.Tensor:
            return a + b

        x = torch.randn(2, 3)
        opt_fn = torch.compile(backend="eager", fullgraph=True)(fn)
        self.assertEqual(fn(x, gn), opt_fn(x, gn))

    def test_grad_none(self):
        def fn(x, y):
            x.grad = torch.abs(y)
            x.grad.add_(y)
            return torch.abs(y)

        y = torch.arange(4).reshape(2, 2).to(torch.float)
        x = torch.randn(2, 2)
        x.grad = None

        z = fn(x, y)
        ref_y = torch.clone(z).detach()
        ref_x_grad = torch.clone(x.grad).detach()

        y = torch.arange(4).reshape(2, 2).to(torch.float)
        x = torch.randn(2, 2)
        x.grad = None

        opt_fn = torch.compile(fn, backend="eager")
        z = opt_fn(x, y)
        self.assertEqual(z, ref_y)
        self.assertEqual(x.grad, ref_x_grad)

    def test_grad_non_none(self):
        def fn(x, y):
            x.grad.add_(y)
            return torch.abs(y)

        y = torch.ones(2, 2)
        x = torch.randn(2, 2)
        x.grad = torch.arange(4).reshape(2, 2).to(torch.float)

        z = fn(x, y)
        ref_y = torch.clone(z).detach()
        ref_x_grad = torch.clone(x.grad).detach()

        y = torch.ones(2, 2)
        x = torch.randn(2, 2)
        x.grad = torch.arange(4).reshape(2, 2).to(torch.float)

        cnt = torch._dynamo.testing.CompileCounterWithBackend("eager")
        opt_fn = torch.compile(fn, backend=cnt)
        z = opt_fn(x, y)

        # Ensure that the generated graph returns only one output. We want the
        # add_ on the grad to be part of the graph itself, so that inductor can
        # theoretically move the add_ and resutling copy_ nodes at the right
        # place to free memory.
        self.assertEqual(len(list(cnt.graphs[0].graph.nodes)[-1].all_input_nodes), 1)
        self.assertEqual(z, ref_y)
        self.assertEqual(x.grad, ref_x_grad)

    def test_new_with_int_list(self):
        # Make sure torch.Tensor.new(int argument list) behaves the same on dynamo.
        def fn(x):
            return x.new(*x.size()) + 5

        optfn = torch.compile(backend="eager")(fn)

        x = torch.arange(10).view(2, 5)

        expected = fn(x)
        actual = optfn(x)

        self.assertEqual(expected.dtype, actual.dtype)
        self.assertEqual(expected.shape, actual.shape)
        self.assertEqual(expected.stride(), actual.stride())
        self.assertEqual(expected.storage_offset(), actual.storage_offset())

    def test_dynamic_shapes_as_strided(self):
        def fn(t, new_size, new_stride):
            tmp = t.as_strided(new_size, new_stride)
            tmp = tmp.view(-1)
            return t * tmp.sum()

        optfn = torch.compile(backend="eager", dynamic=True)(fn)

        x = torch.randn(3)
        new_size = [0, 3]
        new_stride = [3, 1]

        expected = fn(x, new_size, new_stride)
        actual = optfn(x, new_size, new_stride)

        self.assertEqual(expected.dtype, actual.dtype)
        self.assertEqual(expected.shape, actual.shape)
        self.assertEqual(expected.stride(), actual.stride())
        self.assertEqual(expected.storage_offset(), actual.storage_offset())

    @torch._dynamo.config.patch(guard_nn_modules=True)
    def test_hasattr_nn_module_guard(self):
        class M(torch.nn.Module):
            def __init__(self) -> None:
                super().__init__()
                self.a = torch.nn.Linear(3, 3)

            def forward(self, x):
                if hasattr(self, "a"):
                    return self.a(x)
                else:
                    return x

        m = M()
        x = torch.randn(3, 3)
        ref = m(x)

        opt_m = torch.compile(backend="eager")(m)
        res = opt_m(x)
        self.assertEqual(ref, res)

    def test_ordered_dict_move_to_end(self):
        d = {
            "foo": 1,
            "bar": 2,
        }

        d = collections.OrderedDict(d)
        d.move_to_end("foo")

        @torch.compile(backend="eager")
        def fn(x, d):
            return x * d["foo"] * d["bar"]

        fn(torch.randn(4), d)
        with unittest.mock.patch("torch._dynamo.config.error_on_recompile", True):
            fn(torch.randn(4), d)

    def test_defaultdict(self):
        d = collections.defaultdict()
        d["foo"] = 1
        d["bar"] = 2

        @torch.compile(backend="eager")
        def fn(x, d):
            return x * d["foo"] * d["bar"]

        fn(torch.randn(4), d)
        with unittest.mock.patch("torch._dynamo.config.error_on_recompile", True):
            fn(torch.randn(4), d)

    def test_custom_dict(self):
        class MyDict(dict):
            pass

        d = {
            "foo": 1,
            "bar": 2,
        }

        d = MyDict(d)

        @torch.compile(backend="eager")
        def fn(x, d):
            return x * d["foo"] * d["bar"]

        fn(torch.randn(4), d)
        with unittest.mock.patch("torch._dynamo.config.error_on_recompile", True):
            fn(torch.randn(4), d)

    @unittest.skipIf(not TEST_CUDA, "requires cuda")
    @torch._dynamo.config.patch(
        capture_scalar_outputs=True, capture_dynamic_output_shape_ops=True
    )
    @torch._functorch.config.patch(fake_tensor_propagate_real_tensors=True)
    def test_interpolate_propagate_real_tensors(self):
        @torch.compile(backend="eager", fullgraph=True)
        def f(mask, box):
            # u0, u1 = mask.tolist()
            mask = torch.randn(1, 1, 30, 30, device="cuda")
            h, w = box.tolist()
            return torch.nn.functional.interpolate(
                mask, (h, w), mode="bilinear", align_corners=False
            )

        f(torch.tensor([30, 30], device="cuda"), torch.tensor([68, 32], device="cuda"))

    def test_iter_type(self):
        @torch.compile(fullgraph=True)
        def fn(y):
            x = iter([])
            if isinstance(x, list):
                return y + 1
            else:
                return y + 2

        res = fn(torch.ones(2))
        self.assertEqual(torch.ones(2) + 2, res)

    def test_descriptor(self):
        class lazy_property:
            def __init__(self, wrapped):
                self.wrapped = wrapped

            def __get__(self, instance, obj_type=None):
                value = self.wrapped(instance)
                setattr(instance, self.wrapped.__name__, value)
                return value

        class UserDefined:
            def __init__(self) -> None:
                self.a = 3

            @lazy_property
            def length(self):
                return 3

            def run(self, x):
                return x * self.length

        obj = UserDefined()

        def fn(x):
            return obj.run(x)

        opt_fn = torch.compile(fn, backend="eager", fullgraph=True)
        x = torch.randn(4)
        # Opt_fn is deliberately called first to trigger the __get__ function.
        # Otherwise, the setattr removes the lazy property.
        ref = opt_fn(x)
        res = fn(x)
        self.assertEqual(ref, res)
        ref = opt_fn(x)
        res = fn(x)
        self.assertEqual(ref, res)

    def test_assert_size_stride(self):
        x = torch.randn(2, 3, 4)
        with self.assertRaisesRegex(
            AssertionError,
            "expected size 2==5, stride 12==9 at dim=0; expected size 3==6, stride 4==9 at dim=1; expected size 4==7, stride 1==10 at dim=2",
        ):
            torch._C._dynamo.guards.assert_size_stride(x, (5, 6, 7), (9, 9, 10))

    def test_frozen_dict(self):
        # A pattern from StableDiffusion
        class FrozenDict(collections.OrderedDict):
            def __init__(self, *args, **kwargs):
                super().__init__(*args, **kwargs)

                for key, value in self.items():
                    setattr(self, key, value)

                self.__frozen = True

            def __delitem__(self, *args, **kwargs):
                raise Exception(
                    f"You cannot use ``__delitem__`` on a {self.__class__.__name__} instance."
                )

            def setdefault(self, *args, **kwargs):
                raise Exception(
                    f"You cannot use ``setdefault`` on a {self.__class__.__name__} instance."
                )

            def pop(self, *args, **kwargs):
                raise Exception(
                    f"You cannot use ``pop`` on a {self.__class__.__name__} instance."
                )

            def update(self, *args, **kwargs):
                raise Exception(
                    f"You cannot use ``update`` on a {self.__class__.__name__} instance."
                )

            def __setattr__(self, name, value):
                if hasattr(self, "__frozen") and self.__frozen:
                    raise Exception(
                        f"You cannot use ``__setattr__`` on a {self.__class__.__name__} instance."
                    )
                super().__setattr__(name, value)

            def __setitem__(self, name, value):
                if hasattr(self, "__frozen") and self.__frozen:
                    raise Exception(
                        f"You cannot use ``__setattr__`` on a {self.__class__.__name__} instance."
                    )
                super().__setitem__(name, value)

        d = {"a": 1}
        frozen_d = FrozenDict(d)

        @torch.compile(backend="eager", fullgraph=True)
        def fn(x):
            dict(frozen_d).items()
            return torch.sin(x)

        fn(torch.randn(4))

    def test_tuple_class(self):
        cnts = torch._dynamo.testing.CompileCounter()

        def fn(x):
            updated_x = []
            for v in x:
                updated_x.append(v + 1)
            return x.__class__(updated_x)

        opt_fn = torch.compile(fn, backend=cnts, fullgraph=True)

        d1 = torch.zeros(2, 2)
        d2 = torch.ones(2, 2)

        r = opt_fn((d1, d2))
        self.assertEqual(r.__class__, tuple)
        r1, r2 = r
        self.assertEqual(r1, torch.ones(2, 2))
        self.assertEqual(r2, torch.ones(2, 2) + 1)
        self.assertEqual(cnts.frame_count, 1)

    def test_list_class(self):
        cnts = torch._dynamo.testing.CompileCounter()

        def fn(x):
            updated_x = []
            for v in x:
                updated_x.append(v + 1)
            return x.__class__(updated_x)

        opt_fn = torch.compile(fn, backend=cnts, fullgraph=True)

        d1 = torch.zeros(2, 2)
        d2 = torch.ones(2, 2)

        r = opt_fn([d1, d2])
        self.assertEqual(r.__class__, list)
        self.assertEqual(len(r), 2)
        self.assertEqual(r[0], torch.ones(2, 2))
        self.assertEqual(r[1], torch.ones(2, 2) + 1)
        self.assertEqual(cnts.frame_count, 1)

    def test_namedtuple_class(self):
        import collections

        cnts = torch._dynamo.testing.CompileCounter()

        def fn(x):
            updated_x = []
            for v in x:
                updated_x.append(v + 1)
            return x.__class__(*updated_x)

        opt_fn = torch.compile(fn, backend=cnts, fullgraph=True)

        d1 = torch.zeros(2, 2)
        d2 = torch.ones(2, 2)
        point = collections.namedtuple("Point", ["x", "y"])
        p = point(d1, d2)

        r = opt_fn(p)
        self.assertEqual(r.__class__, point)
        self.assertEqual(r.x, torch.ones(2, 2))
        self.assertEqual(r.y, torch.ones(2, 2) + 1)
        self.assertEqual(cnts.frame_count, 1)

    def test_getattrvariable_as_python_constant(self):
        from torch._dynamo.variables.misc import GetAttrVariable

        @torch.compile(backend="eager")
        def fn(x, rand1):
            random.Random().setstate(rand1.getstate())
            return x + rand1.random()

        def get_rng():
            rand1 = random.Random(1)
            orig_random = rand1.random
            rand1.random = lambda: orig_random()
            return rand1

        x = torch.randn(3, 3)
        expected = fn.__wrapped__(x, get_rng())

        with patch.object(GetAttrVariable, "as_python_constant", autospec=True) as po:
            actual = fn(x, get_rng())

        self.assertEqual(expected, actual)
        self.assertGreater(po.call_count, 0)

    def test_data_ptr_graph_break_builtin(self):
        def f(a, b):
            # builtin + not implemented for DataPtrVariable
            return a.data_ptr() + b.data_ptr()

        a = torch.randn(4)
        b = torch.randn(5)

        # make sure there is a graph break
        with self.assertRaises(torch._dynamo.exc.Unsupported):
            torch.compile(f, backend="eager", fullgraph=True)(a, b)

        torch._dynamo.reset()

        expected = f(a, b)
        actual = torch.compile(f, backend="eager")(a, b)

        self.assertEqual(expected, actual)

    def test_data_ptr_graph_break_aten(self):
        def f(a):
            # torch.add not implemented for DataPtrVariable
            return torch.add(a, a.data_ptr())

        a = torch.randn(4)

        counters.clear()

        expected = f(a)
        actual = torch.compile(f, backend="eager")(a)

        self.assertEqual(expected, actual)
        self.assertTrue(len(counters["graph_break"]) > 0)
        counters.clear()

    class AssertNumOutputBackend:
        """
        A backend that checks the number of output for compiled graph, and
        return the graph as is.
        """

        def __init__(self, test_case, expected_num_output: int):
            self.test_case = test_case
            self.expected_num_output = expected_num_output

        def __call__(self, gm: torch.fx.GraphModule, example_inputs):
            outputs = gm(*example_inputs)
            self.test_case.assertEqual(self.expected_num_output, len(outputs))
            return gm

    def test_returning_nested_func_with_captured_tensor(self):
        @torch.compile(backend=self.AssertNumOutputBackend(self, 2))
        def test():
            x = torch.rand(1)

            def func():
                return x + x

            # Returning `func` forces dynamo to output `x` in the compiled
            # graph, so that we can store it as `func`'s closure. The output of
            # compiled graph would be `(x, x + x)`.
            return func, func()

        test()

    def test_running_nested_func_with_captured_tensor(self):
        @torch.compile(backend=self.AssertNumOutputBackend(self, 1))
        def test():
            x = torch.rand(1)

            def func():
                return x + x

            # `x` is no longer needed after running the compiled graph, so we
            # shouldn't return it. The output of compiled graph would be `(x +
            # x,)`.
            return func()

        test()

    def test_returning_func_with_captured_func_and_tensor(self):
        @torch.compile(backend=self.AssertNumOutputBackend(self, 2))
        def test():
            x = torch.rand(1)

            def nested():
                return x + x

            def func():
                return nested()

            # Returning `func` forces dynamo to output `x` in the compiled
            # graph, so that we can store it as `func`'s closure. The output of
            # compiled graph would be `(x, x + x)`.
            return func, func()

        test()

    def test_running_func_with_captured_func_and_tensor(self):
        @torch.compile(backend=self.AssertNumOutputBackend(self, 1))
        def test():
            x = torch.rand(1)

            def nested():
                return x + x

            def func():
                return nested()

            # `x` is no longer needed after running the compiled graph, so we
            # shouldn't return it. The output of compiled graph would be `(x)`.
            return func()

        test()

    def test_escaping_closure_var_with_backward_hook(self):
        @torch.compile(backend=self.AssertNumOutputBackend(self, 2))
        def fn(x):
            temp = x * x
            captured_var = temp + 1

            # This is where the lambda escapes the lifetime of `fn`, so
            # dynamo must generate proper bytecode to update `captured_var`.
            x.register_hook(lambda _: captured_var)

            # The output of compiled graph would be `(x * x, x * x + 1)`.
            return temp

        ones = torch.ones(4, requires_grad=True)
        fn(ones).sum().backward()

    def test_escaping_closure_var_with_nonlocal_var(self):
        nonlocal_fn = None

        @torch.compile(backend=self.AssertNumOutputBackend(self, 2))
        def fn(x):
            temp = x * x
            captured_var = x + 1

            def inner():
                return captured_var

            # This is where `inner` escapes the lifetime of `fn`, so dynamo must
            # generate proper bytecode to update `captured_var`.
            nonlocal nonlocal_fn
            nonlocal_fn = inner

            # The output of compiled graph would be `(x * x, x * x + 1)`.
            return temp

        ones = torch.ones(4, requires_grad=True)
        fn(ones)
        nonlocal_fn()

    def test_compare_tensor_with_none(self):
        @torch.compile()
        def f(x):
            return torch.tensor(x == None)

        res = f(torch.tensor(1))
        self.assertEqual(torch.tensor(False), res)

    def test_dataclass(self):
        @dataclasses.dataclass(frozen=True)
        class Foo:
            x: int

        @torch.compile(backend="eager", fullgraph=True)
        def run(x, foo0):
            if dataclasses.is_dataclass(foo0):
                foo1 = dataclasses.replace(foo0, **{"x": 1})
                return x + 1, foo1
            return x + 2, foo0

        res, foo = run(torch.zeros(1), Foo(0))
        self.assertTrue(res, torch.ones(1))
        self.assertEqual(foo.x, 1)

    def test_frozenset_of_non_literals(self):
        class Foo:
            pass

        foo = Foo()
        foo.x = 0
        s = frozenset([foo])

        @torch.compile(backend="eager")
        def run(x, s, foo0):
            # Dynamo must have the same representation for `foo0` and `foo1`,
            # otherwise the update to `foo0.x` won't be reflected in the read of
            # `foo1.x`.
            foo1 = list(s)[0]
            foo0.x += 1
            return x + 1, foo1.x

        res = run(torch.ones(1), s, foo)
        self.assertTrue(same(res[0], torch.ones(1) + 1))
        self.assertEqual(res[1], 1)

    def test_ne_operator_with_custom_eq(self):
        class Foo:
            def __init__(self, x):
                self.x = x

            def __eq__(self, other):
                return self.x == other.x

        @torch.compile(fullgraph=True, backend="eager")
        def run(x):
            f1 = Foo(0)
            f2 = Foo(0)
            # `x + 1` prevents Dynamo from skipping this frame.
            return x + 1, f1 != f2

        _, ne = run(torch.ones(1))
        self.assertFalse(ne)

    def test_ne_operator_with_custom_ne(self):
        class Foo:
            def __init__(self, x):
                self.x = x
                self.ne_called = False

            def __ne__(self, other):
                # ne_called attr is later checked to ensure that overrideen
                # `__ne__` is traced
                self.ne_called = True
                return not self.__eq__(other)

            def __eq__(self, other):
                return self.x == other.x

        f1 = Foo(0)
        f2 = Foo(0)

        @torch.compile(fullgraph=True, backend="eager")
        def run(x):
            # `x + 1` prevents Dynamo from skipping this frame.
            return x + 1, f1 != f2

        _, ne = run(torch.ones(1))
        self.assertFalse(ne)
        self.assertTrue(f1.ne_called)

    def test_ne_operator_with_custom_graphbreak_eq(self):
        counters.clear()

        class Foo:
            def __init__(self, x):
                self.x = x

            def __eq__(self, other):
                # This allows us to check that Dynamo actually traced into the
                # custom eq method.
                torch._dynamo.graph_break()
                return self.x == other.x

        @torch.compile(backend="eager")
        def run(x):
            f1 = Foo(0)
            f2 = Foo(0)
            # `x + 1` prevents Dynamo from skipping this frame.
            return x + 1, f1 != f2

        _, ne = run(torch.ones(1))
        self.assertFalse(ne)
        self.assertEqual(len(counters["graph_break"]), 1)

    @unittest.skipIf(sys.version_info < (3, 11), "Python 3.11+")
    def test_RAISE_VARARGS_0(self):
        def foo():
            try:
                raise ValueError
            except:
                raise

        @torch.compile(backend="eager", fullgraph=True)
        def fn(t):
            try:
                foo()
            except ValueError:
                return t.sin()
            except Exception:
                return t.cos()

        t = torch.randn(2)
        y = fn(t)
        self.assertEqual(y, t.sin())

    def test_overridden_getattribute(self):
        class Foo:
            attribute_map = {}

            def __init__(self):
                self.attribute_map = {
                    "a_premap": "a",
                }

            def __setattr__(self, key, value):
                if key in super().__getattribute__("attribute_map"):
                    key = super().__getattribute__("attribute_map")[key]
                super().__setattr__(key, value)

            def __getattribute__(self, key):
                if key == "sentinel":
                    raise AttributeError()
                if key != "attribute_map" and key in super().__getattribute__(
                    "attribute_map"
                ):
                    key = super().__getattribute__("attribute_map")[key]
                return super().__getattribute__(key)

            def __getattr__(self, key):
                if key == "sentinel":
                    return 5
                raise AttributeError()

        def get_foo():
            f = Foo()
            f.a_premap = 2
            f.b = 3
            return f

        def fn(x, f):
            return x * f.a_premap * f.a * f.b * f.sentinel

        x = torch.randn(4)

        opt_fn = torch.compile(fn, backend="eager", fullgraph=True)
        self.assertEqual(fn(x, get_foo()), opt_fn(x, get_foo()))

    def test_dunder_weakref(self):
        class Foo:
            pass

        def fn(x):
            foo = Foo()
            # tests isgetsetdescriptor
            if foo.__weakref__:
                return torch.cos(x)
            return torch.sin(x)

        opt_fn = torch.compile(fn, backend="eager", fullgraph=True)
        x = torch.randn(4)
        self.assertEqual(fn(x), opt_fn(x))


class TestTracer(JitTestCase):
    def test_jit_save(self):
        def fn():
            class Foo(torch.nn.Module):
                def __init__(self) -> None:
                    super().__init__()
                    self.a = 3

                @torch.jit.export
                def __getstate__(self):
                    return (3, self.training)

                @torch.jit.export
                def __setstate__(self, state):
                    self.a = state[0]
                    self.training = state[1]

                def forward(self, x):
                    return x + self.a

            f = Foo()

            return torch.jit.trace(f, (torch.rand(3, 4),))

        fn()
        opt_fn = torch.compile(fn, backend="eager")
        opt_fn()


class TestCustomFunction(torch.testing._internal.common_utils.TestCase):
    def test_autograd_function_with_matmul_folding_at_output(self):
        """
        When tensor folding occurs during matmul operation returned tensor is a view.
        This can cause issues when matmul is used inside a custom function
        and such view is then returned as output. Then it cannot be modified inplace
        and causes errors.
        It can be especially problematic when after such function inplace allreduce
        is performed. This test recreates this behaviour.
        Issue is resolved when unsafe_view is returned from matmul instead.
        """

        class CustomFunction(torch.autograd.Function):
            @staticmethod
            def forward(ctx, inp1, inp2):
                ctx.save_for_backward(inp2)
                ctx.output_shape = inp1.size()
                return torch.matmul(inp1, inp2)

            @staticmethod
            def backward(ctx, grad_output):
                output_shape = ctx.output_shape
                (inp2,) = ctx.saved_tensors
                return (
                    torch.mm(grad_output.squeeze(), inp2.t()).view(output_shape),
                    None,
                )

        def outer_function(inp1, inp2):
            res = CustomFunction.apply(inp1, inp2)
            res.add_(1.0)
            return res.sum()

        def usual_function(inp1, inp2) -> torch.Tensor:
            res = torch.matmul(inp1, inp2)
            res.add_(1.0)
            return res.sum()

        inp1_custom = torch.randn(4, 1, 2, requires_grad=True)
        inp1_usual = inp1_custom.detach().clone().requires_grad_(True)

        inp2 = torch.randn(2, 4)
        c_custom_func = torch.compile(outer_function)
        c_usual_func = torch.compile(usual_function)

        result_custom = c_custom_func(inp1_custom, inp2)
        result_custom.backward()
        result_usual = c_usual_func(inp1_usual, inp2)
        result_usual.backward()

        torch.allclose(inp1_custom.grad, inp1_usual.grad)

    def test_retain_grad(self):
        def fn(x, y):
            y.retain_grad()
            return torch.sin(y) + x

        opt_fn = torch.compile(fn, backend="aot_eager")
        x = torch.randn(4, requires_grad=True)
        y = torch.cos(x)
        opt_fn(x, y).sum().backward()
        self.assertTrue(y.grad is not None)


if __name__ == "__main__":
    from torch._dynamo.test_case import run_tests

    run_tests()<|MERGE_RESOLUTION|>--- conflicted
+++ resolved
@@ -5891,15 +5891,17 @@
         def count_graph_break_msgs(msgs):
             return sum("Graph break in user code" in msg for msg in msgs)
 
-        with self.assertLogs(
-            logger="torch._dynamo", level=logging.DEBUG
-        ) as log, torch._dynamo.config.patch(verbose=True):
+        with (
+            self.assertLogs(logger="torch._dynamo", level=logging.DEBUG) as log,
+            torch._dynamo.config.patch(verbose=True),
+        ):
             f1(torch.randn(10), torch.randn(10))
             self.assertGreater(count_graph_break_msgs(log.output), 1)
 
-        with self.assertLogs(
-            logger="torch._dynamo", level=logging.DEBUG
-        ) as log, torch._dynamo.config.patch(verbose=False):
+        with (
+            self.assertLogs(logger="torch._dynamo", level=logging.DEBUG) as log,
+            torch._dynamo.config.patch(verbose=False),
+        ):
             g1(torch.randn(10), torch.randn(10))
             self.assertEqual(count_graph_break_msgs(log.output), 1)
 
@@ -7808,8 +7810,9 @@
         def f(a):
             return h(a)
 
-        with warnings.catch_warnings(record=True) as w, self.assertRaises(
-            torch._dynamo.exc.BackendCompilerFailed
+        with (
+            warnings.catch_warnings(record=True) as w,
+            self.assertRaises(torch._dynamo.exc.BackendCompilerFailed),
         ):
             f(torch.randn(2, 2, requires_grad=True))
 
@@ -7886,15 +7889,9 @@
             ]
 
         def write_state(state):
-<<<<<<< HEAD
-            (torch.set_grad_enabled(state[0]),)
-            torch.use_deterministic_algorithms(state[1])
-            (torch._C._set_cublas_allow_tf32(state[2]),)
-=======
             torch.set_grad_enabled(state[0])
             torch.use_deterministic_algorithms(state[1])
             torch._C._set_cublas_allow_tf32(state[2])
->>>>>>> d48eb58d
 
         @torch.compile(backend=my_compiler)
         def fn(x):
